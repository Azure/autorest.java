<!-- Copyright (c) Microsoft Corporation. All rights reserved. -->
<!-- Licensed under the MIT License. -->
<project xmlns="http://maven.apache.org/POM/4.0.0"
         xmlns:xsi="http://www.w3.org/2001/XMLSchema-instance"
         xsi:schemaLocation="http://maven.apache.org/POM/4.0.0 http://maven.apache.org/xsd/maven-4.0.0.xsd">
  <modelVersion>4.0.0</modelVersion>

  <groupId>com.azure</groupId>
  <artifactId>autorest-generated-client</artifactId>
  <version>1.0.0-beta.1</version>

  <name>Microsoft Azure client library</name>
  <description>This package contains the generated client library.</description>
  <url>https://github.com/Azure/azure-sdk-for-java</url>

  <distributionManagement>
    <site>
      <id>azure-java-build-docs</id>
      <url>${site.url}/site/${project.artifactId}</url>
    </site>
  </distributionManagement>

  <scm>
    <url>scm:git:https://github.com/Azure/azure-sdk-for-java</url>
    <connection>scm:git:git@github.com:Azure/azure-sdk-for-java.git</connection>
    <tag>HEAD</tag>
  </scm>

  <dependencies>
    <dependency>
      <groupId>com.azure</groupId>
      <artifactId>azure-json</artifactId>
      <version>1.0.0-beta.1</version>
    </dependency>
    <dependency>
      <groupId>com.azure</groupId>
      <artifactId>azure-core</artifactId>
<<<<<<< HEAD
      <version>1.31.0-beta.1</version>
=======
      <version>1.30.0</version>
>>>>>>> 0a11263d
    </dependency>
    <dependency>
      <groupId>com.azure</groupId>
      <artifactId>azure-core-http-netty</artifactId>
      <version>1.12.3</version>
    </dependency>

    <!-- Test Dependencies -->
    <dependency>
      <groupId>com.azure</groupId>
      <artifactId>azure-core-test</artifactId>
      <version>1.10.0</version>
      <scope>test</scope>
    </dependency>
  </dependencies>

  <build>
    <pluginManagement>
      <plugins>
        <plugin>
          <groupId>org.apache.maven.plugins</groupId>
          <artifactId>maven-assembly-plugin</artifactId>
          <version>3.1.1</version>
        </plugin>
        <plugin>
          <groupId>org.apache.maven.plugins</groupId>
          <artifactId>maven-compiler-plugin</artifactId>
          <version>3.8.0</version>
          <configuration>
            <source>1.8</source>
            <target>1.8</target>
          </configuration>
        </plugin>
      </plugins>
    </pluginManagement>
  </build>
</project><|MERGE_RESOLUTION|>--- conflicted
+++ resolved
@@ -35,11 +35,7 @@
     <dependency>
       <groupId>com.azure</groupId>
       <artifactId>azure-core</artifactId>
-<<<<<<< HEAD
-      <version>1.31.0-beta.1</version>
-=======
       <version>1.30.0</version>
->>>>>>> 0a11263d
     </dependency>
     <dependency>
       <groupId>com.azure</groupId>
