--- conflicted
+++ resolved
@@ -115,15 +115,11 @@
                                     }
                                     else
                                     {
-<<<<<<< HEAD
-                                        fluentMGroup = FluentMethodGroup.ResolveFluentMethodGroup(innerMethodGroupToFluentMethodGroups, innerMethod, uriAfterProvider, innerMethod.HttpMethod);
-=======
                                         string methodGroupDefaultName = Utils.TrimInnerSuffix(innerMethodGroup.Name.ToString());
                                         fluentMGroup = FluentMethodGroup.ResolveFluentMethodGroup(innerMethodGroupToFluentMethodGroups, 
                                             uriSegmentsAfterProvider, 
-                                            innerMethod.HttpMethod, 
+                                            innerMethod, 
                                             methodGroupDefaultName);
->>>>>>> c3d52a37
                                     }
                                     if (fluentMGroup != null)
                                     {
