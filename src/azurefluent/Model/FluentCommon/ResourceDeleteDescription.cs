--- conflicted
+++ resolved
@@ -54,13 +54,8 @@
             }
         }
 
-<<<<<<< HEAD
-        public FluentMethod DeleteByDubdcriptionMethod
-        { 
-=======
         public FluentMethod DeleteBySubcriptionMethod
         {
->>>>>>> c3f3c4c9
             get
             {
                 Process();
