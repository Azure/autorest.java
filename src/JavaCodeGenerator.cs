// Copyright (c) Microsoft Corporation. All rights reserved.
// Licensed under the MIT License. See License.txt in the project root for license information.

using AutoRest.Core;
using AutoRest.Core.Utilities;
using AutoRest.Core.Utilities.Collections;
using AutoRest.Extensions;
using AutoRest.Extensions.Azure;
using AutoRest.Java.Model;
using AutoRest.Java.Templates;
using Newtonsoft.Json.Linq;
using System;
using System.Collections.Generic;
using System.Globalization;
using System.IO;
using System.Linq;
using System.Net;
using System.Text;
using System.Text.RegularExpressions;
using System.Threading.Tasks;
using AutoRestCodeModel = AutoRest.Core.Model.CodeModel;
using AutoRestCompositeType = AutoRest.Core.Model.CompositeType;
using AutoRestDictionaryType = AutoRest.Core.Model.DictionaryType;
using AutoRestEnumType = AutoRest.Core.Model.EnumType;
using AutoRestEnumValue = AutoRest.Core.Model.EnumValue;
using AutoRestHttpMethod = AutoRest.Core.Model.HttpMethod;
using AutoRestIModelType = AutoRest.Core.Model.IModelType;
using AutoRestIParent = AutoRest.Core.Model.IParent;
using AutoRestIVariable = AutoRest.Core.Model.IVariable;
using AutoRestKnownPrimaryType = AutoRest.Core.Model.KnownPrimaryType;
using AutoRestMethod = AutoRest.Core.Model.Method;
using AutoRestMethodGroup = AutoRest.Core.Model.MethodGroup;
using AutoRestModelType = AutoRest.Core.Model.ModelType;
using AutoRestParameter = AutoRest.Core.Model.Parameter;
using AutoRestParameterLocation = AutoRest.Core.Model.ParameterLocation;
using AutoRestParameterMapping = AutoRest.Core.Model.ParameterMapping;
using AutoRestParameterTransformation = AutoRest.Core.Model.ParameterTransformation;
using AutoRestPrimaryType = AutoRest.Core.Model.PrimaryType;
using AutoRestProperty = AutoRest.Core.Model.Property;
using AutoRestResponse = AutoRest.Core.Model.Response;
using AutoRestSequenceType = AutoRest.Core.Model.SequenceType;

namespace AutoRest.Java
{
    public class JavaCodeGenerator : CodeGenerator
    {
        private const string targetVersion = "1.1.3";
        internal const string pomVersion = targetVersion + "-SNAPSHOT";

        private static readonly ClassType[] nonNullAnnotation = new[] { ClassType.NonNull };

        private static Lazy<Parameter> serviceClientCredentialsParameter;
        private static Lazy<Parameter> azureTokenCredentialsParameter;
        private static Lazy<Parameter> azureEnvironmentParameter;
        private static Lazy<Parameter> httpPipelineParameter;

        private const string innerSupportsImportPrefix = "com.microsoft.azure.v2.management.resources.fluentcore.collection.InnerSupports";
        private const string innerSupportsGetImport = innerSupportsImportPrefix + "Get";
        private const string innerSupportsDeleteImport = innerSupportsImportPrefix + "Delete";
        private const string innerSupportsListingImport = innerSupportsImportPrefix + "Listing";

        private const string GetByResourceGroup = "GetByResourceGroup";
        private const string ListByResourceGroup = "ListByResourceGroup";
        private const string List = "List";
        private const string Delete = "Delete";

        private static readonly List<PageDetails> pageClasses = new List<PageDetails>();

        private static readonly Regex enumValueNameRegex = new Regex(@"[\\\/\.\+\ \-]+");

        private static readonly HashSet<AutoRestProperty> innerModelProperties = new HashSet<AutoRestProperty>();
        private static readonly ISet<AutoRestCompositeType> innerModelCompositeType = new HashSet<AutoRestCompositeType>();

        private static readonly ISet<AutoRestSequenceType> autoRestPagedListTypes = new HashSet<AutoRestSequenceType>();
        private static readonly ISet<ListType> pagedListTypes = new HashSet<ListType>();

        private static readonly IDictionary<AutoRestIModelType, string> pageImplTypes = new Dictionary<AutoRestIModelType, string>();

        // This is a Not set because the default value for WantNullable was true.
        private static readonly ISet<AutoRestPrimaryType> primaryTypeNotWantNullable = new HashSet<AutoRestPrimaryType>();

        private static readonly ISet<string> primaryTypes = new HashSet<string>()
        {
            "int", "Integer",
            "long", "Long",
            "object", "Object",
            "bool", "Boolean",
            "double", "Double",
            "float", "Float",
            "byte", "Byte",
            "byte[]", "Byte[]",
            "String",
            "LocalDate",
            "DateTime",
            "DateTimeRfc1123",
            "Duration",
            "Period",
            "BigDecimal",
            "Flowable<ByteBuffer>"
        };

        private static readonly IDictionary<AutoRestIModelType, IType> parsedAutoRestIModelTypes = new Dictionary<AutoRestIModelType, IType>();

        private static readonly Regex methodTypeLeading = new Regex("^/+");
        private static readonly Regex methodTypeTrailing = new Regex("/+$");

        private static readonly IEnumerable<IType> unixTimeTypes = new IType[] { PrimitiveType.UnixTimeLong, ClassType.UnixTimeLong, ClassType.UnixTimeDateTime };
        private static readonly IEnumerable<IType> returnValueWireTypeOptions = new IType[] { ClassType.Base64Url, ClassType.DateTimeRfc1123 }.Concat(unixTimeTypes);

        private const string ClientRuntimePackage = "com.microsoft.rest.v2:client-runtime:2.0.0-SNAPSHOT from snapshot repo https://oss.sonatype.org/content/repositories/snapshots/";

        public JavaCodeNamer Namer { get; private set; }

        public override string UsageInstructions => $"The {ClientRuntimePackage} maven dependency is required to execute the generated code.";

        public override string ImplementationFileExtension => ".java";

        private static bool GetBoolSetting(Settings autoRestSettings, string settingName, bool defaultValue = false)
        {
            bool customSettingValue = defaultValue;

            string settingValueString = GetStringSetting(autoRestSettings, settingName, null);
            if (bool.TryParse(settingValueString, out bool settingValueBool))
            {
                customSettingValue = settingValueBool;
            }

            return customSettingValue;
        }

        private static string GetStringSetting(Settings autoRestSettings, string settingName, string defaultValue = null)
        {
            return autoRestSettings.Host.GetValue(settingName).Result ?? defaultValue;
        }

        /// <summary>
        /// Generate Java client code for given ServiceClient.
        /// </summary>
        /// <param name="serviceClient"></param>
        /// <returns></returns>
        public override Task Generate(AutoRestCodeModel codeModel)
        {
            Settings autoRestSettings = Settings.Instance;

            JavaVersion javaVersion;
            string javaVersionString = GetStringSetting(autoRestSettings, "java-version", "1.7");
            switch (javaVersionString)
            {
                case "1.7":
                case "7":
                    javaVersion = JavaVersion.Java7;
                    break;

                case "1.8":
                case "8":
                    javaVersion = JavaVersion.Java8;
                    break;

                default:
                    throw new ArgumentException($"Unrecognized \"java-version\" argument: \"{javaVersionString}\"");
            }

            JavaSettings javaSettings = new JavaSettings(
                setAddCredentials: (bool value) => autoRestSettings.AddCredentials = value,
                isAzure: GetBoolSetting(autoRestSettings, "azure-arm"),
                isFluent: GetBoolSetting(autoRestSettings, "fluent"),
                regenerateManagers: GetBoolSetting(autoRestSettings, "regenerate-manager"),
                regeneratePom: GetBoolSetting(autoRestSettings, "regenerate-pom"),
                fileHeaderText: autoRestSettings.Header,
                maximumJavadocCommentWidth: autoRestSettings.MaximumCommentColumns,
                serviceName: GetAutoRestSettingsServiceName(autoRestSettings),
                package: codeModel.Namespace.ToLowerInvariant(),
                shouldGenerateXmlSerialization: codeModel.ShouldGenerateXmlSerialization,
                nonNullAnnotations: GetBoolSetting(autoRestSettings, "non-null-annotations", true),
                stringDates: GetBoolSetting(autoRestSettings, "string-dates"),
                clientTypePrefix: GetStringSetting(autoRestSettings, "client-type-prefix"),
                generateClientInterfaces: GetBoolSetting(autoRestSettings, "generate-client-interfaces", true),
                implementationSubpackage: GetStringSetting(autoRestSettings, "implementation-subpackage", "implementation"),
                modelsSubpackage: GetStringSetting(autoRestSettings, "models-subpackage", "models"),
                requiredParameterClientMethods: GetBoolSetting(autoRestSettings, "required-parameter-client-methods", true),
                javaVersion: javaVersion);

            serviceClientCredentialsParameter = new Lazy<Parameter>(() =>
                new Parameter(
                    description: "the management credentials for Azure",
                    isFinal: false,
                    type: ClassType.ServiceClientCredentials,
                    name: "credentials",
                    isRequired: true,
                    annotations: GetClientMethodParameterAnnotations(true, javaSettings)));

            azureTokenCredentialsParameter = new Lazy<Parameter>(() =>
                new Parameter(
                    description: "the management credentials for Azure",
                    isFinal: false,
                    type: ClassType.AzureTokenCredentials,
                    name: "credentials",
                    isRequired: true,
                    annotations: GetClientMethodParameterAnnotations(true, javaSettings)));

            azureEnvironmentParameter = new Lazy<Parameter>(() =>
                new Parameter(
                    description: "The environment that requests will target.",
                    isFinal: false,
                    type: ClassType.AzureEnvironment,
                    name: "azureEnvironment",
                    isRequired: true,
                    annotations: GetClientMethodParameterAnnotations(true, javaSettings)));

            httpPipelineParameter = new Lazy<Parameter>(() =>
                new Parameter(
                    description: "The HTTP pipeline to send requests through.",
                    isFinal: false,
                    type: ClassType.HttpPipeline,
                    name: "httpPipeline",
                    isRequired: true,
                    annotations: GetClientMethodParameterAnnotations(true, javaSettings)));

            Service service = ParseService(codeModel, javaSettings);

            List<JavaFile> javaFiles = new List<JavaFile>();

            javaFiles.Add(GetServiceClientJavaFile(service.ServiceClient, javaSettings));

            foreach (MethodGroupClient methodGroupClient in service.ServiceClient.MethodGroupClients)
            {
                javaFiles.Add(GetMethodGroupClientJavaFile(methodGroupClient, javaSettings));
            }

            foreach (ResponseModel rm in service.ResponseModels)
            {
                javaFiles.Add(GetResponseJavaFile(rm, javaSettings));
            }

            foreach (ServiceModel model in service.Models)
            {
                javaFiles.Add(GetModelJavaFile(model, javaSettings));
            }

            foreach (EnumType serviceEnum in service.Enums)
            {
                javaFiles.Add(GetEnumJavaFile(serviceEnum, javaSettings));
            }

            foreach (XmlSequenceWrapper xmlSequenceWrapper in service.XmlSequenceWrappers)
            {
                javaFiles.Add(GetXmlSequenceWrapperJavaFile(xmlSequenceWrapper, javaSettings));
            }

            foreach (ServiceException exception in service.Exceptions)
            {
                javaFiles.Add(GetExceptionJavaFile(exception, javaSettings));
            }


            if (javaSettings.IsAzureOrFluent)
            {
                foreach (PageDetails pageClass in pageClasses)
                {
                    javaFiles.Add(GetPageJavaFile(pageClass, javaSettings));
                }
            }

            if (service.Manager != null)
            {
                javaFiles.Add(GetServiceManagerJavaFile(service.Manager, javaSettings));
            }

            if (!javaSettings.IsFluent)
            {
                if (javaSettings.GenerateClientInterfaces)
                {
                    javaFiles.Add(GetServiceClientInterfaceJavaFile(service.ServiceClient, javaSettings));

                    foreach (MethodGroupClient methodGroupClient in service.ServiceClient.MethodGroupClients)
                    {
                        javaFiles.Add(GetMethodGroupClientInterfaceJavaFile(methodGroupClient, javaSettings));
                    }
                }
            }
            else
            {
                if (javaSettings.RegeneratePom)
                {
                    PomTemplate pomTemplate = new PomTemplate { Model = codeModel };
                    StringBuilder pomContentsBuilder = new StringBuilder();
                    using (pomTemplate.TextWriter = new StringWriter(pomContentsBuilder))
                    {
                        pomTemplate.ExecuteAsync().GetAwaiter().GetResult();
                    }
                    javaFiles.Add(new JavaFile("pom.xml", pomContentsBuilder.ToString()));
                }
            }

            string folderPrefix = "src/main/java/" + javaSettings.Package.Replace('.', '/').Trim('/');
            ISet<string> foldersWithGeneratedFiles = new HashSet<string>(javaFiles.Select((JavaFile javaFile) => Path.GetDirectoryName(javaFile.FilePath)));
            foreach (string folderWithGeneratedFiles in foldersWithGeneratedFiles)
            {
                string subpackage = folderWithGeneratedFiles
                    .Substring(folderPrefix.Length)
                    .Replace('/', '.')
                    .Replace('\\', '.')
                    .Trim('.');
                javaFiles.Add(GetPackageInfoJavaFiles(service, subpackage, javaSettings));
            }

            return Task.WhenAll(javaFiles.Select(javaFile => Write(javaFile.Contents.ToString(), javaFile.FilePath)));
        }

        private static void AppendInnerToTopLevelType(AutoRestIModelType type, AutoRestCodeModel serviceClient, JavaSettings settings)
        {
            if (type != null)
            {
                if (type is AutoRestCompositeType compositeType)
                {
                    string compositeTypeName = compositeType.Name.ToString();
                    if (!string.IsNullOrEmpty(compositeTypeName) && innerModelCompositeType.Contains(compositeType))
                    {
                        compositeTypeName += "Inner";
                    }

                    bool compositeTypeIsAzureResourceExtension = GetExtensionBool(compositeType, AzureExtensions.AzureResourceExtension);
                    if (compositeTypeName != "Resource" && (compositeTypeName != "SubResource" || !compositeTypeIsAzureResourceExtension))
                    {
                        innerModelCompositeType.Add(compositeType);
                        innerModelProperties.AddRange(compositeType.Properties);
                    }
                }
                else if (type is AutoRestSequenceType sequenceType)
                {
                    AppendInnerToTopLevelType(sequenceType.ElementType, serviceClient, settings);
                }
                else if (type is AutoRestDictionaryType dictionaryType)
                {
                    AppendInnerToTopLevelType(dictionaryType.ValueType, serviceClient, settings);
                }
            }
        }

        private static Service ParseService(AutoRestCodeModel codeModel, JavaSettings settings)
        {
            // List retrieved from
            // http://docs.oracle.com/javase/tutorial/java/nutsandbolts/_keywords.html
            CodeNamer.Instance.ReservedWords.AddRange(new[]
            {
                "abstract", "assert",   "boolean",  "break",    "byte",
                "case",     "catch",    "char",     "class",    "const",
                "continue", "default",  "do",       "double",   "else",
                "enum",     "extends",  "false",    "final",    "finally",
                "float",    "for",      "goto",     "if",       "implements",
                "import",   "int",      "long",     "interface","instanceof",
                "native",   "new",      "null",     "package",  "private",
                "protected","public",   "return",   "short",    "static",
                "strictfp", "super",    "switch",   "synchronized","this",
                "throw",    "throws",   "transient","true",     "try",
                "void",     "volatile", "while",    "date",     "datetime",
                "period",   "stream",   "string",   "object", "header"
            });

            if (!settings.IsAzureOrFluent)
            {
                SwaggerExtensions.NormalizeClientModel(codeModel);
            }
            else
            {
                settings.AddCredentials = true;

                // This extension from general extensions must be run prior to Azure specific extensions.
                SwaggerExtensions.ProcessParameterizedHost(codeModel);
                AzureExtensions.ProcessClientRequestIdExtension(codeModel);
                AzureExtensions.UpdateHeadMethods(codeModel);
                SwaggerExtensions.ProcessGlobalParameters(codeModel);
                SwaggerExtensions.FlattenModels(codeModel);
                SwaggerExtensions.FlattenMethodParameters(codeModel);
                ParameterGroupExtensionHelper.AddParameterGroups(codeModel);

                foreach (AutoRestMethodGroup methodGroup in codeModel.Operations)
                {
                    AutoRestMethod[] methods = methodGroup.Methods.ToArray();
                    methodGroup.ClearMethods();
                    foreach (AutoRestMethod method in methods)
                    {
                        methodGroup.Add(method);
                        if (GetExtensionBool(method.Extensions, AzureExtensions.LongRunningExtension))
                        {
                            AutoRestResponse response = method.Responses.Values.First();
                            if (!method.Responses.ContainsKey(HttpStatusCode.OK))
                            {
                                method.Responses[HttpStatusCode.OK] = response;
                            }
                            if (!method.Responses.ContainsKey(HttpStatusCode.Accepted))
                            {
                                method.Responses[HttpStatusCode.Accepted] = response;
                            }
                            if (method.HttpMethod != AutoRestHttpMethod.Get && !method.Responses.ContainsKey(HttpStatusCode.NoContent))
                            {
                                method.Responses[HttpStatusCode.NoContent] = response;
                            }

                            AutoRestMethod m = DependencyInjection.Duplicate(method);
                            var methodName = m.Name.ToPascalCase();
                            method.Name = "begin" + methodName;
                            m.Extensions.Remove(AzureExtensions.LongRunningExtension);
                            methodGroup.Add(m);

                            m = DependencyInjection.Duplicate(method);
                            m.Name = "resume" + methodName;
                            m.Extensions.Add("java-resume", new object());
                            methodGroup.Add(m);
                        }
                    }
                }

                AzureExtensions.AddAzureProperties(codeModel);
                AzureExtensions.SetDefaultResponses(codeModel);

                AzureExtensions.AddPageableMethod(codeModel);

                IDictionary<AutoRestIModelType, AutoRestIModelType> convertedTypes = new Dictionary<AutoRestIModelType, AutoRestIModelType>();

                foreach (AutoRestMethod restAPIMethod in codeModel.Methods)
                {
                    bool simulateMethodAsPagingOperation = false;
                    AutoRestMethodGroup methodGroup = restAPIMethod.MethodGroup;
                    if (!string.IsNullOrEmpty(methodGroup?.Name?.ToString()))
                    {
                        MethodType restAPIMethodType = MethodType.Other;
                        string methodUrl = methodTypeTrailing.Replace(methodTypeLeading.Replace(restAPIMethod.Url, ""), "");
                        string[] urlSplits = methodUrl.Split('/');
                        switch (restAPIMethod.HttpMethod)
                        {
                            case AutoRestHttpMethod.Get:
                                if ((urlSplits.Length == 5 || urlSplits.Length == 7)
                                    && urlSplits[0].EqualsIgnoreCase("subscriptions")
                                    && MethodHasSequenceType(restAPIMethod.ReturnType.Body, settings))
                                {
                                    if (urlSplits.Length == 5)
                                    {
                                        if (urlSplits[2].EqualsIgnoreCase("providers"))
                                        {
                                            restAPIMethodType = MethodType.ListBySubscription;
                                        }
                                        else
                                        {
                                            restAPIMethodType = MethodType.ListByResourceGroup;
                                        }
                                    }
                                    else if (urlSplits[2].EqualsIgnoreCase("resourceGroups"))
                                    {
                                        restAPIMethodType = MethodType.ListByResourceGroup;
                                    }
                                }
                                else if (IsTopLevelResourceUrl(urlSplits))
                                {
                                    restAPIMethodType = MethodType.Get;
                                }
                                break;

                            case AutoRestHttpMethod.Delete:
                                if (IsTopLevelResourceUrl(urlSplits))
                                {
                                    restAPIMethodType = MethodType.Delete;
                                }
                                break;
                        }

                        simulateMethodAsPagingOperation = (restAPIMethodType == MethodType.ListByResourceGroup || restAPIMethodType == MethodType.ListBySubscription) &&
                            1 == methodGroup.Methods.Count((AutoRestMethod methodGroupMethod) =>
                            {
                                MethodType methodGroupMethodType = MethodType.Other;
                                string methodGroupMethodUrl = methodTypeTrailing.Replace(methodTypeLeading.Replace(methodGroupMethod.Url, ""), "");
                                string[] methodGroupUrlSplits = methodGroupMethodUrl.Split('/');
                                switch (methodGroupMethod.HttpMethod)
                                {
                                    case AutoRestHttpMethod.Get:
                                        if ((methodGroupUrlSplits.Length == 5 || methodGroupUrlSplits.Length == 7)
                                        && methodGroupUrlSplits[0].EqualsIgnoreCase("subscriptions")
                                        && MethodHasSequenceType(methodGroupMethod.ReturnType.Body, settings))
                                        {
                                            if (methodGroupUrlSplits.Length == 5)
                                            {
                                                if (methodGroupUrlSplits[2].EqualsIgnoreCase("providers"))
                                                {
                                                    methodGroupMethodType = MethodType.ListBySubscription;
                                                }
                                                else
                                                {
                                                    methodGroupMethodType = MethodType.ListByResourceGroup;
                                                }
                                            }
                                            else if (methodGroupUrlSplits[2].EqualsIgnoreCase("resourceGroups"))
                                            {
                                                methodGroupMethodType = MethodType.ListByResourceGroup;
                                            }
                                        }
                                        else if (IsTopLevelResourceUrl(methodGroupUrlSplits))
                                        {
                                            methodGroupMethodType = MethodType.Get;
                                        }
                                        break;

                                    case AutoRestHttpMethod.Delete:
                                        if (IsTopLevelResourceUrl(methodGroupUrlSplits))
                                        {
                                            methodGroupMethodType = MethodType.Delete;
                                        }
                                        break;
                                }
                                return methodGroupMethodType == restAPIMethodType;
                            });
                    }

                    bool methodHasPageableExtensions = restAPIMethod.Extensions.ContainsKey(AzureExtensions.PageableExtension);
                    JContainer methodPageableExtensions = !methodHasPageableExtensions ? null : restAPIMethod.Extensions[AzureExtensions.PageableExtension] as JContainer;
                    if (methodPageableExtensions != null || simulateMethodAsPagingOperation)
                    {
                        string nextLinkName = null;
                        string itemName = "value";
                        string className = null;

                        bool shouldCreatePageDetails = false;

                        if (methodHasPageableExtensions)
                        {
                            if (methodPageableExtensions != null)
                            {
                                shouldCreatePageDetails = true;

                                nextLinkName = (string)methodPageableExtensions["nextLinkName"];
                                itemName = (string)methodPageableExtensions["itemName"] ?? "value";
                                className = (string)methodPageableExtensions["className"];
                            }
                        }
                        else if (simulateMethodAsPagingOperation)
                        {
                            shouldCreatePageDetails = true;
                        }

                        PageDetails pageDetails = null;
                        if (shouldCreatePageDetails)
                        {
                            pageDetails = pageClasses.FirstOrDefault(page => page.NextLinkName == nextLinkName && page.ItemName == itemName);
                            if (pageDetails == null)
                            {
                                if (string.IsNullOrWhiteSpace(className))
                                {
                                    if (pageClasses.Count > 0)
                                    {
                                        className = $"PageImpl{pageClasses.Count}";
                                    }
                                    else
                                    {
                                        className = "PageImpl";
                                    }
                                }

                                pageDetails = new PageDetails(nextLinkName, itemName, className);
                                pageClasses.Add(pageDetails);
                            }

                            if (!string.IsNullOrEmpty(pageDetails.ClassName))
                            {
                                if (string.IsNullOrEmpty(pageDetails.NextLinkName))
                                {
                                    restAPIMethod.Extensions[AzureExtensions.PageableExtension] = null;
                                }

                                bool anyTypeConverted = false;
                                foreach (HttpStatusCode responseStatus in restAPIMethod.Responses.Where(r => r.Value.Body is AutoRestCompositeType).Select(s => s.Key).ToArray())
                                {
                                    anyTypeConverted = true;
                                    AutoRestCompositeType compositeType = (AutoRestCompositeType)restAPIMethod.Responses[responseStatus].Body;
                                    AutoRestSequenceType sequenceType = compositeType.Properties
                                        .Select((AutoRestProperty property) =>
                                        {
                                            AutoRestIModelType propertyModelType = property.ModelType;
                                            if (propertyModelType != null && !IsNullable(property) && propertyModelType is AutoRestPrimaryType propertyModelPrimaryType)
                                            {
                                                AutoRestPrimaryType propertyModelNonNullablePrimaryType = DependencyInjection.New<AutoRestPrimaryType>(propertyModelPrimaryType.KnownPrimaryType);
                                                propertyModelNonNullablePrimaryType.Format = propertyModelPrimaryType.Format;
                                                primaryTypeNotWantNullable.Add(propertyModelNonNullablePrimaryType);

                                                propertyModelType = propertyModelNonNullablePrimaryType;
                                            }
                                            return propertyModelType;
                                        })
                                        .FirstOrDefault(t => t is AutoRestSequenceType) as AutoRestSequenceType;

                                    // if the type is a wrapper over page-able response
                                    if (sequenceType != null)
                                    {
                                        AutoRestSequenceType pagedResult = DependencyInjection.New<AutoRestSequenceType>();
                                        pagedResult.ElementType = sequenceType.ElementType;
                                        SequenceTypeSetPageImplType(pagedResult, pageDetails.ClassName);

                                        convertedTypes[restAPIMethod.Responses[responseStatus].Body] = pagedResult;
                                        AutoRestResponse resp = DependencyInjection.New<AutoRestResponse>(pagedResult, restAPIMethod.Responses[responseStatus].Headers);
                                        restAPIMethod.Responses[responseStatus] = resp;
                                    }
                                }

                                if (!anyTypeConverted && simulateMethodAsPagingOperation)
                                {
                                    foreach (HttpStatusCode responseStatus in restAPIMethod.Responses.Where(r => r.Value.Body is AutoRestSequenceType).Select(s => s.Key).ToArray())
                                    {
                                        AutoRestSequenceType sequenceType = (AutoRestSequenceType)restAPIMethod.Responses[responseStatus].Body;

                                        AutoRestSequenceType pagedResult = DependencyInjection.New<AutoRestSequenceType>();
                                        pagedResult.ElementType = sequenceType.ElementType;
                                        SequenceTypeSetPageImplType(pagedResult, pageDetails.ClassName);

                                        convertedTypes[restAPIMethod.Responses[responseStatus].Body] = pagedResult;
                                        AutoRestResponse resp = DependencyInjection.New<AutoRestResponse>(pagedResult, restAPIMethod.Responses[responseStatus].Headers);
                                        restAPIMethod.Responses[responseStatus] = resp;
                                    }
                                }

                                if (convertedTypes.ContainsKey(restAPIMethod.ReturnType.Body))
                                {
                                    AutoRestResponse resp = DependencyInjection.New<AutoRestResponse>(convertedTypes[restAPIMethod.ReturnType.Body], restAPIMethod.ReturnType.Headers);
                                    restAPIMethod.ReturnType = resp;
                                }
                            }
                        }
                    }
                }

                SwaggerExtensions.RemoveUnreferencedTypes(codeModel,
                    new HashSet<string>(convertedTypes.Keys
                        .Where(x => x is AutoRestCompositeType)
                        .Cast<AutoRestCompositeType>()
                        .Select((AutoRestCompositeType compositeType) =>
                        {
                            string compositeTypeName = compositeType.Name.ToString();
                            if (settings.IsFluent && !string.IsNullOrEmpty(compositeTypeName) && innerModelCompositeType.Contains(compositeType))
                            {
                                compositeTypeName += "Inner";
                            }
                            return compositeTypeName;
                        })));

                if (settings.IsFluent)
                {
                    // determine inner models
                    foreach (AutoRestParameter parameter in codeModel.Methods.SelectMany(m => m.Parameters))
                    {
                        AutoRestIModelType parameterModelType = parameter.ModelType;
                        if (parameterModelType != null && !IsNullable(parameter))
                        {
                            if (parameterModelType is AutoRestPrimaryType parameterModelPrimaryType)
                            {
                                AutoRestPrimaryType nonNullableParameterModelPrimaryType = DependencyInjection.New<AutoRestPrimaryType>(parameterModelPrimaryType.KnownPrimaryType);
                                nonNullableParameterModelPrimaryType.Format = parameterModelPrimaryType.Format;
                                primaryTypeNotWantNullable.Add(nonNullableParameterModelPrimaryType);

                                parameterModelType = nonNullableParameterModelPrimaryType;
                            }
                        }
                        AppendInnerToTopLevelType(parameterModelType, codeModel, settings);
                    }
                    foreach (AutoRestResponse response in codeModel.Methods.SelectMany(m => m.Responses).Select(r => r.Value))
                    {
                        AppendInnerToTopLevelType(response.Body, codeModel, settings);
                        AppendInnerToTopLevelType(response.Headers, codeModel, settings);
                    }
                    foreach (AutoRestCompositeType model in codeModel.ModelTypes)
                    {
                        AutoRestIModelType baseModelType = model.BaseModelType;
                        if (baseModelType != null && (AutoRestIModelTypeName(baseModelType, settings) == "Resource" || AutoRestIModelTypeName(baseModelType, settings) == "SubResource"))
                        {
                            AppendInnerToTopLevelType(model, codeModel, settings);
                        }
                    }
                }

                // param order (PATH first)
                foreach (AutoRestMethod method in codeModel.Methods)
                {
                    List<AutoRestParameter> parameters = method.Parameters.ToList();
                    method.ClearParameters();
                    foreach (AutoRestParameter parameter in parameters.Where(x => x.Location == AutoRestParameterLocation.Path))
                    {
                        method.Add(parameter);
                    }
                    foreach (AutoRestParameter parameter in parameters.Where(x => x.Location != AutoRestParameterLocation.Path))
                    {
                        method.Add(parameter);
                    }
                }
            }

            string serviceClientName = codeModel.Name;
            string serviceClientDescription = codeModel.Documentation;

            ServiceClient serviceClient = ParseServiceClient(codeModel, settings);

            List<EnumType> enumTypes = new List<EnumType>();
            foreach (AutoRestEnumType autoRestEnumType in codeModel.EnumTypes)
            {
                IType type = ParseEnumType(autoRestEnumType, settings);
                if (type is EnumType enumType)
                {
                    enumTypes.Add(enumType);
                }
            }

            IEnumerable<ServiceException> exceptions = ParseExceptions(codeModel, settings);

            IEnumerable<XmlSequenceWrapper> xmlSequenceWrappers = ParseXmlSequenceWrappers(codeModel, settings);

            #region Parse Models
            ServiceModels serviceModels = new ServiceModels();
            IEnumerable<AutoRestCompositeType> autoRestModelTypes = codeModel.ModelTypes
                .Union(codeModel.HeaderTypes)
                .Where((AutoRestCompositeType autoRestModelType) => ShouldParseModelType(autoRestModelType, settings));
            IEnumerable<ServiceModel> models = autoRestModelTypes
                .Select((AutoRestCompositeType autoRestCompositeType) => ParseModel(autoRestCompositeType, settings, serviceModels))
                .ToArray();

            IEnumerable<ResponseModel> responseModels = codeModel.Methods
                .Where(m => m.ReturnType.Headers != null)
                .Select(m => ParseResponse(m, settings))
                .ToList();

            #endregion

            ServiceManager manager = ParseManager(serviceClientName, codeModel, settings);

            return new Service(serviceClientName, serviceClientDescription, enumTypes, exceptions, xmlSequenceWrappers, responseModels, models, manager, serviceClient);
        }

        private static ResponseModel ParseResponse(AutoRestMethod method, JavaSettings settings)
        {
            string name = method.MethodGroup.Name.ToPascalCase() + method.Name.ToPascalCase() + "Response";
            string package = settings.Package + "." + settings.ModelsSubpackage;
            string description = $"Contains all response data for the {method.Name} operation.";
            IType headersType = ParseType(method.ReturnType.Headers, method.Extensions, settings).AsNullable();
            IType bodyType = ParseType(method.ReturnType.Body, method.Extensions, settings).AsNullable();
            return new ResponseModel(name, package, description, headersType, bodyType);
        }

        private static ServiceClient ParseServiceClient(AutoRestCodeModel codeModel, JavaSettings settings)
        {
            string serviceClientInterfaceName = AddClientTypePrefix(codeModel.Name.ToPascalCase(), settings);

            string serviceClientClassName = serviceClientInterfaceName;
            if (settings.GenerateClientInterfaces)
            {
                serviceClientClassName += "Impl";
            }

            RestAPI serviceClientRestAPI = null;
            IEnumerable<ClientMethod> serviceClientMethods = Enumerable.Empty<ClientMethod>();
            IEnumerable<AutoRestMethod> codeModelRestAPIMethods = codeModel.Methods.Where(m => m.Group.IsNullOrEmpty());
            if (codeModelRestAPIMethods.Any())
            {
                string restAPIName = serviceClientInterfaceName + "Service";
                string restAPIBaseURL = codeModel.BaseUrl;
                List<RestAPIMethod> restAPIMethods = new List<RestAPIMethod>();
                foreach (AutoRestMethod codeModelRestAPIMethod in codeModelRestAPIMethods)
                {
                    RestAPIMethod restAPIMethod = ParseRestAPIMethod(codeModelRestAPIMethod, settings);
                    restAPIMethods.Add(restAPIMethod);
                }
                serviceClientRestAPI = new RestAPI(restAPIName, restAPIBaseURL, restAPIMethods);
                serviceClientMethods = ParseClientMethods(serviceClientRestAPI, settings);
            }

            List<MethodGroupClient> serviceClientMethodGroupClients = new List<MethodGroupClient>();
            IEnumerable<AutoRestMethodGroup> codeModelMethodGroups = codeModel.Operations.Where((AutoRestMethodGroup methodGroup) => !string.IsNullOrEmpty(methodGroup?.Name?.ToString()));
            foreach (AutoRestMethodGroup codeModelMethodGroup in codeModelMethodGroups)
            {
                serviceClientMethodGroupClients.Add(ParseMethodGroupClient(codeModelMethodGroup, serviceClientClassName, settings));
            }

            bool usesCredentials = false;

            List<ServiceClientProperty> serviceClientProperties = new List<ServiceClientProperty>();
            foreach (AutoRestProperty codeModelServiceClientProperty in codeModel.Properties)
            {
                string serviceClientPropertyDescription = codeModelServiceClientProperty.Documentation.ToString();

                string serviceClientPropertyName = CodeNamer.Instance.RemoveInvalidCharacters(codeModelServiceClientProperty.Name.ToCamelCase());

                IType serviceClientPropertyClientType = ConvertToClientType(ParseType(codeModelServiceClientProperty.ModelType, settings));

                bool serviceClientPropertyIsReadOnly = codeModelServiceClientProperty.IsReadOnly;

                string serviceClientPropertyDefaultValueExpression = serviceClientPropertyClientType.DefaultValueExpression(codeModelServiceClientProperty.DefaultValue);

                if (serviceClientPropertyClientType == ClassType.ServiceClientCredentials)
                {
                    usesCredentials = true;
                }
                else
                {
                    serviceClientProperties.Add(new ServiceClientProperty(serviceClientPropertyDescription, serviceClientPropertyClientType, serviceClientPropertyName, serviceClientPropertyIsReadOnly, serviceClientPropertyDefaultValueExpression));
                }
            }

            List<Constructor> serviceClientConstructors = new List<Constructor>();
            string constructorDescription = $"Initializes an instance of {serviceClientInterfaceName} client.";
            if (settings.IsAzureOrFluent)
            {
                if (usesCredentials)
                {
                    serviceClientConstructors.Add(new Constructor(serviceClientCredentialsParameter.Value));
                    serviceClientConstructors.Add(new Constructor(serviceClientCredentialsParameter.Value, azureEnvironmentParameter.Value));
                }
                else
                {
                    serviceClientConstructors.Add(new Constructor());
                    serviceClientConstructors.Add(new Constructor(azureEnvironmentParameter.Value));
                }

                serviceClientConstructors.Add(new Constructor(httpPipelineParameter.Value));
                serviceClientConstructors.Add(new Constructor(httpPipelineParameter.Value, azureEnvironmentParameter.Value));
            }
            else
            {
                serviceClientConstructors.Add(new Constructor());
                serviceClientConstructors.Add(new Constructor(httpPipelineParameter.Value));
            }

            return new ServiceClient(serviceClientClassName, serviceClientInterfaceName, serviceClientRestAPI, serviceClientMethodGroupClients, serviceClientProperties, serviceClientConstructors, serviceClientMethods);
        }

        private static MethodGroupClient ParseMethodGroupClient(AutoRestMethodGroup methodGroup, string serviceClientTypeName, JavaSettings settings)
        {
            string interfaceName = methodGroup.Name.ToString().ToPascalCase();
            if (!interfaceName.EndsWith('s'))
            {
                interfaceName += 's';
            }
            interfaceName = AddClientTypePrefix(interfaceName, settings);

            string className = interfaceName;
            if (settings.IsFluent)
            {
                className += "Inner";
            }
            else if (settings.GenerateClientInterfaces)
            {
                className += "Impl";
            }

            string restAPIName = methodGroup.Name.ToString().ToPascalCase();
            if (!restAPIName.EndsWith('s'))
            {
                restAPIName += 's';
            }
            restAPIName += "Service";
            string restAPIBaseURL = methodGroup.CodeModel.BaseUrl;
            List<RestAPIMethod> restAPIMethods = new List<RestAPIMethod>();
            foreach (AutoRestMethod method in methodGroup.Methods)
            {
                restAPIMethods.Add(ParseRestAPIMethod(method, settings));
            }
            RestAPI restAPI = new RestAPI(restAPIName, restAPIBaseURL, restAPIMethods);

            List<string> implementedInterfaces = new List<string>();
            if (!settings.IsFluent && settings.GenerateClientInterfaces)
            {
                implementedInterfaces.Add(interfaceName);
            }

            string variableType = interfaceName + (settings.IsFluent ? "Inner" : "");
            string variableName = interfaceName.ToCamelCase();

            IEnumerable<ClientMethod> clientMethods = ParseClientMethods(restAPI, settings);

            return new MethodGroupClient(className, interfaceName, implementedInterfaces, restAPI, serviceClientTypeName, variableType, variableName, clientMethods);
        }

        private static RestAPIMethod ParseRestAPIMethod(AutoRestMethod autoRestMethod, JavaSettings settings)
        {
            string restAPIMethodRequestContentType = autoRestMethod.RequestContentType;

            bool restAPIMethodIsPagingNextOperation = GetExtensionBool(autoRestMethod?.Extensions, "nextLinkMethod");

            string restAPIMethodHttpMethod = autoRestMethod.HttpMethod.ToString().ToUpper();

            string restAPIMethodUrlPath = autoRestMethod.Url.TrimStart('/');

            IEnumerable<HttpStatusCode> restAPIMethodExpectedResponseStatusCodes = autoRestMethod.Responses.Keys.OrderBy(statusCode => statusCode);

            ClassType restAPIMethodExceptionType = null;
            if (autoRestMethod.DefaultResponse.Body != null)
            {
                AutoRestIModelType autoRestExceptionType = autoRestMethod.DefaultResponse.Body;
                IType errorType = ParseType(autoRestExceptionType, settings);

                if (settings.IsAzureOrFluent && (errorType == null || errorType.ToString() == "CloudError"))
                {
                    restAPIMethodExceptionType = ClassType.CloudException;
                }
                else if (errorType is ClassType errorClassType)
                {
                    string exceptionPackage = settings.Package;
                    if (settings.IsFluent)
                    {
                        if (innerModelCompositeType.Contains(autoRestExceptionType))
                        {
                            exceptionPackage = GetPackage(settings, settings.ImplementationSubpackage);
                        }
                    }
                    else
                    {
                        exceptionPackage = GetPackage(settings, settings.ModelsSubpackage);
                    }

                    string exceptionName = errorClassType.GetExtensionValue(SwaggerExtensions.NameOverrideExtension);
                    if (string.IsNullOrEmpty(exceptionName))
                    {
                        exceptionName = errorClassType.Name;
                        if (settings.IsFluent && !string.IsNullOrEmpty(exceptionName) && errorClassType.IsInnerModelType)
                        {
                            exceptionName += "Inner";
                        }
                        exceptionName += "Exception";
                    }
                    restAPIMethodExceptionType = new ClassType(exceptionPackage, exceptionName, null, null, false);
                }
                else
                {
                    restAPIMethodExceptionType = ClassType.RestException;
                }
            }

            string wellKnownMethodName = null;
            AutoRestMethodGroup methodGroup = autoRestMethod.MethodGroup;
            if (!string.IsNullOrEmpty(methodGroup?.Name?.ToString()))
            {
                MethodType methodType = MethodType.Other;
                string methodUrl = methodTypeTrailing.Replace(methodTypeLeading.Replace(autoRestMethod.Url, ""), "");
                string[] methodUrlSplits = methodUrl.Split('/');
                switch (autoRestMethod.HttpMethod)
                {
                    case AutoRestHttpMethod.Get:
                        if ((methodUrlSplits.Length == 5 || methodUrlSplits.Length == 7)
                            && methodUrlSplits[0].EqualsIgnoreCase("subscriptions")
                            && MethodHasSequenceType(autoRestMethod.ReturnType.Body, settings))
                        {
                            if (methodUrlSplits.Length == 5)
                            {
                                if (methodUrlSplits[2].EqualsIgnoreCase("providers"))
                                {
                                    methodType = MethodType.ListBySubscription;
                                }
                                else
                                {
                                    methodType = MethodType.ListByResourceGroup;
                                }
                            }
                            else if (methodUrlSplits[2].EqualsIgnoreCase("resourceGroups"))
                            {
                                methodType = MethodType.ListByResourceGroup;
                            }
                        }
                        else if (IsTopLevelResourceUrl(methodUrlSplits))
                        {
                            methodType = MethodType.Get;
                        }
                        break;

                    case AutoRestHttpMethod.Delete:
                        if (IsTopLevelResourceUrl(methodUrlSplits))
                        {
                            methodType = MethodType.Delete;
                        }
                        break;
                }

                if (methodType != MethodType.Other)
                {
                    int methodsWithSameType = methodGroup.Methods.Count((AutoRestMethod methodGroupMethod) =>
                    {
                        MethodType methodGroupMethodType = MethodType.Other;
                        string methodGroupMethodUrl = methodTypeTrailing.Replace(methodTypeLeading.Replace(methodGroupMethod.Url, ""), "");
                        string[] methodGroupMethodUrlSplits = methodGroupMethodUrl.Split('/');
                        switch (methodGroupMethod.HttpMethod)
                        {
                            case AutoRestHttpMethod.Get:
                                if ((methodGroupMethodUrlSplits.Length == 5 || methodGroupMethodUrlSplits.Length == 7)
                                    && methodGroupMethodUrlSplits[0].EqualsIgnoreCase("subscriptions")
                                    && MethodHasSequenceType(methodGroupMethod.ReturnType.Body, settings))
                                {
                                    if (methodGroupMethodUrlSplits.Length == 5)
                                    {
                                        if (methodGroupMethodUrlSplits[2].EqualsIgnoreCase("providers"))
                                        {
                                            methodGroupMethodType = MethodType.ListBySubscription;
                                        }
                                        else
                                        {
                                            methodGroupMethodType = MethodType.ListByResourceGroup;
                                        }
                                    }
                                    else if (methodGroupMethodUrlSplits[2].EqualsIgnoreCase("resourceGroups"))
                                    {
                                        methodGroupMethodType = MethodType.ListByResourceGroup;
                                    }
                                }
                                else if (IsTopLevelResourceUrl(methodGroupMethodUrlSplits))
                                {
                                    methodGroupMethodType = MethodType.Get;
                                }
                                break;

                            case AutoRestHttpMethod.Delete:
                                if (IsTopLevelResourceUrl(methodGroupMethodUrlSplits))
                                {
                                    methodGroupMethodType = MethodType.Delete;
                                }
                                break;
                        }
                        return methodGroupMethodType == methodType;
                    });

                    if (methodsWithSameType == 1)
                    {
                        switch (methodType)
                        {
                            case MethodType.ListBySubscription:
                                wellKnownMethodName = List;
                                break;

                            case MethodType.ListByResourceGroup:
                                wellKnownMethodName = ListByResourceGroup;
                                break;

                            case MethodType.Delete:
                                wellKnownMethodName = Delete;
                                break;

                            case MethodType.Get:
                                wellKnownMethodName = GetByResourceGroup;
                                break;

                            default:
                                throw new Exception("Flow should not hit this statement.");
                        }
                    }
                }
            }
            string restAPIMethodName;
            if (!string.IsNullOrWhiteSpace(wellKnownMethodName))
            {
                AutoRestIParent methodParent = autoRestMethod.Parent;
                restAPIMethodName = CodeNamer.Instance.GetUnique(wellKnownMethodName, autoRestMethod, methodParent.IdentifiersInScope, methodParent.Children.Except(autoRestMethod.SingleItemAsEnumerable()));
            }
            else
            {
                restAPIMethodName = autoRestMethod.Name;
            }
            restAPIMethodName = restAPIMethodName.ToCamelCase();

            bool restAPIMethodSimulateMethodAsPagingOperation = (wellKnownMethodName == List || wellKnownMethodName == ListByResourceGroup);

            bool restAPIMethodIsLongRunningOperation = GetExtensionBool(autoRestMethod?.Extensions, AzureExtensions.LongRunningExtension);

            AutoRestResponse autoRestRestAPIMethodReturnType = autoRestMethod.ReturnType;
            IType responseBodyType = ParseType(autoRestRestAPIMethodReturnType.Body, settings);
            ListType responseBodyWireListType = responseBodyType as ListType;

            AutoRestIModelType autorestRestAPIMethodReturnClientType = ConvertToClientType(autoRestRestAPIMethodReturnType.Body ?? DependencyInjection.New<AutoRestPrimaryType>(AutoRestKnownPrimaryType.None));
            AutoRestSequenceType autorestRestAPIMethodReturnClientSequenceType = autorestRestAPIMethodReturnClientType as AutoRestSequenceType;

            bool autorestRestAPIMethodReturnTypeIsPaged = GetExtensionBool(autoRestMethod.Extensions, "nextLinkMethod") ||
                (autoRestMethod.Extensions.ContainsKey(AzureExtensions.PageableExtension) &&
                 autoRestMethod.Extensions[AzureExtensions.PageableExtension] != null);

            if (settings.IsAzureOrFluent && responseBodyWireListType != null && autorestRestAPIMethodReturnTypeIsPaged)
            {
                AutoRestSequenceType autoRestRestAPIMethodReturnClientPageListType = DependencyInjection.New<AutoRestSequenceType>();
                autoRestRestAPIMethodReturnClientPageListType.ElementType = autorestRestAPIMethodReturnClientSequenceType.ElementType;

                string pageContainerSubPackage = (settings.IsFluent ? settings.ImplementationSubpackage : settings.ModelsSubpackage);
                string pageContainerPackage = $"{settings.Package}.{pageContainerSubPackage}";
                string pageContainerTypeName = SequenceTypeGetPageImplType(autorestRestAPIMethodReturnClientSequenceType);

                SequenceTypeSetPageImplType(autoRestRestAPIMethodReturnClientPageListType, pageContainerTypeName);
                autoRestPagedListTypes.Add(autoRestRestAPIMethodReturnClientPageListType);

                responseBodyType = new GenericType(pageContainerPackage, pageContainerTypeName, responseBodyWireListType.ElementType);
                pagedListTypes.Add(responseBodyWireListType);
            }

            IType restAPIMethodReturnType;
            if (restAPIMethodIsLongRunningOperation)
            {
                IType operationStatusTypeArgument;
                if (settings.IsAzureOrFluent && responseBodyWireListType != null && (autorestRestAPIMethodReturnTypeIsPaged || restAPIMethodSimulateMethodAsPagingOperation))
                {
                    operationStatusTypeArgument = GenericType.Page(responseBodyWireListType.ElementType);
                }
                else
                {
                    operationStatusTypeArgument = responseBodyType;
                }
                restAPIMethodReturnType = GenericType.Observable(GenericType.OperationStatus(operationStatusTypeArgument));
            }
            else
            {
                IType singleValueType;
                if (autoRestRestAPIMethodReturnType.Headers != null)
                {
                    string className = autoRestMethod.MethodGroup.Name.ToPascalCase() + autoRestMethod.Name.ToPascalCase() + "Response";
                    singleValueType = new ClassType(settings.Package + "." + settings.ModelsSubpackage, className);
                }
                else if (responseBodyType.Equals(GenericType.FlowableByteBuffer))
                {
                    singleValueType = ClassType.StreamResponse;
                }
                else if (responseBodyType.Equals(PrimitiveType.Void))
                {
                    singleValueType = ClassType.VoidResponse;
                }
                else
                {
                    singleValueType = GenericType.BodyResponse(responseBodyType);
                }
                restAPIMethodReturnType = GenericType.Single(singleValueType);
            }

            List<RestAPIParameter> restAPIMethodParameters = new List<RestAPIParameter>();
            bool isResumable = autoRestMethod.Extensions.ContainsKey("java-resume");
            if (isResumable)
            {
                restAPIMethodParameters.Add(new RestAPIParameter(
                    description: "The OperationDescription object.",
                    type: ClassType.OperationDescription,
                    name: "operationDescription",
                    requestParameterLocation: RequestParameterLocation.None,
                    requestParameterName: "operationDescription",
                    alreadyEncoded: true,
                    isConstant: false,
                    isRequired: true,
                    isServiceClientProperty: false,
                    headerCollectionPrefix: null));
            }
            else
            {
                List<AutoRestParameter> autoRestRestAPIMethodParameters = autoRestMethod.LogicalParameters.Where(p => p.Location != AutoRestParameterLocation.None).ToList();

                List<AutoRestParameter> autoRestMethodLogicalParameters = autoRestMethod.LogicalParameters.Where(p => p.Location != AutoRestParameterLocation.None).ToList();

                if (settings.IsAzureOrFluent && restAPIMethodIsPagingNextOperation)
                {
                    restAPIMethodParameters.Add(new RestAPIParameter(
                        description: "The URL to get the next page of items.",
                        type: ClassType.String,
                        name: "nextUrl",
                        requestParameterLocation: RequestParameterLocation.Path,
                        requestParameterName: "nextUrl",
                        alreadyEncoded: true,
                        isConstant: false,
                        isRequired: true,
                        isServiceClientProperty: false,
                        headerCollectionPrefix: null));

                    autoRestMethodLogicalParameters.RemoveAll(p => p.Location == AutoRestParameterLocation.Path);
                }

                IEnumerable<AutoRestParameter> autoRestRestAPIMethodOrderedParameters = autoRestMethodLogicalParameters
                    .Where(p => p.Location == AutoRestParameterLocation.Path)
                    .Union(autoRestMethodLogicalParameters.Where(p => p.Location != AutoRestParameterLocation.Path));

                foreach (AutoRestParameter autoRestParameter in autoRestRestAPIMethodOrderedParameters)
                {
                    string parameterRequestName = autoRestParameter.SerializedName;

                    RequestParameterLocation parameterRequestLocation = ParseParameterRequestLocation(autoRestParameter.Location);
                    if (autoRestMethod.Url.Contains("{" + parameterRequestName + "}"))
                    {
                        parameterRequestLocation = RequestParameterLocation.Path;
                    }
                    else if (autoRestParameter.Extensions.ContainsKey("hostParameter"))
                    {
                        parameterRequestLocation = RequestParameterLocation.Host;
                    }

                    string parameterHeaderCollectionPrefix = GetExtensionString(autoRestParameter.Extensions, SwaggerExtensions.HeaderCollectionPrefix);

                    AutoRestIModelType autoRestParameterWireType = autoRestParameter.ModelType;
                    IType parameterType = ParseType(autoRestParameter, settings);
                    if (parameterType is ListType && settings.ShouldGenerateXmlSerialization && parameterRequestLocation == RequestParameterLocation.Body)
                    {
                        string parameterTypePackage = GetPackage(settings, settings.ImplementationSubpackage);
                        string parameterTypeName = autoRestParameterWireType.XmlName.ToPascalCase() + "Wrapper";
                        parameterType = new ClassType(parameterTypePackage, parameterTypeName, null, null, false);
                    }
                    else if (parameterType == ArrayType.ByteArray)
                    {
                        if (parameterRequestLocation != RequestParameterLocation.Body && parameterRequestLocation != RequestParameterLocation.FormData)
                        {
                            parameterType = ClassType.String;
                        }
                    }
                    else if (parameterType is ListType && autoRestParameter.Location != AutoRestParameterLocation.Body && autoRestParameter.Location != AutoRestParameterLocation.FormData)
                    {
                        parameterType = ClassType.String;
                    }

                    bool parameterIsNullable = IsNullable(autoRestParameter);
                    if (parameterIsNullable)
                    {
                        parameterType = parameterType.AsNullable();
                    }

                    string parameterDescription = autoRestParameter.Documentation;
                    if (string.IsNullOrEmpty(parameterDescription))
                    {
                        parameterDescription = $"the {parameterType} value";
                    }

                    string parameterVariableName = autoRestParameter.ClientProperty?.Name?.ToString();
                    if (!string.IsNullOrEmpty(parameterVariableName))
                    {
                        CodeNamer codeNamer = CodeNamer.Instance;
                        parameterVariableName = codeNamer.CamelCase(codeNamer.RemoveInvalidCharacters(parameterVariableName));
                    }
                    if (parameterVariableName == null)
                    {
                        if (!autoRestParameter.IsClientProperty)
                        {
                            parameterVariableName = autoRestParameter.Name;
                        }
                        else
                        {
                            string caller = (autoRestParameter.Method != null && autoRestParameter.Method.Group.IsNullOrEmpty() ? "this" : "this.client");
                            string clientPropertyName = autoRestParameter.ClientProperty?.Name?.ToString();
                            if (!string.IsNullOrEmpty(clientPropertyName))
                            {
                                CodeNamer codeNamer = CodeNamer.Instance;
                                clientPropertyName = codeNamer.CamelCase(codeNamer.RemoveInvalidCharacters(clientPropertyName));
                            }
                            parameterVariableName = $"{caller}.{clientPropertyName}()";
                        }
                    }

                    bool parameterSkipUrlEncodingExtension = GetExtensionBool(autoRestParameter.Extensions, SwaggerExtensions.SkipUrlEncodingExtension);

                    bool parameterIsConstant = autoRestParameter.IsConstant;

                    bool parameterIsRequired = autoRestParameter.IsRequired;

                    bool parameterIsServiceClientProperty = autoRestParameter.IsClientProperty;

                    restAPIMethodParameters.Add(new RestAPIParameter(parameterDescription, parameterType, parameterVariableName, parameterRequestLocation, parameterRequestName, parameterSkipUrlEncodingExtension, parameterIsConstant, parameterIsRequired, parameterIsServiceClientProperty, parameterHeaderCollectionPrefix));
                }
            }

            string restAPIMethodDescription = "";
            if (!string.IsNullOrEmpty(autoRestMethod.Summary))
            {
                restAPIMethodDescription += autoRestMethod.Summary;
            }
            if (!string.IsNullOrEmpty(autoRestMethod.Description))
            {
                if (restAPIMethodDescription != "")
                {
                    restAPIMethodDescription += Environment.NewLine;
                }
                restAPIMethodDescription += autoRestMethod.Description;
            }

            bool restAPIMethodIsPagingOperation = autoRestMethod.Extensions.ContainsKey(AzureExtensions.PageableExtension) &&
                autoRestMethod.Extensions[AzureExtensions.PageableExtension] != null &&
                !restAPIMethodIsPagingNextOperation;

            IType restAPIMethodReturnValueWireType = returnValueWireTypeOptions.FirstOrDefault((IType type) => restAPIMethodReturnType.Contains(type));
            if (unixTimeTypes.Contains(restAPIMethodReturnValueWireType))
            {
                restAPIMethodReturnValueWireType = ClassType.UnixTime;
            }

            return new RestAPIMethod(
                restAPIMethodRequestContentType,
                restAPIMethodReturnType,
                restAPIMethodIsPagingNextOperation,
                restAPIMethodHttpMethod,
                restAPIMethodUrlPath,
                restAPIMethodExpectedResponseStatusCodes,
                restAPIMethodExceptionType,
                restAPIMethodName,
                restAPIMethodParameters,
                restAPIMethodIsPagingOperation,
                restAPIMethodDescription,
                restAPIMethodSimulateMethodAsPagingOperation,
                restAPIMethodIsLongRunningOperation,
                restAPIMethodReturnValueWireType,
                autoRestMethod,
                isResumable);
        }

        private static RequestParameterLocation ParseParameterRequestLocation(AutoRestParameterLocation autoRestParameterLocation)
        {
            RequestParameterLocation parameterRequestLocation;
            switch (autoRestParameterLocation)
            {
                case AutoRestParameterLocation.Body:
                    parameterRequestLocation = RequestParameterLocation.Body;
                    break;

                case AutoRestParameterLocation.FormData:
                    parameterRequestLocation = RequestParameterLocation.FormData;
                    break;

                case AutoRestParameterLocation.Header:
                    parameterRequestLocation = RequestParameterLocation.Header;
                    break;

                case AutoRestParameterLocation.None:
                    parameterRequestLocation = RequestParameterLocation.None;
                    break;

                case AutoRestParameterLocation.Path:
                    parameterRequestLocation = RequestParameterLocation.Path;
                    break;

                case AutoRestParameterLocation.Query:
                    parameterRequestLocation = RequestParameterLocation.Query;
                    break;

                default:
                    throw new ArgumentException("Unrecognized AutoRest ParameterLocation value: " + autoRestParameterLocation);
            }
            return parameterRequestLocation;
        }

        private static IType ParseType(AutoRestIVariable autoRestIVariable, JavaSettings settings)
        {
            IType result = ParseType(autoRestIVariable?.ModelType, autoRestIVariable?.Extensions, settings);
            if (result != null && IsNullable(autoRestIVariable))
            {
                result = result.AsNullable();
            }
            return result;
        }

        private static IType ParseType(AutoRestIModelType autoRestIModelType, IDictionary<string, object> extensions, JavaSettings settings)
        {
            string headerCollectionPrefix = GetExtensionString(extensions, SwaggerExtensions.HeaderCollectionPrefix);
            return ParseType(autoRestIModelType, headerCollectionPrefix, settings);
        }

        private static IType ParseType(AutoRestIModelType autoRestIModelType, string headerCollectionPrefix, JavaSettings settings)
        {
            IType result;
            if (!string.IsNullOrEmpty(headerCollectionPrefix))
            {
                result = new MapType(ClassType.String);
            }
            else
            {
                result = ParseType(autoRestIModelType, settings);
            }
            return result;
        }

        private static IType ParseType(AutoRestIModelType autoRestIModelType, JavaSettings settings)
        {
            IType result = null;
            if (autoRestIModelType == null)
            {
                result = PrimitiveType.Void;
            }
            else if (parsedAutoRestIModelTypes.ContainsKey(autoRestIModelType))
            {
                result = parsedAutoRestIModelTypes[autoRestIModelType];
            }
            else
            {
                if (autoRestIModelType is AutoRestSequenceType autoRestSequenceType)
                {
                    result = new ListType(ParseType(autoRestSequenceType.ElementType, settings));
                }
                else if (autoRestIModelType is AutoRestDictionaryType autoRestDictionaryType)
                {
                    result = new MapType(ParseType(autoRestDictionaryType.ValueType, settings));
                }
                else if (autoRestIModelType is AutoRestEnumType autoRestEnumType)
                {
                    result = ParseEnumType(autoRestEnumType, settings);
                }
                else if (autoRestIModelType is AutoRestCompositeType autoRestCompositeType)
                {
                    string classTypeName = AutoRestCompositeTypeName(autoRestCompositeType, settings);
                    if (settings.IsAzureOrFluent)
                    {
                        if (classTypeName == ClassType.Resource.Name)
                        {
                            result = ClassType.Resource;
                        }
                        else if (classTypeName == ClassType.SubResource.Name)
                        {
                            result = ClassType.SubResource;
                        }
                    }

                    if (result == null)
                    {
                        bool isInnerModelType = innerModelCompositeType.Contains(autoRestCompositeType);

                        string classPackage;
                        if (!settings.IsFluent)
                        {
                            classPackage = GetPackage(settings, settings.ModelsSubpackage);
                        }
                        else if (isInnerModelType)
                        {
                            classPackage = GetPackage(settings, settings.ImplementationSubpackage);
                        }
                        else
                        {
                            classPackage = GetPackage(settings);
                        }

                        IDictionary<string, string> extensions = null;
                        if (autoRestCompositeType.Extensions.ContainsKey(SwaggerExtensions.NameOverrideExtension))
                        {
                            JContainer ext = autoRestCompositeType.Extensions[SwaggerExtensions.NameOverrideExtension] as JContainer;
                            if (ext != null && ext["name"] != null)
                            {
                                extensions = new Dictionary<string, string>();
                                extensions[SwaggerExtensions.NameOverrideExtension] = ext["name"].ToString();
                            }
                        }
                        result = new ClassType(classPackage, classTypeName, null, extensions, isInnerModelType);
                    }
                }
                else if (autoRestIModelType is AutoRestPrimaryType autoRestPrimaryType)
                {
                    switch (autoRestPrimaryType.KnownPrimaryType)
                    {
                        case AutoRestKnownPrimaryType.None:
                            result = PrimitiveType.Void;
                            break;
                        case AutoRestKnownPrimaryType.Base64Url:
                            result = ClassType.Base64Url;
                            break;
                        case AutoRestKnownPrimaryType.Boolean:
                            result = PrimitiveType.Boolean;
                            break;
                        case AutoRestKnownPrimaryType.ByteArray:
                            result = ArrayType.ByteArray;
                            break;
                        case AutoRestKnownPrimaryType.Date:
                            result = settings.StringDates ? ClassType.String : ClassType.JodaLocalDate;
                            break;
                        case AutoRestKnownPrimaryType.DateTime:
                            result = settings.StringDates ? ClassType.String : ClassType.JodaDateTime;
                            break;
                        case AutoRestKnownPrimaryType.DateTimeRfc1123:
                            result = settings.StringDates ? ClassType.String : ClassType.DateTimeRfc1123;
                            break;
                        case AutoRestKnownPrimaryType.Double:
                            result = PrimitiveType.Double;
                            break;
                        case AutoRestKnownPrimaryType.Decimal:
                            result = ClassType.BigDecimal;
                            break;
                        case AutoRestKnownPrimaryType.Int:
                            result = PrimitiveType.Int;
                            break;
                        case AutoRestKnownPrimaryType.Long:
                            result = PrimitiveType.Long;
                            break;
                        case AutoRestKnownPrimaryType.Stream:
                            result = GenericType.FlowableByteBuffer;
                            break;
                        case AutoRestKnownPrimaryType.String:
                            if (autoRestPrimaryType.Format.EqualsIgnoreCase(ClassType.URL.Name))
                            {
                                result = ClassType.URL;
                            }
                            else
                            {
                                result = ClassType.String;
                            }
                            break;
                        case AutoRestKnownPrimaryType.TimeSpan:
                            result = ClassType.JodaPeriod;
                            break;
                        case AutoRestKnownPrimaryType.UnixTime:
                            result = settings.StringDates ? (IType)ClassType.String : PrimitiveType.UnixTimeLong;
                            break;
                        case AutoRestKnownPrimaryType.Uuid:
                            result = ClassType.UUID;
                            break;
                        case AutoRestKnownPrimaryType.Object:
                            result = ClassType.Object;
                            break;
                        case AutoRestKnownPrimaryType.Credentials:
                            result = ClassType.ServiceClientCredentials;
                            break;
                        default:
                            throw new NotImplementedException($"Unrecognized AutoRest KnownPrimaryType: {autoRestPrimaryType.KnownPrimaryType}");
                    }
                }
                else
                {
                    throw new ArgumentException($"Unrecognized AutoRest IModelType. Class: {autoRestIModelType.GetType().Name}, Name: {AutoRestIModelTypeName(autoRestIModelType, settings)}");
                }

                parsedAutoRestIModelTypes[autoRestIModelType] = result;
            }
            return result;
        }

        private static IType ParseEnumType(AutoRestEnumType autoRestEnumType, JavaSettings settings)
        {
            string enumTypeName = autoRestEnumType?.Name?.ToString();

            IType enumType;
            if (string.IsNullOrEmpty(enumTypeName) || enumTypeName == "enum")
            {
                enumType = ClassType.String;
            }
            else
            {
                string enumSubpackage = (settings.IsFluent ? "" : settings.ModelsSubpackage);
                string enumPackage = GetPackage(settings, enumSubpackage);

                enumTypeName = CodeNamer.Instance.GetTypeName(enumTypeName);

                bool expandable = autoRestEnumType.ModelAsString;

                List<ServiceEnumValue> enumValues = new List<ServiceEnumValue>();
                foreach (AutoRestEnumValue enumValue in autoRestEnumType.Values)
                {
                    enumValues.Add(ParseEnumValue(enumValue.MemberName, enumValue.SerializedName));
                }

                enumType = new EnumType(enumPackage, enumTypeName, expandable, enumValues);
            }

            return enumType;
        }

        private static bool IsNullable(AutoRestIVariable variable)
            => variable.IsXNullable.HasValue ? variable.IsXNullable.Value : !variable.IsRequired;

        internal static ServiceEnumValue ParseEnumValue(string name, string value)
        {
            if (!string.IsNullOrWhiteSpace(name))
            {
                name = enumValueNameRegex.Replace(name, "_");
                for (int i = 1; i < name.Length - 1; i++)
                {
                    if (char.IsUpper(name[i]))
                    {
                        if (name[i - 1] != '_' && char.IsLower(name[i - 1]))
                        {
                            name = name.Insert(i, "_");
                        }
                    }
                }
                name = name.ToUpperInvariant();
            }

            return new ServiceEnumValue(name, value);
        }

        private static IEnumerable<ServiceException> ParseExceptions(AutoRestCodeModel codeModel, JavaSettings settings)
        {
            List<ServiceException> exceptions = new List<ServiceException>();
            foreach (AutoRestCompositeType exceptionType in codeModel.ErrorTypes)
            {
                string errorName = exceptionType.Name.ToString();
                if (settings.IsFluent && !string.IsNullOrEmpty(errorName) && innerModelCompositeType.Contains(exceptionType))
                {
                    errorName += "Inner";
                }

                string methodOperationExceptionTypeName = errorName + "Exception";

                if (exceptionType.Extensions.ContainsKey(SwaggerExtensions.NameOverrideExtension))
                {
                    JContainer ext = exceptionType.Extensions[SwaggerExtensions.NameOverrideExtension] as JContainer;
                    if (ext != null && ext["name"] != null)
                    {
                        methodOperationExceptionTypeName = ext["name"].ToString();
                    }
                }

                // Skip any exceptions that are named "CloudErrorException" or have a body named
                // "CloudError" because those types already exist in the runtime.
                if (methodOperationExceptionTypeName != "CloudErrorException" && errorName != "CloudError")
                {
                    string exceptionSubPackage;
                    if (settings.IsFluent)
                    {
                        exceptionSubPackage = innerModelCompositeType.Contains(exceptionType) ? settings.ImplementationSubpackage : "";
                    }
                    else
                    {
                        exceptionSubPackage = settings.ModelsSubpackage;
                    }

                    exceptions.Add(new ServiceException(methodOperationExceptionTypeName, errorName, exceptionSubPackage));
                }
            }
            return exceptions;
        }

        private static IEnumerable<XmlSequenceWrapper> ParseXmlSequenceWrappers(AutoRestCodeModel codeModel, JavaSettings settings)
        {
            List<XmlSequenceWrapper> xmlSequenceWrappers = new List<XmlSequenceWrapper>();
            if (codeModel.ShouldGenerateXmlSerialization)
            {
                // Every sequence type used as a parameter to a service method.
                IEnumerable<AutoRestMethod> allMethods = codeModel.Methods.Concat(codeModel.Operations.SelectMany(methodGroup => methodGroup.Methods));
                IEnumerable<AutoRestParameter> allParameters = allMethods.SelectMany(method => method.Parameters);

                foreach (AutoRestParameter parameter in allParameters)
                {
                    IType parameterType = ParseType(parameter.ModelType, settings);

                    if (parameterType is ListType parameterListType && parameter.ModelType is AutoRestSequenceType sequenceType)
                    {
                        string xmlRootElementName = sequenceType.XmlName;
                        string xmlListElementName = sequenceType.ElementXmlName;
                        if (!xmlSequenceWrappers.Any(existingWrapper => existingWrapper.XmlRootElementName == xmlRootElementName && existingWrapper.XmlListElementName == xmlListElementName))
                        {
                            HashSet<string> xmlSequenceWrapperImports = new HashSet<string>()
                            {
                                "com.fasterxml.jackson.annotation.JsonCreator",
                                "com.fasterxml.jackson.annotation.JsonProperty",
                                "com.fasterxml.jackson.dataformat.xml.annotation.JacksonXmlProperty",
                                "com.fasterxml.jackson.dataformat.xml.annotation.JacksonXmlRootElement"
                            };
                            parameterListType.AddImportsTo(xmlSequenceWrapperImports, true);

                            xmlSequenceWrappers.Add(new XmlSequenceWrapper(parameterListType, xmlRootElementName, xmlListElementName, xmlSequenceWrapperImports));
                        }
                    }
                }
            }
            return xmlSequenceWrappers;
        }

        private static ServiceModel ParseModel(AutoRestCompositeType autoRestCompositeType, JavaSettings settings, ServiceModels serviceModels)
        {
            string modelName = autoRestCompositeType.Name.ToString();
            if (settings.IsFluent && !string.IsNullOrEmpty(modelName) && innerModelCompositeType.Contains(autoRestCompositeType))
            {
                modelName += "Inner";
            }

            ServiceModel result = serviceModels.GetModel(modelName);
            if (result == null)
            {
                string modelSubPackage = !settings.IsFluent ? settings.ModelsSubpackage : (innerModelCompositeType.Contains(autoRestCompositeType) ? settings.ImplementationSubpackage : "");
                string modelPackage = GetPackage(settings, modelSubPackage);

                bool isPolymorphic = autoRestCompositeType.BaseIsPolymorphic;

                ServiceModel parentModel = null;
                if (autoRestCompositeType.BaseModelType != null)
                {
                    parentModel = ParseModel(autoRestCompositeType.BaseModelType, settings, serviceModels);
                }

                HashSet<string> modelImports = new HashSet<string>();
                IEnumerable<AutoRestProperty> compositeTypeProperties = autoRestCompositeType.Properties;
                foreach (AutoRestProperty autoRestProperty in compositeTypeProperties)
                {
                    IType propertyType = ParseType(autoRestProperty.ModelType, settings);
                    propertyType.AddImportsTo(modelImports, false);

                    IType propertyClientType = ConvertToClientType(propertyType);
                    propertyClientType.AddImportsTo(modelImports, false);
                }

                if (compositeTypeProperties.Any())
                {
                    if (settings.ShouldGenerateXmlSerialization)
                    {
                        modelImports.Add("com.fasterxml.jackson.dataformat.xml.annotation.JacksonXmlRootElement");

                        if (compositeTypeProperties.Any(p => p.ModelType is AutoRestSequenceType))
                        {
                            modelImports.Add("java.util.ArrayList");
                        }

                        if (compositeTypeProperties.Any(p => p.XmlIsAttribute))
                        {
                            modelImports.Add("com.fasterxml.jackson.dataformat.xml.annotation.JacksonXmlProperty");
                        }

                        if (compositeTypeProperties.Any(p => !p.XmlIsAttribute))
                        {
                            modelImports.Add("com.fasterxml.jackson.annotation.JsonProperty");
                        }

                        if (compositeTypeProperties.Any(p => p.XmlIsWrapped))
                        {
                            modelImports.Add("com.fasterxml.jackson.annotation.JsonCreator");
                        }
                    }
                    else
                    {
                        modelImports.Add("com.fasterxml.jackson.annotation.JsonProperty");
                    }
                }

                string modelDescription;
                if (string.IsNullOrEmpty(autoRestCompositeType.Summary) && string.IsNullOrEmpty(autoRestCompositeType.Documentation))
                {
                    modelDescription = $"The {modelName} model.";
                }
                else
                {
                    modelDescription = $"{autoRestCompositeType.Summary}{autoRestCompositeType.Documentation}";
                }

                string polymorphicDiscriminator = autoRestCompositeType.BasePolymorphicDiscriminator;

                string modelSerializedName = autoRestCompositeType.SerializedName;

                IEnumerable<ServiceModel> derivedTypes = serviceModels.GetDerivedTypes(modelName);

                string modelXmlName = autoRestCompositeType.XmlName;

                bool needsFlatten = false;
                List<ServiceModelProperty> properties = new List<ServiceModelProperty>();
                foreach (AutoRestProperty property in compositeTypeProperties)
                {
                    properties.Add(ParseModelProperty(property, settings));
                    if (!needsFlatten && property.WasFlattened())
                    {
                        needsFlatten = true;
                    }
                }

                result = new ServiceModel(modelPackage, modelName, modelImports, modelDescription, isPolymorphic, polymorphicDiscriminator, modelSerializedName, needsFlatten, parentModel, derivedTypes, modelXmlName, properties);

                serviceModels.AddModel(result);
            }

            return result;
        }

        private static ServiceModelProperty ParseModelProperty(AutoRestProperty autoRestProperty, JavaSettings settings)
        {
            string name = autoRestProperty?.Name?.ToString();
            if (!string.IsNullOrEmpty(name))
            {
                CodeNamer codeNamer = CodeNamer.Instance;
                name = codeNamer.CamelCase(codeNamer.RemoveInvalidCharacters(name));
            }

            string description = "";
            if (string.IsNullOrEmpty(autoRestProperty.Summary) && string.IsNullOrEmpty(autoRestProperty.Documentation))
            {
                description = $"The {name} property.";
            }
            else
            {
                description = autoRestProperty.Summary;

                string documentation = autoRestProperty.Documentation;
                if (!string.IsNullOrEmpty(documentation))
                {
                    if (!string.IsNullOrEmpty(description))
                    {
                        description += Environment.NewLine;
                    }
                    description += documentation;
                }
            }

            List<string> annotationArgumentList = new List<string>()
            {
                $"value = \"{(settings.ShouldGenerateXmlSerialization ? autoRestProperty.XmlName : autoRestProperty.SerializedName)}\""
            };
            if (autoRestProperty.IsRequired)
            {
                annotationArgumentList.Add("required = true");
            }
            if (autoRestProperty.IsReadOnly)
            {
                annotationArgumentList.Add("access = JsonProperty.Access.WRITE_ONLY");
            }
            string annotationArguments = string.Join(", ", annotationArgumentList);

            bool isXmlAttribute = autoRestProperty.XmlIsAttribute;

            string xmlName;
            try
            {
                xmlName = autoRestProperty.XmlName;
            }
            catch (ArgumentNullException)
            {
                xmlName = null;
            }

            string serializedName = autoRestProperty.SerializedName;

            bool isXmlWrapper = autoRestProperty.XmlIsWrapped;

            string headerCollectionPrefix = GetExtensionString(autoRestProperty.Extensions, SwaggerExtensions.HeaderCollectionPrefix);

            IType propertyWireType = ParseType(autoRestProperty, settings);

            IType propertyClientType = ConvertToClientType(propertyWireType);

            AutoRestIModelType autoRestPropertyModelType = autoRestProperty.ModelType;
            string xmlListElementName = autoRestPropertyModelType is AutoRestSequenceType autoRestPropertyModelSequenceType ? autoRestPropertyModelSequenceType.ElementXmlName : null;

            bool isConstant = autoRestProperty.IsConstant;

            string defaultValue;
            try
            {
                defaultValue = propertyWireType.DefaultValueExpression(autoRestProperty.DefaultValue);
            }
            catch (NotSupportedException)
            {
                defaultValue = null;
            }

            bool isReadOnly = autoRestProperty.IsReadOnly;

            bool wasFlattened = autoRestProperty.WasFlattened();

            return new ServiceModelProperty(name, description, annotationArguments, isXmlAttribute, xmlName, serializedName, isXmlWrapper, xmlListElementName, propertyWireType, propertyClientType, isConstant, defaultValue, isReadOnly, wasFlattened, headerCollectionPrefix);
        }

        private static ServiceManager ParseManager(string serviceClientName, AutoRestCodeModel codeModel, JavaSettings settings)
        {
            ServiceManager manager = null;
            if (settings.IsFluent && settings.RegenerateManagers)
            {
                string serviceName = GetServiceName(settings.ServiceName, codeModel);
                if (string.IsNullOrEmpty(serviceName))
                {
                    serviceName = "MissingServiceName";
                }
                manager = new ServiceManager(serviceClientName, serviceName);
            }
            return manager;
        }

        private static JavaFile GetServiceManagerJavaFile(ServiceManager manager, JavaSettings settings)
        {
            string className = $"{manager.ServiceName}Manager";

            string[] versionParts = targetVersion.Split('.');
            int minorVersion = int.Parse(versionParts[1]);
            int patchVersion = int.Parse(versionParts[2]);
            int newMinorVersion = (patchVersion == 0 ? minorVersion : minorVersion + 1);
            string betaSinceVersion = "V" + versionParts[0] + "_" + newMinorVersion + "_0";

            string subpackage = settings.ImplementationSubpackage;
            JavaFile javaFile = GetJavaFileWithHeaderAndSubPackage(subpackage, settings, className);

            javaFile.Import(
                "com.microsoft.azure.management.apigeneration.Beta",
                "com.microsoft.azure.management.apigeneration.Beta.SinceVersion",
                "com.microsoft.azure.management.resources.fluentcore.arm.AzureConfigurable",
                "com.microsoft.azure.management.resources.fluentcore.arm.implementation.AzureConfigurableImpl",
                "com.microsoft.azure.management.resources.fluentcore.arm.implementation.Manager",
                "com.microsoft.azure.v2.AzureEnvironment",
                $"{ClassType.AzureTokenCredentials.Package}.{ClassType.AzureTokenCredentials.Name}",
                "com.microsoft.azure.v2.serializer.AzureJacksonAdapter");

            javaFile.JavadocComment(comment =>
            {
                comment.Description($"Entry point to Azure {manager.ServiceName} resource management.");
            });
            javaFile.Annotation($"Beta(SinceVersion.{betaSinceVersion})");
            javaFile.PublicFinalClass($"{className} extends Manager<{className}, {manager.ServiceClientName + "Impl"}>", classBlock =>
            {
                classBlock.JavadocComment(comment =>
                {
                    comment.Description($"Get a Configurable instance that can be used to create {className} with optional configuration.");
                    comment.Return("the instance allowing configurations");
                });
                classBlock.PublicStaticMethod("Configurable configure()", function =>
                {
                    function.Return($"new {className}.ConfigurableImpl()");
                });

                classBlock.JavadocComment(comment =>
                {
                    comment.Description($"Creates an instance of {className} that exposes {manager.ServiceName} resource management API entry points.");
                    comment.Param(azureTokenCredentialsParameter.Value.Name, azureTokenCredentialsParameter.Value.Description);
                    comment.Param("subscriptionId", "the subscription UUID");
                    comment.Return($"the {className}");
                });
                classBlock.PublicStaticMethod($"{className} authenticate({azureTokenCredentialsParameter.Value.Declaration}, String subscriptionId)", function =>
                {
                    function.Line($"final {httpPipelineParameter.Value.Type} {httpPipelineParameter.Value.Name} = AzureProxy.defaultPipeline({className}.class, {azureTokenCredentialsParameter.Value.Name});");
                    function.Return($"new {className}({httpPipelineParameter.Value.Name}, subscriptionId)");
                });

                classBlock.JavadocComment(comment =>
                {
                    comment.Description($"Creates an instance of {className} that exposes {manager.ServiceName} resource management API entry points.");
                    comment.Param(httpPipelineParameter.Value.Name, httpPipelineParameter.Value.Description);
                    comment.Param("subscriptionId", "the subscription UUID");
                    comment.Return($"the {className}");
                });
                classBlock.PublicStaticMethod($"{className} authenticate({httpPipelineParameter.Value.Type} {httpPipelineParameter.Value.Name}, String subscriptionId)", function =>
                {
                    function.Return($"new {className}({httpPipelineParameter.Value.Name}, subscriptionId)");
                });

                classBlock.JavadocComment(comment =>
                {
                    comment.Description("The interface allowing configurations to be set.");
                });
                classBlock.PublicInterface("Configurable extends AzureConfigurable<Configurable>", interfaceBlock =>
                {
                    interfaceBlock.JavadocComment(comment =>
                    {
                        comment.Description($"Creates an instance of {className} that exposes {manager.ServiceName} management API entry points.");
                        comment.Param(azureTokenCredentialsParameter.Value.Name, azureTokenCredentialsParameter.Value.Description);
                        comment.Param("subscriptionId", "the subscription UUID");
                        comment.Return($"the interface exposing {manager.ServiceName} management API entry points that work across subscriptions");
                    });
                    interfaceBlock.PublicMethod($"{className} authenticate({azureTokenCredentialsParameter.Value.Declaration}, String subscriptionId)");
                });

                classBlock.JavadocComment(comment =>
                {
                    comment.Description("The implementation for Configurable interface.");
                });
                classBlock.PrivateStaticFinalClass("ConfigurableImpl extends AzureConfigurableImpl<Configurable> implements Configurable", innerClass =>
                {
                    innerClass.PublicMethod($"{className} authenticate({azureTokenCredentialsParameter.Value.Declaration}, String subscriptionId)", function =>
                    {
                        function.Return($"{className}.authenticate(build{httpPipelineParameter.Value.Type}({azureTokenCredentialsParameter.Value.Name}), subscriptionId)");
                    });
                });

                classBlock.PrivateMethod($"private {className}({httpPipelineParameter.Value.Declaration}, String subscriptionId)", constructor =>
                {
                    constructor.Line("super(");
                    constructor.Indent(() =>
                    {
                        constructor.Line($"{httpPipelineParameter.Value.Name},");
                        constructor.Line("subscriptionId,");
                        constructor.Line($"new {manager.ServiceClientName}Impl({httpPipelineParameter.Value.Name}).withSubscriptionId(subscriptionId));");
                    });
                });
            });

            return javaFile;
        }

        public static JavaFile GetPageJavaFile(PageDetails pageClass, JavaSettings settings)
        {
            string subPackage = settings.IsFluent ? settings.ImplementationSubpackage : settings.ModelsSubpackage;
            JavaFile javaFile = GetJavaFileWithHeaderAndSubPackage(subPackage, settings, pageClass.ClassName);
            javaFile.Import("com.fasterxml.jackson.annotation.JsonProperty",
                            "com.microsoft.azure.v2.Page",
                            "java.util.List");

            javaFile.JavadocComment(settings.MaximumJavadocCommentWidth, comment =>
            {
                comment.Description("An instance of this class defines a page of Azure resources and a link to get the next page of resources, if any.");
                comment.Param("<T>", "type of Azure resource");
            });
            javaFile.PublicFinalClass($"{pageClass.ClassName}<T> implements Page<T>", classBlock =>
            {
                classBlock.JavadocComment(comment =>
                {
                    comment.Description("The link to the next page.");
                });
                classBlock.Annotation($"JsonProperty(\"{pageClass.NextLinkName}\")");
                classBlock.PrivateMemberVariable("String", "nextPageLink");

                classBlock.JavadocComment(comment =>
                {
                    comment.Description("The list of items.");
                });
                classBlock.Annotation($"JsonProperty(\"{pageClass.ItemName}\")");
                classBlock.PrivateMemberVariable("List<T>", "items");

                classBlock.JavadocComment(comment =>
                {
                    comment.Description("Gets the link to the next page.");
                    comment.Return("the link to the next page.");
                });
                classBlock.Annotation("Override");
                classBlock.PublicMethod("String nextPageLink()", function =>
                {
                    function.Return("this.nextPageLink");
                });

                classBlock.JavadocComment(comment =>
                {
                    comment.Description("Gets the list of items.");
                    comment.Return("the list of items in {@link List}.");
                });
                classBlock.Annotation("Override");
                classBlock.PublicMethod("List<T> items()", function =>
                {
                    function.Return("items");
                });

                classBlock.JavadocComment(comment =>
                {
                    comment.Description("Sets the link to the next page.");
                    comment.Param("nextPageLink", "the link to the next page.");
                    comment.Return("this Page object itself.");
                });
                classBlock.PublicMethod($"{pageClass.ClassName}<T> setNextPageLink(String nextPageLink)", function =>
                {
                    function.Line("this.nextPageLink = nextPageLink;");
                    function.Return("this");
                });

                classBlock.JavadocComment(comment =>
                {
                    comment.Description("Sets the list of items.");
                    comment.Param("items", "the list of items in {@link List}.");
                    comment.Return("this Page object itself.");
                });
                classBlock.PublicMethod($"{pageClass.ClassName}<T> setItems(List<T> items)", function =>
                {
                    function.Line("this.items = items;");
                    function.Return("this");
                });
            });

            return javaFile;
        }

        public static JavaFile GetXmlSequenceWrapperJavaFile(XmlSequenceWrapper xmlSequenceWrapper, JavaSettings settings)
        {
            string xmlRootElementName = xmlSequenceWrapper.XmlRootElementName;
            string xmlListElementName = xmlSequenceWrapper.XmlListElementName;

            string xmlElementNameCamelCase = xmlRootElementName.ToCamelCase();

            JavaFile javaFile = GetJavaFileWithHeaderAndSubPackage(settings.ImplementationSubpackage, settings, xmlSequenceWrapper.WrapperClassName);

            ListType sequenceType = xmlSequenceWrapper.SequenceType;

            javaFile.Import(xmlSequenceWrapper.Imports);

            javaFile.JavadocComment(comment =>
            {
                comment.Description($"A wrapper around {sequenceType} which provides top-level metadata for serialization.");
            });
            javaFile.Annotation($"JacksonXmlRootElement(localName = \"{xmlRootElementName}\")");
            javaFile.PublicFinalClass(xmlSequenceWrapper.WrapperClassName, classBlock =>
            {
                classBlock.Annotation($"JacksonXmlProperty(localName = \"{xmlListElementName}\")");
                classBlock.PrivateFinalMemberVariable(sequenceType.ToString(), xmlElementNameCamelCase);

                classBlock.JavadocComment(comment =>
                {
                    comment.Description($"Creates an instance of {xmlSequenceWrapper.WrapperClassName}.");
                    comment.Param(xmlElementNameCamelCase, "the list");
                });
                classBlock.Annotation("JsonCreator");
                classBlock.PublicConstructor($"{xmlSequenceWrapper.WrapperClassName}(@JsonProperty(\"{xmlListElementName}\") {sequenceType} {xmlElementNameCamelCase})", constructor =>
                {
                    constructor.Line($"this.{xmlElementNameCamelCase} = {xmlElementNameCamelCase};");
                });

                classBlock.JavadocComment(comment =>
                {
                    comment.Description($"Get the {sequenceType} contained in this wrapper.");
                    comment.Return($"the {sequenceType}");
                });
                classBlock.PublicMethod($"{sequenceType} items()", function =>
                {
                    function.Return(xmlElementNameCamelCase);
                });
            });

            return javaFile;
        }

        public static JavaFile GetServiceClientJavaFile(ServiceClient serviceClient, JavaSettings settings)
        {
            string subPackage = settings.GenerateClientInterfaces ? settings.ImplementationSubpackage : null;
            JavaFile javaFile = GetJavaFileWithHeaderAndSubPackage(subPackage, settings, serviceClient.ClassName);

            string serviceClientClassDeclaration = $"{serviceClient.ClassName} extends ";
            if (settings.IsAzureOrFluent)
            {
                serviceClientClassDeclaration += "Azure";
            }
            serviceClientClassDeclaration += "ServiceClient";
            if (!settings.IsFluent && settings.GenerateClientInterfaces)
            {
                serviceClientClassDeclaration += $" implements {serviceClient.InterfaceName}";
            }

            ISet<string> imports = new HashSet<string>();
            serviceClient.AddImportsTo(imports, true, settings);
            javaFile.Import(imports);

            javaFile.JavadocComment(comment =>
            {
                string serviceClientTypeName = settings.IsFluent ? serviceClient.ClassName : serviceClient.InterfaceName;
                comment.Description($"Initializes a new instance of the {serviceClientTypeName} type.");
            });
            javaFile.PublicFinalClass(serviceClientClassDeclaration, classBlock =>
            {
                // Add proxy service member variable
                if (serviceClient.RestAPI != null)
                {
                    classBlock.JavadocComment($"The proxy service used to perform REST calls.");
                    classBlock.PrivateMemberVariable(serviceClient.RestAPI.Name, "service");
                }

                // Add ServiceClient client property variables, getters, and setters
                foreach (ServiceClientProperty serviceClientProperty in serviceClient.Properties)
                {
                    classBlock.JavadocComment(comment =>
                    {
                        comment.Description(serviceClientProperty.Description);
                    });
                    classBlock.PrivateMemberVariable($"{serviceClientProperty.Type} {serviceClientProperty.Name}");

                    classBlock.JavadocComment(comment =>
                    {
                        comment.Description($"Gets {serviceClientProperty.Description}");
                        comment.Return($"the {serviceClientProperty.Name} value.");
                    });
                    classBlock.PublicMethod($"{serviceClientProperty.Type} {serviceClientProperty.Name}()", function =>
                    {
                        function.Return($"this.{serviceClientProperty.Name}");
                    });

                    if (!serviceClientProperty.IsReadOnly)
                    {
                        classBlock.JavadocComment(comment =>
                        {
                            comment.Description($"Sets {serviceClientProperty.Description}");
                            comment.Param(serviceClientProperty.Name, $"the {serviceClientProperty.Name} value.");
                            comment.Return("the service client itself");
                        });
                        classBlock.PublicMethod($"{serviceClient.ClassName} with{serviceClientProperty.Name.ToPascalCase()}({serviceClientProperty.Type} {serviceClientProperty.Name})", function =>
                        {
                            function.Line($"this.{serviceClientProperty.Name} = {serviceClientProperty.Name};");
                            function.Return("this");
                        });
                    }
                }

                // AutoRestMethod Group Client declarations and getters
                foreach (MethodGroupClient methodGroupClient in serviceClient.MethodGroupClients)
                {
                    classBlock.JavadocComment(comment =>
                    {
                        comment.Description($"The {methodGroupClient.VariableType} object to access its operations.");
                    });
                    classBlock.PrivateMemberVariable(methodGroupClient.VariableType, methodGroupClient.VariableName);

                    classBlock.JavadocComment(comment =>
                    {
                        comment.Description($"Gets the {methodGroupClient.VariableType} object to access its operations.");
                        comment.Return($"the {methodGroupClient.VariableType} object.");
                    });
                    classBlock.PublicMethod($"{methodGroupClient.VariableType} {methodGroupClient.VariableName}()", function =>
                    {
                        function.Return($"this.{methodGroupClient.VariableName}");
                    });
                }

                // Service Client Constructors
                bool serviceClientUsesCredentials = serviceClient.Constructors.Any(constructor => constructor.Parameters.Contains(serviceClientCredentialsParameter.Value));
                foreach (Constructor constructor in serviceClient.Constructors)
                {
                    classBlock.JavadocComment(comment =>
                    {
                        comment.Description($"Initializes an instance of {serviceClient.InterfaceName} client.");
                        foreach (Parameter parameter in constructor.Parameters)
                        {
                            comment.Param(parameter.Name, parameter.Description);
                        }
                    });

                    classBlock.PublicConstructor($"{serviceClient.ClassName}({string.Join(", ", constructor.Parameters.Select(parameter => parameter.Declaration))})", constructorBlock =>
                    {
                        if (settings.IsAzureOrFluent)
                        {
                            if (constructor.Parameters.SequenceEqual(new[] { serviceClientCredentialsParameter.Value }))
                            {
                                constructorBlock.Line($"this({ClassType.AzureProxy.Name}.createDefaultPipeline({serviceClient.ClassName}.class, {serviceClientCredentialsParameter.Value.Name}));");
                            }
                            else if (constructor.Parameters.SequenceEqual(new[] { serviceClientCredentialsParameter.Value, azureEnvironmentParameter.Value }))
                            {
                                constructorBlock.Line($"this({ClassType.AzureProxy.Name}.createDefaultPipeline({serviceClient.ClassName}.class, {serviceClientCredentialsParameter.Value.Name}), {azureEnvironmentParameter.Value.Name});");
                            }
                            else if (!constructor.Parameters.Any())
                            {
                                constructorBlock.Line($"this({ClassType.AzureProxy.Name}.createDefaultPipeline({serviceClient.ClassName}.class));");
                            }
                            else if (constructor.Parameters.SequenceEqual(new[] { azureEnvironmentParameter.Value }))
                            {
                                constructorBlock.Line($"this({ClassType.AzureProxy.Name}.createDefaultPipeline({serviceClient.ClassName}.class), {azureEnvironmentParameter.Value.Name});");
                            }
                            else if (constructor.Parameters.SequenceEqual(new[] { httpPipelineParameter.Value }))
                            {
                                constructorBlock.Line($"this({httpPipelineParameter.Value.Name}, null);");
                            }
                            else if (constructor.Parameters.SequenceEqual(new[] { httpPipelineParameter.Value, azureEnvironmentParameter.Value }))
                            {
                                constructorBlock.Line($"super({httpPipelineParameter.Value.Name}, {azureEnvironmentParameter.Value.Name});");

                                foreach (ServiceClientProperty serviceClientProperty in serviceClient.Properties)
                                {
                                    if (serviceClientProperty.DefaultValueExpression != null)
                                    {
                                        constructorBlock.Line($"this.{serviceClientProperty.Name} = {serviceClientProperty.DefaultValueExpression};");
                                    }
                                }

                                foreach (MethodGroupClient methodGroupClient in serviceClient.MethodGroupClients)
                                {
                                    constructorBlock.Line($"this.{methodGroupClient.VariableName} = new {methodGroupClient.ClassName}(this);");
                                }

                                if (serviceClient.RestAPI != null)
                                {
                                    constructorBlock.Line($"this.service = {ClassType.AzureProxy.Name}.create({serviceClient.RestAPI.Name}.class, this);");
                                }
                            }
                        }
                        else
                        {
                            if (!constructor.Parameters.Any())
                            {
                                constructorBlock.Line($"this({ClassType.RestProxy.Name}.createDefaultPipeline());");
                            }
                            else if (constructor.Parameters.SequenceEqual(new[] { httpPipelineParameter.Value }))
                            {
                                constructorBlock.Line($"super({httpPipelineParameter.Value.Name});");

                                foreach (ServiceClientProperty serviceClientProperty in serviceClient.Properties)
                                {
                                    if (serviceClientProperty.DefaultValueExpression != null)
                                    {
                                        constructorBlock.Line($"this.{serviceClientProperty.Name} = {serviceClientProperty.DefaultValueExpression};");
                                    }
                                }

                                foreach (MethodGroupClient methodGroupClient in serviceClient.MethodGroupClients)
                                {
                                    constructorBlock.Line($"this.{methodGroupClient.VariableName} = new {methodGroupClient.ClassName}(this);");
                                }

                                if (serviceClient.RestAPI != null)
                                {
                                    constructorBlock.Line($"this.service = {ClassType.RestProxy.Name}.create({serviceClient.RestAPI.Name}.class, this);");
                                }
                            }
                        }
                    });
                }

                AddRestAPIInterface(classBlock, serviceClient.RestAPI, serviceClient.InterfaceName, settings);

                AddClientMethods(classBlock, serviceClient.ClientMethods, settings);
            });

            return javaFile;
        }

        public static JavaFile GetServiceClientInterfaceJavaFile(ServiceClient serviceClient, JavaSettings settings)
        {
            JavaFile javaFile = GetJavaFileWithHeaderAndSubPackage(null, settings, serviceClient.InterfaceName);

            HashSet<string> imports = new HashSet<string>();
            serviceClient.AddImportsTo(imports, false, settings);
            javaFile.Import(imports);

            javaFile.JavadocComment(comment =>
            {
                comment.Description($"The interface for {serviceClient.InterfaceName} class.");
            });
            javaFile.PublicInterface(serviceClient.InterfaceName, interfaceBlock =>
            {
                foreach (ServiceClientProperty property in serviceClient.Properties)
                {
                    interfaceBlock.JavadocComment(comment =>
                    {
                        comment.Description($"Gets {property.Description}");
                        comment.Return($"the {property.Name} value");
                    });
                    interfaceBlock.PublicMethod($"{property.Type} {property.Name}()");

                    if (!property.IsReadOnly)
                    {
                        interfaceBlock.JavadocComment(comment =>
                        {
                            comment.Description($"Sets {property.Description}");
                            comment.Param(property.Name, $"the {property.Name} value");
                            comment.Return("the service client itself");
                        });
                        interfaceBlock.PublicMethod($"{serviceClient.InterfaceName} with{property.Name.ToPascalCase()}({property.Type} {property.Name})");
                    }
                }

                foreach (MethodGroupClient methodGroupClient in serviceClient.MethodGroupClients)
                {
                    interfaceBlock.JavadocComment(comment =>
                    {
                        comment.Description($"Gets the {methodGroupClient.InterfaceName} object to access its operations.");
                        comment.Return($"the {methodGroupClient.InterfaceName} object.");
                    });
                    interfaceBlock.PublicMethod($"{methodGroupClient.InterfaceName} {methodGroupClient.VariableName}()");
                }

                AddClientMethods(interfaceBlock, serviceClient.ClientMethods, settings);
            });

            return javaFile;
        }

        public static JavaFile GetMethodGroupClientJavaFile(MethodGroupClient methodGroupClient, JavaSettings settings)
        {
            string subPackage = settings.GenerateClientInterfaces ? settings.ImplementationSubpackage : null;
            JavaFile javaFile = GetJavaFileWithHeaderAndSubPackage(subPackage, settings, methodGroupClient.ClassName);

            ISet<string> imports = new HashSet<string>();
            methodGroupClient.AddImportsTo(imports, true, settings);
            javaFile.Import(imports);

            string parentDeclaration = methodGroupClient.ImplementedInterfaces.Any() ? $" implements {string.Join(", ", methodGroupClient.ImplementedInterfaces)}" : "";

            javaFile.JavadocComment(settings.MaximumJavadocCommentWidth, comment =>
            {
                comment.Description($"An instance of this class provides access to all the operations defined in {methodGroupClient.InterfaceName}.");
            });
            javaFile.PublicFinalClass($"{methodGroupClient.ClassName}{parentDeclaration}", classBlock =>
            {
                classBlock.JavadocComment($"The proxy service used to perform REST calls.");
                classBlock.PrivateMemberVariable(methodGroupClient.RestAPI.Name, "service");

                classBlock.JavadocComment("The service client containing this operation class.");
                classBlock.PrivateMemberVariable(methodGroupClient.ServiceClientName, "client");

                classBlock.JavadocComment(comment =>
                {
                    comment.Description($"Initializes an instance of {methodGroupClient.ClassName}.");
                    comment.Param("client", "the instance of the service client containing this operation class.");
                });
                classBlock.PublicConstructor($"{methodGroupClient.ClassName}({methodGroupClient.ServiceClientName} client)", constructor =>
                {
                    if (methodGroupClient.RestAPI != null)
                    {
                        ClassType proxyType = (settings.IsAzureOrFluent ? ClassType.AzureProxy : ClassType.RestProxy);
                        constructor.Line($"this.service = {proxyType.Name}.create({methodGroupClient.RestAPI.Name}.class, client);");
                    }
                    constructor.Line("this.client = client;");
                });

                AddRestAPIInterface(classBlock, methodGroupClient.RestAPI, methodGroupClient.InterfaceName, settings);

                AddClientMethods(classBlock, methodGroupClient.ClientMethods, settings);
            });

            return javaFile;
        }

        public static JavaFile GetMethodGroupClientInterfaceJavaFile(MethodGroupClient methodGroupClient, JavaSettings settings)
        {
            JavaFile javaFile = GetJavaFileWithHeaderAndSubPackage(null, settings, methodGroupClient.InterfaceName);

            HashSet<string> imports = new HashSet<string>();
            methodGroupClient.AddImportsTo(imports, false, settings);
            javaFile.Import(imports);

            javaFile.JavadocComment(settings.MaximumJavadocCommentWidth, (comment) =>
            {
                comment.Description($"An instance of this class provides access to all the operations defined in {methodGroupClient.InterfaceName}.");
            });
            javaFile.PublicInterface(methodGroupClient.InterfaceName, interfaceBlock =>
            {
                AddClientMethods(interfaceBlock, methodGroupClient.ClientMethods, settings);
            });
            return javaFile;
        }

        public static JavaFile GetPackageInfoJavaFiles(Service service, string subPackage, JavaSettings settings)
        {
            string title = service.ClientName;
            string description = service.ClientDescription;

            string package = GetPackage(settings, subPackage);
            JavaFile javaFile = GetJavaFile(package, "package-info");

            if (!string.IsNullOrEmpty(settings.FileHeaderText))
            {
                javaFile.LineComment(settings.MaximumJavadocCommentWidth, (comment) =>
                {
                    comment.Line(settings.FileHeaderText);
                });
                javaFile.Line();
            }

            javaFile.JavadocComment(settings.MaximumJavadocCommentWidth, (comment) =>
            {
                if (string.IsNullOrEmpty(subPackage))
                {
                    comment.Description($"This package contains the classes for {title}.");
                }
                else
                {
                    comment.Description($"This package contains the {subPackage} classes for {title}.");
                }

                if (!string.IsNullOrEmpty(description))
                {
                    comment.Description(description);
                }
            });

            javaFile.Package(package);

            return javaFile;
        }

        private static bool ShouldParseModelType(AutoRestCompositeType modelType, JavaSettings settings)
        {
            bool shouldParseModelType = false;
            if (modelType != null)
            {
                if (!settings.IsAzure)
                {
                    shouldParseModelType = true;
                }
                else if (!GetExtensionBool(modelType, SwaggerExtensions.ExternalExtension))
                {
                    string modelTypeName = modelType.Name.ToString();
                    if (settings.IsFluent && !string.IsNullOrEmpty(modelTypeName) && innerModelCompositeType.Contains(modelType))
                    {
                        modelTypeName += "Inner";
                    }

                    bool modelTypeIsAzureResourceExtension = GetExtensionBool(modelType, AzureExtensions.AzureResourceExtension);
                    shouldParseModelType = modelTypeName != "Resource" && (modelTypeName != "SubResource" || !modelTypeIsAzureResourceExtension);
                }
            }
            return shouldParseModelType;
        }

        public static JavaFile GetResponseJavaFile(ResponseModel response, JavaSettings settings)
        {
            JavaFile javaFile = GetJavaFileWithHeaderAndPackage(response.Package, settings, response.Name);
            ISet<string> imports = new HashSet<string> { "java.util.Map" };
            IType restResponseType = GenericType.RestResponse(response.HeadersType, response.BodyType);
            restResponseType.AddImportsTo(imports, includeImplementationImports: true);

            bool isStreamResponse = response.BodyType.Equals(GenericType.FlowableByteBuffer);
            if (isStreamResponse)
            {
                imports.Add("java.io.Closeable");
                imports.Add("io.reactivex.internal.functions.Functions");
            }

            javaFile.Import(imports);

            string classSignature = isStreamResponse
                ? $"{response.Name} extends {restResponseType} implements Closeable"
                : $"{response.Name} extends {restResponseType}";

            javaFile.JavadocComment(javadoc =>
            {
                javadoc.Description(response.Description);
            });

            javaFile.PublicFinalClass(classSignature, classBlock =>
            {
                classBlock.JavadocComment(javadoc =>
                {
                    javadoc.Description($"Creates an instance of {response.Name}.");
                    javadoc.Param("statusCode", "the status code of the HTTP response");
                    javadoc.Param("headers", "the deserialized headers of the HTTP response");
                    javadoc.Param("rawHeaders", "the raw headers of the HTTP response");
                    javadoc.Param("body", isStreamResponse ? "the body content stream" : "the deserialized body of the HTTP response");
                });
                classBlock.PublicConstructor(
                    $"{response.Name}(int statusCode, {response.HeadersType} headers, Map<String, String> rawHeaders, {response.BodyType} body)",
                    ctorBlock => ctorBlock.Line("super(statusCode, headers, rawHeaders, body);"));

                if (!response.HeadersType.Equals(ClassType.Void))
                {
                    classBlock.JavadocComment(javadoc => javadoc.Return("the deserialized response headers"));
                    classBlock.Annotation("Override");
                    classBlock.PublicMethod($"{response.HeadersType} headers()", methodBlock => methodBlock.Return("super.headers()"));
                }

                if (!response.BodyType.Equals(ClassType.Void))
                {
                    if (response.BodyType.Equals(GenericType.FlowableByteBuffer))
                    {
                        classBlock.JavadocComment(javadoc => javadoc.Return("the response content stream"));
                    }
                    else
                    {
                        classBlock.JavadocComment(javadoc => javadoc.Return("the deserialized response body"));
                    }


                    classBlock.Annotation("Override");
                    classBlock.PublicMethod($"{response.BodyType} body()", methodBlock => methodBlock.Return("super.body()"));
                }

                if (isStreamResponse)
                {
                    classBlock.JavadocComment(javadoc => javadoc.Description("Disposes of the connection associated with this stream response."));
                    classBlock.Annotation("Override");
                    classBlock.PublicMethod("void close()",
                        methodBlock => methodBlock.Line("body().subscribe(Functions.emptyConsumer(), Functions.<Throwable>emptyConsumer()).dispose();"));
                }
            });
            return javaFile;
        }

        public static JavaFile GetModelJavaFile(ServiceModel model, JavaSettings settings)
        {
            JavaFile javaFile = GetJavaFileWithHeaderAndPackage(model.Package, settings, model.Name);

            ISet<string> imports = new HashSet<string>();
            model.AddImportsTo(imports, settings);

            javaFile.Import(imports);

            javaFile.JavadocComment(settings.MaximumJavadocCommentWidth, (comment) =>
            {
                comment.Description(model.Description);
            });

            bool hasDerivedModels = model.DerivedModels.Any();
            if (model.IsPolymorphic)
            {
                javaFile.Annotation($"JsonTypeInfo(use = JsonTypeInfo.Id.NAME, include = JsonTypeInfo.As.PROPERTY, property = \"{model.PolymorphicDiscriminator}\"{(hasDerivedModels ? $", defaultImpl = {model.Name}.class" : "")})");
                javaFile.Annotation($"JsonTypeName(\"{model.SerializedName}\")");

                if (hasDerivedModels)
                {
                    javaFile.Line("@JsonSubTypes({");
                    javaFile.Indent(() =>
                    {
                        Func<ServiceModel, string> getDerivedTypeAnnotation = (ServiceModel derivedType)
                            => $"@JsonSubTypes.Type(name = \"{derivedType.SerializedName}\", value = {derivedType.Name}.class)";

                        foreach (ServiceModel derivedModel in model.DerivedModels.SkipLast(1))
                        {
                            javaFile.Line(getDerivedTypeAnnotation(derivedModel) + ',');
                        }
                        javaFile.Line(getDerivedTypeAnnotation(model.DerivedModels.Last()));
                    });
                    javaFile.Line("})");
                }
            }

            if (settings.ShouldGenerateXmlSerialization)
            {
                javaFile.Annotation($"JacksonXmlRootElement(localName = \"{model.XmlName}\")");
            }

            if (model.NeedsFlatten)
            {
                javaFile.Annotation("JsonFlatten");
            }

            List<JavaModifier> classModifiers = new List<JavaModifier>();
            if (!hasDerivedModels && !model.NeedsFlatten)
            {
                classModifiers.Add(JavaModifier.Final);
            }

            string classNameWithBaseType = model.Name;
            if (model.ParentModel != null)
            {
                classNameWithBaseType += $" extends {model.ParentModel.Name}";
            }
            javaFile.PublicClass(classModifiers, classNameWithBaseType, (classBlock) =>
            {
                string propertyXmlWrapperClassName(ServiceModelProperty property) => property.XmlName + "Wrapper";

                foreach (ServiceModelProperty property in model.Properties)
                {
                    string xmlWrapperClassName = propertyXmlWrapperClassName(property);
                    if (settings.ShouldGenerateXmlSerialization && property.IsXmlWrapper)
                    {
                        classBlock.PrivateStaticFinalClass(xmlWrapperClassName, innerClass =>
                        {
                            IType propertyClientType = ConvertToClientType(property.WireType);

                            innerClass.Annotation($"JacksonXmlProperty(localName = \"{property.XmlListElementName}\")");
                            innerClass.PrivateFinalMemberVariable(propertyClientType.ToString(), "items");

                            innerClass.Annotation("JsonCreator");
                            innerClass.PrivateConstructor(
                                $"{xmlWrapperClassName}(@JacksonXmlProperty(localName = \"{property.XmlListElementName}\") {propertyClientType} items)",
                                constructor => constructor.Line("this.items = items;"));
                        });
                    }

                    classBlock.JavadocComment(settings.MaximumJavadocCommentWidth, (comment) =>
                    {
                        comment.Description(property.Description);
                    });

                    if (!string.IsNullOrEmpty(property.HeaderCollectionPrefix))
                    {
                        classBlock.Annotation("HeaderCollection(\"" + property.HeaderCollectionPrefix + "\")");
                    }
                    else if (settings.ShouldGenerateXmlSerialization && property.IsXmlAttribute)
                    {
                        string localName = settings.ShouldGenerateXmlSerialization ? property.XmlName : property.SerializedName;
                        classBlock.Annotation($"JacksonXmlProperty(localName = \"{localName}\", isAttribute = true)");
                    }
                    else if (settings.ShouldGenerateXmlSerialization && property.WireType is ListType && !property.IsXmlWrapper)
                    {
                        classBlock.Annotation($"JsonProperty(\"{property.XmlListElementName}\")");
                    }
                    else if (!string.IsNullOrEmpty(property.AnnotationArguments))
                    {
                        classBlock.Annotation($"JsonProperty({property.AnnotationArguments})");
                    }

                    if (settings.ShouldGenerateXmlSerialization)
                    {
                        if (property.IsXmlWrapper)
                        {
                            classBlock.PrivateMemberVariable($"{xmlWrapperClassName} {property.Name}");
                        }
                        else if (property.WireType is ListType listType)
                        {
                            classBlock.PrivateMemberVariable($"{property.WireType} {property.Name} = new ArrayList<>()");
                        }
                        else
                        {
                            classBlock.PrivateMemberVariable($"{property.WireType} {property.Name}");
                        }
                    }
                    else
                    {
                        classBlock.PrivateMemberVariable($"{property.WireType} {property.Name}");
                    }
                }

                IEnumerable<ServiceModelProperty> constantProperties = model.Properties.Where(property => property.IsConstant);
                if (constantProperties.Any())
                {
                    classBlock.JavadocComment(settings.MaximumJavadocCommentWidth, (comment) =>
                    {
                        comment.Description($"Creates an instance of {model.Name} class.");
                    });
                    classBlock.PublicConstructor($"{model.Name}()", (constructor) =>
                    {
                        foreach (ServiceModelProperty constantProperty in constantProperties)
                        {
                            constructor.Line($"{constantProperty.Name} = {constantProperty.DefaultValue};");
                        }
                    });
                }

                foreach (ServiceModelProperty property in model.Properties)
                {
                    IType propertyType = property.WireType;
                    IType propertyClientType = ConvertToClientType(propertyType);

                    classBlock.JavadocComment(settings.MaximumJavadocCommentWidth, (comment) =>
                    {
                        comment.Description($"Get the {property.Name} value.");
                        comment.Return($"the {property.Name} value");
                    });
                    classBlock.PublicMethod($"{propertyClientType} {property.Name}()", (methodBlock) =>
                    {
                        string sourceTypeName = propertyType.ToString();
                        string targetTypeName = propertyClientType.ToString();
                        string expression = $"this.{property.Name}";
                        if (sourceTypeName == targetTypeName)
                        {
                            if (settings.ShouldGenerateXmlSerialization && property.IsXmlWrapper && property.WireType is ListType listType)
                            {
                                methodBlock.If($"this.{property.Name} == null", ifBlock =>
                                {
                                    ifBlock.Line($"this.{property.Name} = new {propertyXmlWrapperClassName(property)}(new ArrayList<{listType.ElementType}>());");
                                });
                                methodBlock.Return($"this.{property.Name}.items");
                            }
                            else
                            {
                                methodBlock.Return($"this.{property.Name}");
                            }
                        }
                        else
                        {
                            methodBlock.If($"{expression} == null", (ifBlock) =>
                            {
                                ifBlock.Return("null");
                            });

                            string propertyConversion = null;
                            switch (sourceTypeName.ToLower())
                            {
                                case "datetime":
                                    switch (targetTypeName.ToLower())
                                    {
                                        case "datetimerfc1123":
                                            propertyConversion = $"new DateTimeRfc1123({expression})";
                                            break;
                                    }
                                    break;

                                case "datetimerfc1123":
                                    switch (targetTypeName.ToLower())
                                    {
                                        case "datetime":
                                            propertyConversion = $"{expression}.dateTime()";
                                            break;
                                    }
                                    break;
                            }

                            if (propertyConversion == null)
                            {
                                throw new NotSupportedException($"No conversion from {sourceTypeName} to {targetTypeName} is available.");
                            }

                            methodBlock.Return(propertyConversion);
                        }
                    });

                    if (!property.IsReadOnly)
                    {
                        classBlock.JavadocComment(settings.MaximumJavadocCommentWidth, (comment) =>
                        {
                            comment.Description($"Set the {property.Name} value.");
                            comment.Param(property.Name, $"the {property.Name} value to set");
                            comment.Return($"the {model.Name} object itself.");
                        });
                        classBlock.PublicMethod($"{model.Name} with{property.Name.ToPascalCase()}({propertyClientType} {property.Name})", (methodBlock) =>
                        {
                            if (propertyClientType != propertyType)
                            {
                                methodBlock.If($"{property.Name} == null", (ifBlock) =>
                                {
                                    ifBlock.Line($"this.{property.Name} = null;");
                                })
                                .Else((elseBlock) =>
                                {
                                    string sourceTypeName = propertyClientType.ToString();
                                    string targetTypeName = propertyType.ToString();
                                    string expression = property.Name;
                                    string propertyConversion = null;
                                    if (sourceTypeName == targetTypeName)
                                    {
                                        propertyConversion = expression;
                                    }
                                    else
                                    {
                                        switch (sourceTypeName.ToLower())
                                        {
                                            case "datetime":
                                                switch (targetTypeName.ToLower())
                                                {
                                                    case "datetimerfc1123":
                                                        propertyConversion = $"new DateTimeRfc1123({expression})";
                                                        break;
                                                }
                                                break;

                                            case "datetimerfc1123":
                                                switch (targetTypeName.ToLower())
                                                {
                                                    case "datetime":
                                                        propertyConversion = $"{expression}.dateTime()";
                                                        break;
                                                }
                                                break;
                                        }

                                        if (propertyConversion == null)
                                        {
                                            throw new NotSupportedException($"No conversion from {sourceTypeName} to {targetTypeName} is available.");
                                        }
                                    }
                                    elseBlock.Line($"this.{property.Name} = {propertyConversion};");
                                });
                            }
                            else
                            {
                                if (settings.ShouldGenerateXmlSerialization && property.IsXmlWrapper)
                                {
                                    methodBlock.Line($"this.{property.Name} = new {propertyXmlWrapperClassName(property)}({property.Name});");
                                }
                                else
                                {
                                    methodBlock.Line($"this.{property.Name} = {property.Name};");
                                }
                            }
                            methodBlock.Return("this");
                        });
                    }
                }
            });

            return javaFile;
        }

        public static JavaFile GetExceptionJavaFile(ServiceException exception, JavaSettings settings)
        {
            JavaFile javaFile = GetJavaFileWithHeaderAndSubPackage(exception.Subpackage, settings, exception.Name);

            javaFile.Import("com.microsoft.rest.v2.RestException",
                            "com.microsoft.rest.v2.http.HttpResponse");
            javaFile.JavadocComment((comment) =>
            {
                comment.Description($"Exception thrown for an invalid response with {exception.ErrorName} information.");
            });
            javaFile.PublicFinalClass($"{exception.Name} extends RestException", (classBlock) =>
            {
                classBlock.JavadocComment((comment) =>
                {
                    comment.Description($"Initializes a new instance of the {exception.Name} class.");
                    comment.Param("message", "the exception message or the response content if a message is not available");
                    comment.Param("response", "the HTTP response");
                });
                classBlock.PublicConstructor($"{exception.Name}(String message, HttpResponse response)", (constructorBlock) =>
                {
                    constructorBlock.Line("super(message, response);");
                });

                classBlock.JavadocComment((comment) =>
                {
                    comment.Description($"Initializes a new instance of the {exception.Name} class.");
                    comment.Param("message", "the exception message or the response content if a message is not available");
                    comment.Param("response", "the HTTP response");
                    comment.Param("body", "the deserialized response body");
                });
                classBlock.PublicConstructor($"{exception.Name}(String message, HttpResponse response, {exception.ErrorName} body)", (constructorBlock) =>
                {
                    constructorBlock.Line("super(message, response, body);");
                });

                classBlock.Annotation("Override");
                classBlock.PublicMethod($"{exception.ErrorName} body()", (methodBlock) =>
                {
                    methodBlock.Return($"({exception.ErrorName}) super.body()");
                });
            });

            return javaFile;
        }

        public static JavaFile GetEnumJavaFile(EnumType serviceEnum, JavaSettings settings)
        {
            string enumTypeComment = $"Defines values for {serviceEnum.Name}.";

            string subpackage = settings.IsFluent ? null : settings.ModelsSubpackage;
            JavaFile javaFile = GetJavaFileWithHeaderAndSubPackage(subpackage, settings, serviceEnum.Name);
            if (serviceEnum.Expandable)
            {
                javaFile.Import("java.util.Collection",
                                "com.fasterxml.jackson.annotation.JsonCreator",
                                "com.microsoft.rest.v2.ExpandableStringEnum");
                javaFile.JavadocComment(comment =>
                {
                    comment.Description(enumTypeComment);
                });
                javaFile.PublicFinalClass($"{serviceEnum.Name} extends ExpandableStringEnum<{serviceEnum.Name}>", (classBlock) =>
                {
                    foreach (ServiceEnumValue enumValue in serviceEnum.Values)
                    {
                        classBlock.JavadocComment($"Static value {enumValue.Value} for {serviceEnum.Name}.");
                        classBlock.PublicStaticFinalVariable($"{serviceEnum.Name} {enumValue.Name} = fromString(\"{enumValue.Value}\")");
                    }

                    classBlock.JavadocComment((comment) =>
                    {
                        comment.Description($"Creates or finds a {serviceEnum.Name} from its string representation.");
                        comment.Param("name", "a name to look for");
                        comment.Return($"the corresponding {serviceEnum.Name}");
                    });
                    classBlock.Annotation("JsonCreator");
                    classBlock.PublicStaticMethod($"{serviceEnum.Name} fromString(String name)", (function) =>
                    {
                        function.Return($"fromString(name, {serviceEnum.Name}.class)");
                    });

                    classBlock.JavadocComment((comment) =>
                    {
                        comment.Return($"known {serviceEnum.Name} values");
                    });
                    classBlock.PublicStaticMethod($"Collection<{serviceEnum.Name}> values()", (function) =>
                    {
                        function.Return($"values({serviceEnum.Name}.class)");
                    });
                });
            }
            else
            {
                javaFile.Import("com.fasterxml.jackson.annotation.JsonCreator",
                                "com.fasterxml.jackson.annotation.JsonValue");
                javaFile.JavadocComment(comment =>
                {
                    comment.Description(enumTypeComment);
                });
                javaFile.PublicEnum(serviceEnum.Name, enumBlock =>
                {
                    foreach (ServiceEnumValue value in serviceEnum.Values)
                    {
                        enumBlock.Value(value.Name, value.Value);
                    }

                    enumBlock.JavadocComment($"The actual serialized value for a {serviceEnum.Name} instance.");
                    enumBlock.PrivateFinalMemberVariable("String", "value");

                    enumBlock.PrivateConstructor($"{serviceEnum.Name}(String value)", (constructor) =>
                    {
                        constructor.Line("this.value = value;");
                    });

                    enumBlock.JavadocComment((comment) =>
                    {
                        comment.Description($"Parses a serialized value to a {serviceEnum.Name} instance.");
                        comment.Param("value", "the serialized value to parse.");
                        comment.Return($"the parsed {serviceEnum.Name} object, or null if unable to parse.");
                    });
                    enumBlock.Annotation("JsonCreator");
                    enumBlock.PublicStaticMethod($"{serviceEnum.Name} fromString(String value)", (function) =>
                    {
                        function.Line($"{serviceEnum.Name}[] items = {serviceEnum.Name}.values();");
                        function.Block($"for ({serviceEnum.Name} item : items)", (foreachBlock) =>
                        {
                            foreachBlock.If("item.toString().equalsIgnoreCase(value)", (ifBlock) =>
                            {
                                ifBlock.Return("item");
                            });
                        });
                        function.Return("null");
                    });

                    enumBlock.Annotation("JsonValue",
                                         "Override");
                    enumBlock.PublicMethod("String toString()", (function) =>
                    {
                        function.Return("this.value");
                    });
                });
            }

            return javaFile;
        }

        private static string GetPackage(JavaSettings settings, params string[] packageSuffixes)
        {
            string package = settings.Package;
            if (packageSuffixes != null)
            {
                foreach (string packageSuffix in packageSuffixes)
                {
                    if (!string.IsNullOrEmpty(packageSuffix))
                    {
                        package += "." + packageSuffix.Trim('.');
                    }
                }
            }
            return package;
        }

        private static JavaFile GetJavaFile(string package, string fileNameWithoutExtension)
        {
            string folderPath = Path.Combine("src", "main", "java", package.Replace('.', Path.DirectorySeparatorChar));
            string filePath = Path.Combine(folderPath, $"{fileNameWithoutExtension}.java")
                .Replace('\\', '/')
                .Replace("//", "/");
            return new JavaFile(filePath);
        }

        private static string GetAutoRestSettingsServiceName(Settings autoRestSettings)
            => GetStringSetting(autoRestSettings, "serviceName");

        internal static string GetServiceName(Settings autoRestSettings, AutoRestCodeModel codeModel)
            => GetServiceName(GetAutoRestSettingsServiceName(autoRestSettings), codeModel);

        private static string GetServiceName(string serviceName, AutoRestCodeModel codeModel)
        {
            if (string.IsNullOrEmpty(serviceName))
            {
                AutoRestMethod method = codeModel.Methods[0];
                Match match = Regex.Match(input: method.Url, pattern: @"/providers/microsoft\.(\w+)/", options: RegexOptions.IgnoreCase);
                serviceName = match.Groups[1].Value.ToPascalCase();
            }
            return serviceName;
        }

        private static JavaFile GetJavaFileWithHeaderAndSubPackage(string subPackage, JavaSettings settings, string fileNameWithoutExtension)
        {
            string package = GetPackage(settings, subPackage);
            return GetJavaFileWithHeaderAndPackage(package, settings, fileNameWithoutExtension);
        }

        private static JavaFile GetJavaFileWithHeaderAndPackage(string package, JavaSettings settings, string fileNameWithoutExtension)
        {
            JavaFile javaFile = GetJavaFile(package, fileNameWithoutExtension);

            string headerComment = settings.FileHeaderText;
            if (!string.IsNullOrEmpty(headerComment))
            {
                javaFile.JavadocComment(settings.MaximumJavadocCommentWidth, (comment) =>
                {
                    comment.Description(headerComment);
                });
                javaFile.Line();
            }

            javaFile.Package(package);
            javaFile.Line();

            return javaFile;
        }

        private static IType ConvertToClientType(IType modelType)
        {
            IType clientType = modelType;
            if (modelType is GenericType wireGenericType)
            {
                IType[] wireTypeArguments = wireGenericType.TypeArguments;
                IType[] clientTypeArguments = wireTypeArguments.Select(ConvertToClientType).ToArray();

                for (int i = 0; i < clientTypeArguments.Length; ++i)
                {
                    if (clientTypeArguments[i] != wireTypeArguments[i])
                    {
                        if (wireGenericType is ListType)
                        {
                            clientType = new ListType(clientTypeArguments[0]);
                        }
                        else if (wireGenericType is MapType)
                        {
                            clientType = new MapType(clientTypeArguments[1]);
                        }
                        else
                        {
                            clientType = new GenericType(wireGenericType.Package, wireGenericType.Name, clientTypeArguments);
                        }
                        break;
                    }
                }
            }
            else if (modelType == ClassType.DateTimeRfc1123)
            {
                clientType = ClassType.JodaDateTime;
            }
            else if (modelType == PrimitiveType.UnixTimeLong)
            {
                clientType = ClassType.UnixTimeDateTime;
            }
            else if (modelType == ClassType.Base64Url)
            {
                clientType = ArrayType.ByteArray;
            }
            return clientType;
        }

        private static AutoRestIModelType ConvertToClientType(AutoRestIModelType modelType)
        {
            AutoRestIModelType result = modelType;

            if (modelType is AutoRestSequenceType sequenceTypeJv)
            {
                AutoRestIModelType elementClientType = ConvertToClientType(sequenceTypeJv.ElementType);

                if (elementClientType != sequenceTypeJv.ElementType)
                {
                    bool elementClientPrimaryTypeIsNullable = true;
                    if (elementClientType is AutoRestPrimaryType elementClientPrimaryType && !PrimaryTypeGetWantNullable(elementClientPrimaryType))
                    {
                        switch (elementClientPrimaryType.KnownPrimaryType)
                        {
                            case AutoRestKnownPrimaryType.None:
                            case AutoRestKnownPrimaryType.Boolean:
                            case AutoRestKnownPrimaryType.Double:
                            case AutoRestKnownPrimaryType.Int:
                            case AutoRestKnownPrimaryType.Long:
                            case AutoRestKnownPrimaryType.UnixTime:
                                elementClientPrimaryTypeIsNullable = false;
                                break;
                        }
                    }

                    if (elementClientPrimaryTypeIsNullable)
                    {
                        AutoRestSequenceType sequenceType = DependencyInjection.New<AutoRestSequenceType>();
                        sequenceType.ElementType = elementClientType;
                        result = sequenceType;
                    }
                }
            }
            else if (modelType is AutoRestDictionaryType dictionaryType)
            {
                AutoRestIModelType dictionaryValueClientType = ConvertToClientType(dictionaryType.ValueType);

                if (dictionaryValueClientType != dictionaryType.ValueType)
                {
                    bool dictionaryValueClientPrimaryTypeIsNullable = true;
                    if (dictionaryValueClientType is AutoRestPrimaryType dictionaryValueClientPrimaryType && !PrimaryTypeGetWantNullable(dictionaryValueClientPrimaryType))
                    {
                        switch (dictionaryValueClientPrimaryType.KnownPrimaryType)
                        {
                            case AutoRestKnownPrimaryType.None:
                            case AutoRestKnownPrimaryType.Boolean:
                            case AutoRestKnownPrimaryType.Double:
                            case AutoRestKnownPrimaryType.Int:
                            case AutoRestKnownPrimaryType.Long:
                            case AutoRestKnownPrimaryType.UnixTime:
                                dictionaryValueClientPrimaryTypeIsNullable = false;
                                break;
                        }
                    }

                    if (dictionaryValueClientPrimaryTypeIsNullable)
                    {
                        AutoRestDictionaryType dictionaryTypeResult = DependencyInjection.New<AutoRestDictionaryType>();
                        dictionaryTypeResult.ValueType = dictionaryValueClientType;
                        result = dictionaryTypeResult;
                    }
                }
            }
            else if (modelType is AutoRestPrimaryType primaryType)
            {
                if (primaryType.KnownPrimaryType == AutoRestKnownPrimaryType.DateTimeRfc1123 ||
                    primaryType.KnownPrimaryType == AutoRestKnownPrimaryType.UnixTime)
                {
                    result = DependencyInjection.New<AutoRestPrimaryType>(AutoRestKnownPrimaryType.DateTime);
                }
                else if (primaryType.KnownPrimaryType == AutoRestKnownPrimaryType.Base64Url)
                {
                    result = DependencyInjection.New<AutoRestPrimaryType>(AutoRestKnownPrimaryType.ByteArray);
                }
                else if (primaryType.KnownPrimaryType == AutoRestKnownPrimaryType.None)
                {
                    AutoRestPrimaryType nonNullableResult = DependencyInjection.New<AutoRestPrimaryType>(primaryType.KnownPrimaryType);
                    nonNullableResult.Format = primaryType.Format;
                    primaryTypeNotWantNullable.Add(nonNullableResult);

                    result = nonNullableResult;
                }
            }

            return result;
        }

        private static string AutoRestIModelTypeName(AutoRestIModelType autoRestModelType, JavaSettings settings)
        {
            string result = null;
            if (autoRestModelType != null)
            {
                result = autoRestModelType.Name.ToString();
                if (autoRestModelType is AutoRestEnumType autoRestEnumType)
                {
                    result = autoRestEnumType.Name.ToString();
                    result = (string.IsNullOrEmpty(result) || result == "enum" ? "String" : CodeNamer.Instance.GetTypeName(result));
                }
                else if (autoRestModelType is AutoRestSequenceType autoRestSequenceType)
                {
                    result = $"List<{AutoRestIModelTypeName(autoRestSequenceType.ElementType, settings)}>";
                    if (autoRestPagedListTypes.Contains(autoRestSequenceType))
                    {
                        result = "Paged" + result;
                    }
                }
                else if (autoRestModelType is AutoRestDictionaryType autoRestDictionaryType)
                {
                    result = $"Map<String, {AutoRestIModelTypeName(autoRestDictionaryType.ValueType, settings)}>";
                }
                else if (autoRestModelType is AutoRestCompositeType autoRestCompositeType)
                {
                    result = AutoRestCompositeTypeName(autoRestCompositeType, settings);
                }
                else if (autoRestModelType is AutoRestPrimaryType autoRestPrimaryType)
                {
                    switch (autoRestPrimaryType.KnownPrimaryType)
                    {
                        case AutoRestKnownPrimaryType.None:
                            result = PrimaryTypeGetWantNullable(autoRestPrimaryType) ? "Void" : "void";
                            break;
                        case AutoRestKnownPrimaryType.Base64Url:
                            result = "Base64Url";
                            break;
                        case AutoRestKnownPrimaryType.Boolean:
                            result = PrimaryTypeGetWantNullable(autoRestPrimaryType) ? "Boolean" : "boolean";
                            break;
                        case AutoRestKnownPrimaryType.ByteArray:
                            result = "byte[]";
                            break;
                        case AutoRestKnownPrimaryType.Date:
                            result = "LocalDate";
                            break;
                        case AutoRestKnownPrimaryType.DateTime:
                            result = "DateTime";
                            break;
                        case AutoRestKnownPrimaryType.DateTimeRfc1123:
                            result = "DateTimeRfc1123";
                            break;
                        case AutoRestKnownPrimaryType.Double:
                            result = PrimaryTypeGetWantNullable(autoRestPrimaryType) ? "Double" : "double";
                            break;
                        case AutoRestKnownPrimaryType.Decimal:
                            result = "BigDecimal";
                            break;
                        case AutoRestKnownPrimaryType.Int:
                            result = PrimaryTypeGetWantNullable(autoRestPrimaryType) ? "Integer" : "int";
                            break;
                        case AutoRestKnownPrimaryType.Long:
                            result = PrimaryTypeGetWantNullable(autoRestPrimaryType) ? "Long" : "long";
                            break;
                        case AutoRestKnownPrimaryType.Stream:
                            result = "Flowable<ByteBuffer>";
                            break;
                        case AutoRestKnownPrimaryType.String:
                            result = "String";
                            break;
                        case AutoRestKnownPrimaryType.TimeSpan:
                            result = "Period";
                            break;
                        case AutoRestKnownPrimaryType.UnixTime:
                            result = PrimaryTypeGetWantNullable(autoRestPrimaryType) ? "Long" : "long";
                            break;
                        case AutoRestKnownPrimaryType.Uuid:
                            result = "UUID";
                            break;
                        case AutoRestKnownPrimaryType.Object:
                            result = "Object";
                            break;
                        case AutoRestKnownPrimaryType.Credentials:
                            result = ClassType.ServiceClientCredentials.Name;
                            break;

                        default:
                            throw new NotImplementedException($"Primary type {autoRestPrimaryType.KnownPrimaryType} is not implemented in {autoRestPrimaryType.GetType().Name}");
                    }
                }
            }
            return result;
        }

        private static string AutoRestCompositeTypeName(AutoRestCompositeType autoRestCompositeType, JavaSettings settings)
        {
            string autoRestCompositeTypeName = autoRestCompositeType.Name.ToString();
            if (settings.IsFluent && !string.IsNullOrEmpty(autoRestCompositeTypeName) && innerModelCompositeType.Contains(autoRestCompositeType))
            {
                autoRestCompositeTypeName += "Inner";
            }
            return autoRestCompositeTypeName;
        }

        private static string GetExtensionString(IDictionary<string, object> extensions, string extensionName)
            => extensions?.GetValue<string>(extensionName);

        private static bool GetExtensionBool(IDictionary<string, object> extensions, string extensionName)
            => extensions?.Get<bool>(extensionName) == true;

        private static bool GetExtensionBool(AutoRestModelType modelType, string extensionName)
            => GetExtensionBool(modelType?.Extensions, extensionName);

        private static string SequenceTypeGetPageImplType(AutoRestIModelType modelType)
            => pageImplTypes.ContainsKey(modelType) ? pageImplTypes[modelType] : null;

        private static void SequenceTypeSetPageImplType(AutoRestIModelType modelType, string pageImplType)
            => pageImplTypes[modelType] = pageImplType;

        private static bool IsTopLevelResourceUrl(string[] urlSplits)
        {
            return urlSplits.Length == 8 &&
                urlSplits[0].EqualsIgnoreCase("subscriptions") &&
                urlSplits[2].EqualsIgnoreCase("resourceGroups") &&
                urlSplits[4].EqualsIgnoreCase("providers");
        }

        private enum MethodType
        {
            Other,
            ListBySubscription,
            ListByResourceGroup,
            Get,
            Delete
        }

        private static bool MethodHasSequenceType(AutoRestIModelType modelType, JavaSettings settings)
        {
            return modelType is AutoRestSequenceType ||
                (modelType is AutoRestCompositeType modelCompositeType &&
                 modelCompositeType.Properties.Any((AutoRestProperty property) => MethodHasSequenceType(property.ModelType, settings)));
        }

        private static bool PrimaryTypeGetWantNullable(AutoRestPrimaryType primaryType)
            => !primaryTypeNotWantNullable.Contains(primaryType);

        private static void ParameterConvertClientTypeToWireType(JavaBlock block, JavaSettings settings, AutoRestParameter parameter, AutoRestIModelType parameterWireType, string source, string target, string clientReference, int level = 0)
        {
            bool parameterIsRequired = parameter.IsRequired;
            if (parameterWireType is AutoRestPrimaryType parameterWirePrimaryType)
            {
                if (parameterWirePrimaryType.KnownPrimaryType == AutoRestKnownPrimaryType.DateTimeRfc1123)
                {
                    if (parameterIsRequired)
                    {
                        block.Line($"DateTimeRfc1123 {target} = new DateTimeRfc1123({source});");
                    }
                    else
                    {
                        block.Line($"DateTimeRfc1123 {target} = null;");
                        block.If($"{source} != null", ifBlock =>
                        {
                            ifBlock.Line($"{target} = new DateTimeRfc1123({source});");
                        });
                    }
                }
                else if (parameterWirePrimaryType.KnownPrimaryType == AutoRestKnownPrimaryType.UnixTime)
                {
                    if (parameterIsRequired)
                    {
                        block.Line($"Long {target} = {source}.toDateTime(DateTimeZone.UTC).getMillis() / 1000;");
                    }
                    else
                    {
                        block.Line($"Long {target} = null;");
                        block.If($"{source} != null", ifBlock =>
                        {
                            ifBlock.Line($"{target} = {source}.toDateTime(DateTimeZone.UTC).getMillis() / 1000;");
                        });
                    }
                }
                else if (parameterWirePrimaryType.KnownPrimaryType == AutoRestKnownPrimaryType.Base64Url)
                {
                    if (parameterIsRequired)
                    {
                        block.Line($"Base64Url {target} = Base64Url.encode({source});");
                    }
                    else
                    {
                        block.Line($"Base64Url {target} = null;");
                        block.If($"{source} != null", ifBlock =>
                        {
                            ifBlock.Line($"{target} = Base64Url.encode({source});");
                        });
                    }
                }
            }
            else if (parameterWireType is AutoRestSequenceType wireSequenceType)
            {
                if (!parameterIsRequired)
                {
                    block.Line("{0} {1} = {2};",
                        AutoRestIModelTypeName(parameterWireType, settings),
                        target,
                        parameterWireType.DefaultValue ?? "null");
                    block.Line($"if ({source} != null) {{");
                    block.IncreaseIndent();
                }

                string levelSuffix = (level == 0 ? "" : level.ToString());
                string itemName = $"item{levelSuffix}";
                string itemTarget = $"value{levelSuffix}";
                AutoRestIModelType elementType = wireSequenceType.ElementType;
                block.Line("{0}{1} = new ArrayList<{2}>();",
                    parameterIsRequired ? AutoRestIModelTypeName(parameterWireType, settings) + " " : "",
                    target,
                    AutoRestIModelTypeName(elementType, settings));
                block.Line("for ({0} {1} : {2}) {{",
                    AutoRestIModelTypeName(ConvertToClientType(elementType), settings),
                    itemName,
                    source);
                block.Indent(() =>
                {
                    ParameterConvertClientTypeToWireType(block, settings, parameter, elementType, itemName, itemTarget, clientReference, level + 1);
                    block.Line($"{target}.add({itemTarget});");
                });
                block.Line("}");

                if (!parameterIsRequired)
                {
                    block.DecreaseIndent();
                    block.Line("}");
                }
            }
            else if (parameterWireType is AutoRestDictionaryType dictionaryType)
            {
                if (!parameterIsRequired)
                {
                    block.Line($"{AutoRestIModelTypeName(parameterWireType, settings)} {target} = {parameterWireType.DefaultValue ?? "null"};");
                    block.Line($"if ({source} != null) {{");
                    block.IncreaseIndent();
                }

                AutoRestIModelType valueType = dictionaryType.ValueType;

                string levelString = (level == 0 ? "" : level.ToString(CultureInfo.InvariantCulture));
                string itemName = $"entry{levelString}";
                string itemTarget = $"value{levelString}";

                block.Line($"{(parameterIsRequired ? AutoRestIModelTypeName(parameterWireType, settings) + " " : "")}{target} = new HashMap<String, {AutoRestIModelTypeName(valueType, settings)}>();");
                block.Line($"for (Map.Entry<String, {AutoRestIModelTypeName(ConvertToClientType(valueType), settings)}> {itemName} : {source}.entrySet()) {{");
                block.Indent(() =>
                {
                    ParameterConvertClientTypeToWireType(block, settings, parameter, valueType, itemName + ".getValue()", itemTarget, clientReference, level + 1);
                    block.Line($"{target}.put({itemName}.getKey(), {itemTarget});");
                });
                block.Line("}");

                if (!parameterIsRequired)
                {
                    block.DecreaseIndent();
                    block.Line("}");
                }
            }
        }

        private static void AddRestAPIInterface(JavaClass classBlock, RestAPI restAPI, string clientTypeName, JavaSettings settings)
        {
            if (restAPI != null)
            {
                classBlock.JavadocComment(settings.MaximumJavadocCommentWidth, comment =>
                {
                    comment.Description($"The interface defining all the services for {clientTypeName} to be used by the proxy service to perform REST calls.");
                });
                classBlock.Annotation($"Host(\"{restAPI.BaseURL}\")");
                classBlock.Interface(JavaVisibility.Private, restAPI.Name, interfaceBlock =>
                {
                    foreach (RestAPIMethod restAPIMethod in restAPI.Methods)
                    {
                        if (restAPIMethod.RequestContentType == "multipart/form-data" || restAPIMethod.RequestContentType == "application/x-www-form-urlencoded")
                        {
                            interfaceBlock.LineComment($"@Multipart not supported by {ClassType.RestProxy.Name}");
                        }

                        if (restAPIMethod.IsPagingNextOperation)
                        {
                            interfaceBlock.Annotation("GET(\"{nextUrl}\")");
                        }
                        else
                        {
                            interfaceBlock.Annotation($"{restAPIMethod.HttpMethod}(\"{restAPIMethod.UrlPath}\")");
                        }

                        if (restAPIMethod.ResponseExpectedStatusCodes.Any())
                        {
                            interfaceBlock.Annotation($"ExpectedResponses({{{string.Join(", ", restAPIMethod.ResponseExpectedStatusCodes.Select(statusCode => statusCode.ToString("D")))}}})");
                        }

                        if (restAPIMethod.ReturnValueWireType != null)
                        {
                            interfaceBlock.Annotation($"ReturnValueWireType({restAPIMethod.ReturnValueWireType}.class)");
                        }

                        if (restAPIMethod.UnexpectedResponseExceptionType != null)
                        {
                            interfaceBlock.Annotation($"UnexpectedResponseExceptionType({restAPIMethod.UnexpectedResponseExceptionType}.class)");
                        }

                        List<string> parameterDeclarationList = new List<string>();
                        if (restAPIMethod.IsResumable)
                        {
                            interfaceBlock.Annotation($"ResumeOperation");
                        }

                        foreach (RestAPIParameter parameter in restAPIMethod.Parameters)
                        {
                            StringBuilder parameterDeclarationBuilder = new StringBuilder();

                            switch (parameter.RequestParameterLocation)
                            {
                                case RequestParameterLocation.Host:
                                case RequestParameterLocation.Path:
                                case RequestParameterLocation.Query:
                                case RequestParameterLocation.Header:
                                    parameterDeclarationBuilder.Append($"@{parameter.RequestParameterLocation}Param(");
                                    if ((parameter.RequestParameterLocation == RequestParameterLocation.Path || parameter.RequestParameterLocation == RequestParameterLocation.Query) && settings.IsAzureOrFluent && parameter.AlreadyEncoded)
                                    {
                                        parameterDeclarationBuilder.Append($"value = \"{parameter.RequestParameterName}\", encoded = true");
                                    }
                                    else if (parameter.RequestParameterLocation == RequestParameterLocation.Header && !string.IsNullOrEmpty(parameter.HeaderCollectionPrefix))
                                    {
                                        parameterDeclarationBuilder.Append($"\"{parameter.HeaderCollectionPrefix}\"");
                                    }
                                    else
                                    {
                                        parameterDeclarationBuilder.Append($"\"{parameter.RequestParameterName}\"");
                                    }
                                    parameterDeclarationBuilder.Append(") ");

                                    break;

                                case RequestParameterLocation.Body:
                                    parameterDeclarationBuilder.Append($"@BodyParam(\"{restAPIMethod.RequestContentType}\") ");
                                    break;

                                case RequestParameterLocation.FormData:
                                    parameterDeclarationBuilder.Append($"/* @Part(\"{parameter.RequestParameterName}\") not supported by RestProxy */");
                                    break;

                                default:
                                    if (!restAPIMethod.IsResumable)
                                    {
                                        throw new ArgumentException("Unrecognized RequestParameterLocation value: " + parameter.RequestParameterLocation);
                                    }

                                    break;
                            }

                            parameterDeclarationBuilder.Append(parameter.Type + " " + parameter.Name);
                            parameterDeclarationList.Add(parameterDeclarationBuilder.ToString());
                        }

                        string parameterDeclarations = string.Join(", ", parameterDeclarationList);
                        IType restAPIMethodReturnValueClientType = ConvertToClientType(restAPIMethod.ReturnType);
                        interfaceBlock.PublicMethod($"{restAPIMethodReturnValueClientType} {restAPIMethod.Name}({parameterDeclarations})");
                    }
                });
            }
        }

        private static void AddClientMethods(JavaType typeBlock, IEnumerable<ClientMethod> clientMethods, JavaSettings settings)
        {
            foreach (ClientMethod clientMethod in clientMethods)
            {
                RestAPIMethod restAPIMethod = clientMethod.RestAPIMethod;
                AutoRestMethod autoRestMethod = clientMethod.AutoRestMethod;

                IEnumerable<AutoRestParameter> autoRestClientMethodAndConstantParameters = autoRestMethod.Parameters
                    //Omit parameter-group properties for now since Java doesn't support them yet
                    .Where((AutoRestParameter autoRestParameter) => autoRestParameter != null && !autoRestParameter.IsClientProperty && !string.IsNullOrWhiteSpace(autoRestParameter.Name))
                    .OrderBy(item => !item.IsRequired);
                IEnumerable<AutoRestParameter> autoRestClientMethodParameters = autoRestClientMethodAndConstantParameters
                    .Where((AutoRestParameter autoRestParameter) => !autoRestParameter.IsConstant)
                    .OrderBy((AutoRestParameter autoRestParameter) => !autoRestParameter.IsRequired);
                IEnumerable<AutoRestParameter> autoRestRequiredClientMethodParameters = autoRestClientMethodParameters
                    .Where(parameter => parameter.IsRequired);

                AutoRestMethodGroup autoRestMethodGroup = autoRestMethod.MethodGroup;
                MethodType autoRestRestAPIMethodType = MethodType.Other;
                if (!string.IsNullOrEmpty(autoRestMethodGroup?.Name?.ToString()))
                {
                    string autoRestMethodUrl = methodTypeTrailing.Replace(methodTypeLeading.Replace(restAPIMethod.UrlPath, ""), "");
                    string[] autoRestMethodUrlSplits = autoRestMethodUrl.Split('/');
                    switch (autoRestMethod.HttpMethod)
                    {
                        case AutoRestHttpMethod.Get:
                            if ((autoRestMethodUrlSplits.Length == 5 || autoRestMethodUrlSplits.Length == 7)
                                && autoRestMethodUrlSplits[0].EqualsIgnoreCase("subscriptions")
                                && MethodHasSequenceType(autoRestMethod.ReturnType.Body, settings))
                            {
                                if (autoRestMethodUrlSplits.Length == 5)
                                {
                                    if (autoRestMethodUrlSplits[2].EqualsIgnoreCase("providers"))
                                    {
                                        autoRestRestAPIMethodType = MethodType.ListBySubscription;
                                    }
                                    else
                                    {
                                        autoRestRestAPIMethodType = MethodType.ListByResourceGroup;
                                    }
                                }
                                else if (autoRestMethodUrlSplits[2].EqualsIgnoreCase("resourceGroups"))
                                {
                                    autoRestRestAPIMethodType = MethodType.ListByResourceGroup;
                                }
                            }
                            else if (IsTopLevelResourceUrl(autoRestMethodUrlSplits))
                            {
                                autoRestRestAPIMethodType = MethodType.Get;
                            }
                            break;

                        case AutoRestHttpMethod.Delete:
                            if (IsTopLevelResourceUrl(autoRestMethodUrlSplits))
                            {
                                autoRestRestAPIMethodType = MethodType.Delete;
                            }
                            break;
                    }
                }

                AutoRestResponse autoRestRestAPIMethodReturnType = autoRestMethod.ReturnType;
                AutoRestIModelType autoRestRestAPIMethodReturnBodyType = autoRestRestAPIMethodReturnType.Body ?? DependencyInjection.New<AutoRestPrimaryType>(AutoRestKnownPrimaryType.None);

                IType restAPIMethodReturnBodyClientType = ConvertToClientType(ParseType(autoRestRestAPIMethodReturnBodyType, settings));

                GenericType pageImplType = null;
                IType deserializedResponseBodyType;
                IType pageType;

                if (settings.IsAzureOrFluent &&
                    restAPIMethodReturnBodyClientType is ListType restAPIMethodReturnBodyClientListType &&
                    (restAPIMethod.IsPagingOperation || restAPIMethod.IsPagingNextOperation || restAPIMethod.SimulateAsPagingOperation))
                {
                    IType restAPIMethodReturnBodyClientListElementType = restAPIMethodReturnBodyClientListType.ElementType;

                    restAPIMethodReturnBodyClientType = GenericType.PagedList(restAPIMethodReturnBodyClientListElementType);

                    string pageImplTypeName = SequenceTypeGetPageImplType(autoRestRestAPIMethodReturnBodyType);

                    string pageImplSubPackage = settings.IsFluent ? settings.ImplementationSubpackage : settings.ModelsSubpackage;
                    string pageImplPackage = $"{settings.Package}.{pageImplSubPackage}";

                    pageImplType = new GenericType(pageImplPackage, pageImplTypeName, restAPIMethodReturnBodyClientListElementType);
                    deserializedResponseBodyType = pageImplType;

                    pageType = GenericType.Page(restAPIMethodReturnBodyClientListElementType);
                }
                else
                {
                    deserializedResponseBodyType = restAPIMethodReturnBodyClientType;

                    pageType = restAPIMethodReturnBodyClientType.AsNullable();
                }

                Parameter serviceCallbackParameter = new Parameter(
                    description: "the async ServiceCallback to handle successful and failed responses.",
                    isFinal: false,
                    type: GenericType.ServiceCallback(restAPIMethodReturnBodyClientType),
                    name: "serviceCallback",
                    isRequired: true,
                    // GetClientMethodParameterAnnotations() is provided false for isRequired so
                    // that this parameter won't get marked as NonNull.
                    annotations: GetClientMethodParameterAnnotations(false, settings));

                GenericType serviceFutureReturnType = GenericType.ServiceFuture(restAPIMethodReturnBodyClientType);

                GenericType observablePageType = GenericType.Observable(pageType);

                List<string> requiredNullableParameterExpressions = new List<string>();
                if (restAPIMethod.IsResumable)
                {
                    var parameter = restAPIMethod.Parameters.First();
                    requiredNullableParameterExpressions.Add(parameter.Name);
                }
                else
                {
                    foreach (AutoRestParameter autoRestParameter in autoRestMethod.Parameters)
                    {
                        if (!autoRestParameter.IsConstant && autoRestParameter.IsRequired)
                        {
                            IType parameterType = ParseType(autoRestParameter, settings);

                            if (!(parameterType is PrimitiveType))
                            {
                                string parameterExpression;
                                if (!autoRestParameter.IsClientProperty)
                                {
                                    parameterExpression = autoRestParameter.Name;
                                }
                                else
                                {
                                    string caller = (autoRestParameter.Method != null && autoRestParameter.Method.Group.IsNullOrEmpty() ? "this" : "this.client");
                                    string clientPropertyName = autoRestParameter.ClientProperty?.Name?.ToString();
                                    if (!string.IsNullOrEmpty(clientPropertyName))
                                    {
                                        CodeNamer codeNamer = CodeNamer.Instance;
                                        clientPropertyName = codeNamer.CamelCase(codeNamer.RemoveInvalidCharacters(clientPropertyName));
                                    }
                                    parameterExpression = $"{caller}.{clientPropertyName}()";
                                }

                                requiredNullableParameterExpressions.Add(parameterExpression);
                            }
                        }
                    }
                }

                List<AutoRestParameter> autoRestMethodRetrofitParameters = autoRestMethod.LogicalParameters.Where(p => p.Location != AutoRestParameterLocation.None).ToList();
                if (settings.IsAzureOrFluent && restAPIMethod.IsPagingNextOperation)
                {
                    autoRestMethodRetrofitParameters.RemoveAll(p => p.Location == AutoRestParameterLocation.Path);

                    AutoRestParameter autoRestNextUrlParam = DependencyInjection.New<AutoRestParameter>();
                    autoRestNextUrlParam.SerializedName = "nextUrl";
                    autoRestNextUrlParam.Documentation = "The URL to get the next page of items.";
                    autoRestNextUrlParam.Location = AutoRestParameterLocation.Path;
                    autoRestNextUrlParam.IsRequired = true;
                    autoRestNextUrlParam.ModelType = DependencyInjection.New<AutoRestPrimaryType>(AutoRestKnownPrimaryType.String);
                    autoRestNextUrlParam.Name = "nextUrl";
                    autoRestNextUrlParam.Extensions.Add(SwaggerExtensions.SkipUrlEncodingExtension, true);
                    autoRestMethodRetrofitParameters.Insert(0, autoRestNextUrlParam);
                }

                IEnumerable<AutoRestParameter> autoRestMethodOrderedRetrofitParameters = autoRestMethodRetrofitParameters.Where(p => p.Location == AutoRestParameterLocation.Path)
                                    .Union(autoRestMethodRetrofitParameters.Where(p => p.Location != AutoRestParameterLocation.Path));

                string methodClientReference = autoRestMethod.Group.IsNullOrEmpty() ? "this" : "this.client";

                AutoRestMethod nextMethod = null;
                string nextMethodInvocation = null;
                if (restAPIMethod.IsPagingNextOperation)
                {
                    nextMethod = autoRestMethod;

                    nextMethodInvocation = restAPIMethod.Name;
                    string nextMethodWellKnownMethodName = null;
                    if (!string.IsNullOrEmpty(autoRestMethodGroup?.Name?.ToString()))
                    {
                        if (autoRestRestAPIMethodType != MethodType.Other)
                        {
                            int methodsWithSameType = autoRestMethodGroup.Methods.Count((AutoRestMethod methodGroupMethod) =>
                            {
                                MethodType methodGroupMethodType = MethodType.Other;
                                string methodGroupMethodUrl = methodTypeTrailing.Replace(methodTypeLeading.Replace(methodGroupMethod.Url, ""), "");
                                string[] methodGroupMethodUrlSplits = methodGroupMethodUrl.Split('/');
                                switch (methodGroupMethod.HttpMethod)
                                {
                                    case AutoRestHttpMethod.Get:
                                        if ((methodGroupMethodUrlSplits.Length == 5 || methodGroupMethodUrlSplits.Length == 7)
                                            && methodGroupMethodUrlSplits[0].EqualsIgnoreCase("subscriptions")
                                            && MethodHasSequenceType(methodGroupMethod.ReturnType.Body, settings))
                                        {
                                            if (methodGroupMethodUrlSplits.Length == 5)
                                            {
                                                if (methodGroupMethodUrlSplits[2].EqualsIgnoreCase("providers"))
                                                {
                                                    methodGroupMethodType = MethodType.ListBySubscription;
                                                }
                                                else
                                                {
                                                    methodGroupMethodType = MethodType.ListByResourceGroup;
                                                }
                                            }
                                            else if (methodGroupMethodUrlSplits[2].EqualsIgnoreCase("resourceGroups"))
                                            {
                                                methodGroupMethodType = MethodType.ListByResourceGroup;
                                            }
                                        }
                                        else if (IsTopLevelResourceUrl(methodGroupMethodUrlSplits))
                                        {
                                            methodGroupMethodType = MethodType.Get;
                                        }
                                        break;

                                    case AutoRestHttpMethod.Delete:
                                        if (IsTopLevelResourceUrl(methodGroupMethodUrlSplits))
                                        {
                                            methodGroupMethodType = MethodType.Delete;
                                        }
                                        break;
                                }
                                return methodGroupMethodType == autoRestRestAPIMethodType;
                            });

                            if (methodsWithSameType == 1)
                            {
                                switch (autoRestRestAPIMethodType)
                                {
                                    case MethodType.ListBySubscription:
                                        nextMethodWellKnownMethodName = List;
                                        break;

                                    case MethodType.ListByResourceGroup:
                                        nextMethodWellKnownMethodName = ListByResourceGroup;
                                        break;

                                    case MethodType.Delete:
                                        nextMethodWellKnownMethodName = Delete;
                                        break;

                                    case MethodType.Get:
                                        nextMethodWellKnownMethodName = GetByResourceGroup;
                                        break;

                                    default:
                                        throw new Exception("Flow should not hit this statement.");
                                }
                            }
                        }
                    }
                    if (!string.IsNullOrWhiteSpace(nextMethodWellKnownMethodName))
                    {
                        AutoRestIParent methodParent = autoRestMethod.Parent;
                        nextMethodInvocation = CodeNamer.Instance.GetUnique(nextMethodWellKnownMethodName, autoRestMethod, methodParent.IdentifiersInScope, methodParent.Children.Except(autoRestMethod.SingleItemAsEnumerable()));
                    }
                    nextMethodInvocation = nextMethodInvocation.ToCamelCase();
                }
                else if (restAPIMethod.IsPagingOperation)
                {
                    string nextMethodName = autoRestMethod.Extensions?.GetValue<Fixable<string>>("nextMethodName")?.ToCamelCase();
                    string nextMethodGroup = autoRestMethod.Extensions?.GetValue<Fixable<string>>("nextMethodGroup")?.Value;

                    nextMethod = autoRestMethod.CodeModel.Methods
                        .FirstOrDefault((AutoRestMethod codeModelMethod) =>
                        {
                            bool result = nextMethodGroup.EqualsIgnoreCase(codeModelMethod.Group);
                            if (result)
                            {
                                string codeModelMethodName = codeModelMethod.Name;
                                string codeModelMethodWellKnownMethodName = null;
                                AutoRestMethodGroup codeModelMethodMethodGroup = codeModelMethod.MethodGroup;
                                if (!string.IsNullOrEmpty(codeModelMethodMethodGroup?.Name?.ToString()))
                                {
                                    MethodType codeModelMethodType = MethodType.Other;
                                    string codeModelMethodUrl = methodTypeTrailing.Replace(methodTypeLeading.Replace(codeModelMethod.Url, ""), "");
                                    string[] codeModelMethodUrlSplits = codeModelMethodUrl.Split('/');
                                    switch (codeModelMethod.HttpMethod)
                                    {
                                        case AutoRestHttpMethod.Get:
                                            if ((codeModelMethodUrlSplits.Length == 5 || codeModelMethodUrlSplits.Length == 7)
                                                            && codeModelMethodUrlSplits[0].EqualsIgnoreCase("subscriptions")
                                                            && MethodHasSequenceType(codeModelMethod.ReturnType.Body, settings))
                                            {
                                                if (codeModelMethodUrlSplits.Length == 5)
                                                {
                                                    if (codeModelMethodUrlSplits[2].EqualsIgnoreCase("providers"))
                                                    {
                                                        codeModelMethodType = MethodType.ListBySubscription;
                                                    }
                                                    else
                                                    {
                                                        codeModelMethodType = MethodType.ListByResourceGroup;
                                                    }
                                                }
                                                else if (codeModelMethodUrlSplits[2].EqualsIgnoreCase("resourceGroups"))
                                                {
                                                    codeModelMethodType = MethodType.ListByResourceGroup;
                                                }
                                            }
                                            else if (IsTopLevelResourceUrl(codeModelMethodUrlSplits))
                                            {
                                                codeModelMethodType = MethodType.Get;
                                            }
                                            break;

                                        case AutoRestHttpMethod.Delete:
                                            if (IsTopLevelResourceUrl(codeModelMethodUrlSplits))
                                            {
                                                codeModelMethodType = MethodType.Delete;
                                            }
                                            break;
                                    }

                                    if (codeModelMethodType != MethodType.Other)
                                    {
                                        int methodsWithSameType = codeModelMethodMethodGroup.Methods.Count((AutoRestMethod methodGroupMethod) =>
                                        {
                                            MethodType methodGroupMethodType = MethodType.Other;
                                            string methodGroupMethodUrl = methodTypeTrailing.Replace(methodTypeLeading.Replace(methodGroupMethod.Url, ""), "");
                                            string[] methodGroupMethodUrlSplits = methodGroupMethodUrl.Split('/');
                                            switch (methodGroupMethod.HttpMethod)
                                            {
                                                case AutoRestHttpMethod.Get:
                                                    if ((methodGroupMethodUrlSplits.Length == 5 || methodGroupMethodUrlSplits.Length == 7)
                                                                    && methodGroupMethodUrlSplits[0].EqualsIgnoreCase("subscriptions")
                                                                    && MethodHasSequenceType(methodGroupMethod.ReturnType.Body, settings))
                                                    {
                                                        if (methodGroupMethodUrlSplits.Length == 5)
                                                        {
                                                            if (methodGroupMethodUrlSplits[2].EqualsIgnoreCase("providers"))
                                                            {
                                                                methodGroupMethodType = MethodType.ListBySubscription;
                                                            }
                                                            else
                                                            {
                                                                methodGroupMethodType = MethodType.ListByResourceGroup;
                                                            }
                                                        }
                                                        else if (methodGroupMethodUrlSplits[2].EqualsIgnoreCase("resourceGroups"))
                                                        {
                                                            methodGroupMethodType = MethodType.ListByResourceGroup;
                                                        }
                                                    }
                                                    else if (IsTopLevelResourceUrl(methodGroupMethodUrlSplits))
                                                    {
                                                        methodGroupMethodType = MethodType.Get;
                                                    }
                                                    break;

                                                case AutoRestHttpMethod.Delete:
                                                    if (IsTopLevelResourceUrl(methodGroupMethodUrlSplits))
                                                    {
                                                        methodGroupMethodType = MethodType.Delete;
                                                    }
                                                    break;
                                            }
                                            return methodGroupMethodType == autoRestRestAPIMethodType;
                                        });

                                        if (methodsWithSameType == 1)
                                        {
                                            switch (codeModelMethodType)
                                            {
                                                case MethodType.ListBySubscription:
                                                    codeModelMethodWellKnownMethodName = List;
                                                    break;

                                                case MethodType.ListByResourceGroup:
                                                    codeModelMethodWellKnownMethodName = ListByResourceGroup;
                                                    break;

                                                case MethodType.Delete:
                                                    codeModelMethodWellKnownMethodName = Delete;
                                                    break;

                                                case MethodType.Get:
                                                    codeModelMethodWellKnownMethodName = GetByResourceGroup;
                                                    break;

                                                default:
                                                    throw new Exception("Flow should not hit this statement.");
                                            }
                                        }
                                    }
                                }
                                if (!string.IsNullOrWhiteSpace(codeModelMethodWellKnownMethodName))
                                {
                                    AutoRestIParent methodParent = codeModelMethod.Parent;
                                    codeModelMethodName = CodeNamer.Instance.GetUnique(codeModelMethodWellKnownMethodName, codeModelMethod, methodParent.IdentifiersInScope, methodParent.Children.Except(codeModelMethod.SingleItemAsEnumerable()));
                                }

                                result = nextMethodName.EqualsIgnoreCase(codeModelMethodName);
                            }
                            return result;
                        });

                    if (nextMethodGroup == null || autoRestMethod.Group == nextMethod.Group)
                    {
                        nextMethodInvocation = nextMethodName;
                    }
                    else
                    {
                        nextMethodInvocation = $"{(autoRestMethod.Group.IsNullOrEmpty() ? "this" : "client")}.get{nextMethodGroup.ToPascalCase()}().{nextMethodName}";
                    }
                }

                string nextPageLinkParameterName = null;
                string nextPageLinkVariableName = null;
                string nextGroupTypeName = null;
                string groupedTypeName = null;
                string nextMethodParameterInvocation = null;
                AutoRestParameter groupedType = null;
                if (nextMethod != null)
                {
                    nextPageLinkParameterName = nextMethod.Parameters
                        .Select((AutoRestParameter parameter) => parameter.Name.Value)
                        .First((string parameterName) => parameterName.StartsWith("next", StringComparison.OrdinalIgnoreCase));

                    nextPageLinkVariableName = nextPageLinkParameterName;
                    if (settings.JavaVersion != JavaVersion.Java7 && clientMethod.Type != ClientMethodType.PagingSync)
                    {
                        int count = 0;
                        while (clientMethod.Parameters.Any((Parameter clientMethodParameter) => clientMethodParameter.Name == nextPageLinkVariableName))
                        {
                            ++count;
                            nextPageLinkVariableName = nextPageLinkParameterName + count;
                        }
                    }

                    IEnumerable<AutoRestParameter> nextMethodRestAPIParameters = nextMethod.Parameters
                        .Where((AutoRestParameter parameter) => parameter != null && !parameter.IsClientProperty && !string.IsNullOrWhiteSpace(parameter.Name))
                        .OrderBy(item => !item.IsRequired);

                    AutoRestParameter nextGroupType = null;
                    if (!clientMethod.OnlyRequiredParameters)
                    {
                        nextMethodParameterInvocation = string.Join(", ", nextMethodRestAPIParameters
                            .Where(p => !p.IsConstant)
                            .Select((AutoRestParameter parameter) => parameter.Name == nextPageLinkParameterName ? nextPageLinkVariableName : parameter.Name.Value));
                    }
                    else if (autoRestMethod.InputParameterTransformation.IsNullOrEmpty() || nextMethod.InputParameterTransformation.IsNullOrEmpty())
                    {
                        nextMethodParameterInvocation = string.Join(", ", nextMethodRestAPIParameters
                            .Select((AutoRestParameter parameter) => parameter.IsRequired ? (parameter.Name == nextPageLinkParameterName ? nextPageLinkVariableName : parameter.Name.ToString()) : "null"));
                    }
                    else
                    {
                        groupedType = autoRestMethod.InputParameterTransformation.First().ParameterMappings[0].InputParameter;
                        nextGroupType = nextMethod.InputParameterTransformation.First().ParameterMappings[0].InputParameter;
                        List<string> invocations = new List<string>();
                        foreach (AutoRestParameter parameter in nextMethodRestAPIParameters)
                        {
                            string parameterName = parameter.Name;

                            if (parameter.IsRequired)
                            {
                                invocations.Add(parameterName == nextPageLinkParameterName ? nextPageLinkVariableName : parameterName);
                            }
                            else if (parameterName == nextGroupType.Name && groupedType.IsRequired)
                            {
                                invocations.Add(parameterName == nextPageLinkParameterName ? nextPageLinkVariableName : parameterName);
                            }
                            else
                            {
                                invocations.Add("null");
                            }
                        }
                        nextMethodParameterInvocation = string.Join(", ", invocations);
                    }

                    if (restAPIMethod.IsPagingOperation && !autoRestMethod.InputParameterTransformation.IsNullOrEmpty() && !nextMethod.InputParameterTransformation.IsNullOrEmpty())
                    {
                        groupedType = groupedType ?? autoRestMethod.InputParameterTransformation.First().ParameterMappings[0].InputParameter;
                        nextGroupType = nextGroupType ?? nextMethod.InputParameterTransformation.First().ParameterMappings[0].InputParameter;

                        if (!nextGroupType.IsClientProperty)
                        {
                            nextGroupTypeName = nextGroupType.Name;
                        }
                        else
                        {
                            string caller = (nextGroupType.Method != null && nextGroupType.Method.Group.IsNullOrEmpty() ? "this" : "this.client");
                            string clientPropertyName = nextGroupType.ClientProperty?.Name?.ToString();
                            if (!string.IsNullOrEmpty(clientPropertyName))
                            {
                                CodeNamer codeNamer = CodeNamer.Instance;
                                clientPropertyName = codeNamer.CamelCase(codeNamer.RemoveInvalidCharacters(clientPropertyName));
                            }
                            nextGroupTypeName = $"{caller}.{clientPropertyName}()";
                        }

                        if (!groupedType.IsClientProperty)
                        {
                            groupedTypeName = groupedType.Name;
                        }
                        else
                        {
                            string caller = (groupedType.Method != null && groupedType.Method.Group.IsNullOrEmpty() ? "this" : "this.client");
                            string clientPropertyName = groupedType.ClientProperty?.Name?.ToString();
                            if (!string.IsNullOrEmpty(clientPropertyName))
                            {
                                CodeNamer codeNamer = CodeNamer.Instance;
                                clientPropertyName = codeNamer.CamelCase(codeNamer.RemoveInvalidCharacters(clientPropertyName));
                            }
                            groupedTypeName = $"{caller}.{clientPropertyName}()";
                        }
                    }
                }

                bool isFluentDelete = settings.IsFluent && restAPIMethod.Name.EqualsIgnoreCase(Delete) && autoRestRequiredClientMethodParameters.Count() == 2;

                switch (clientMethod.Type)
                {
                    case ClientMethodType.PagingSync:
                        typeBlock.JavadocComment(comment =>
                        {
                            comment.Description(clientMethod.Description);
                            foreach (Parameter parameter in clientMethod.Parameters)
                            {
                                comment.Param(parameter.Name, parameter.Description);
                            }
                            if (!string.IsNullOrEmpty(clientMethod.ParametersDeclaration))
                            {
                                comment.Throws("IllegalArgumentException", "thrown if parameters fail the validation");
                            }
                            if (restAPIMethod.UnexpectedResponseExceptionType != null)
                            {
                                comment.Throws(restAPIMethod.UnexpectedResponseExceptionType.ToString(), "thrown if the request is rejected by server");
                            }
                            comment.Throws("RuntimeException", "all other wrapped checked exceptions if the request fails to be sent");
                            comment.Return(clientMethod.ReturnValue.Description);
                        });
                        typeBlock.PublicMethod(clientMethod.Declaration, function =>
                        {
                            function.Line($"{pageType} response = {GetPagingAsyncSinglePageMethodName(clientMethod)}({clientMethod.ArgumentList}).blockingGet();");
                            function.ReturnAnonymousClass($"new {clientMethod.ReturnValue.Type}(response)", anonymousClass =>
                            {
                                anonymousClass.Annotation("Override");
                                anonymousClass.PublicMethod($"{pageType} nextPage(String {nextPageLinkParameterName})", subFunction =>
                                {
                                    if (restAPIMethod.IsPagingOperation && !autoRestMethod.InputParameterTransformation.IsNullOrEmpty() && !nextMethod.InputParameterTransformation.IsNullOrEmpty())
                                    {
                                        if (nextGroupTypeName != groupedTypeName && (!clientMethod.OnlyRequiredParameters || groupedType.IsRequired))
                                        {
                                            string nextGroupTypeCamelCaseName = nextGroupTypeName.ToCamelCase();
                                            string groupedTypeCamelCaseName = groupedTypeName.ToCamelCase();

                                            string nextGroupTypeCodeName = CodeNamer.Instance.GetTypeName(nextGroupTypeName) + (settings.IsFluent ? "Inner" : "");

                                            if (!groupedType.IsRequired)
                                            {
                                                subFunction.Line($"{nextGroupTypeCodeName} {nextGroupTypeCamelCaseName} = null;");
                                                subFunction.Line($"if ({groupedTypeCamelCaseName} != null) {{");
                                                subFunction.IncreaseIndent();
                                                subFunction.Line($"{nextGroupTypeCamelCaseName} = new {nextGroupTypeCodeName}();");
                                            }
                                            else
                                            {
                                                subFunction.Line($"{nextGroupTypeCodeName} {nextGroupTypeCamelCaseName} = new {nextGroupTypeCodeName}();");
                                            }

                                            foreach (AutoRestParameter outputParameter in nextMethod.InputParameterTransformation.Select(transformation => transformation.OutputParameter))
                                            {
                                                string outputParameterName;
                                                if (!outputParameter.IsClientProperty)
                                                {
                                                    outputParameterName = outputParameter.Name;
                                                }
                                                else
                                                {
                                                    string caller = (outputParameter.Method != null && outputParameter.Method.Group.IsNullOrEmpty() ? "this" : "this.client");
                                                    string clientPropertyName = outputParameter.ClientProperty?.Name?.ToString();
                                                    if (!string.IsNullOrEmpty(clientPropertyName))
                                                    {
                                                        CodeNamer codeNamer = CodeNamer.Instance;
                                                        clientPropertyName = codeNamer.CamelCase(codeNamer.RemoveInvalidCharacters(clientPropertyName));
                                                    }
                                                    outputParameterName = $"{caller}.{clientPropertyName}()";
                                                }
                                                subFunction.Line($"{nextGroupTypeCamelCaseName}.with{outputParameterName.ToPascalCase()}({groupedTypeCamelCaseName}.{outputParameterName.ToCamelCase()}());");
                                            }

                                            if (!groupedType.IsRequired)
                                            {
                                                subFunction.DecreaseIndent();
                                                subFunction.Line("}");
                                            }
                                        }
                                    }

                                    subFunction.Return($"{GetPagingAsyncSinglePageMethodName(nextMethodInvocation)}({nextMethodParameterInvocation}).blockingGet()");
                                });
                            });
                        });
                        break;

                    case ClientMethodType.PagingAsync:
                        typeBlock.JavadocComment(comment =>
                        {
                            comment.Description(clientMethod.Description);
                            foreach (Parameter parameter in clientMethod.Parameters)
                            {
                                comment.Param(parameter.Name, parameter.Description);
                            }
                            if (!string.IsNullOrEmpty(clientMethod.ParametersDeclaration))
                            {
                                comment.Throws("IllegalArgumentException", "thrown if parameters fail the validation");
                            }
                            comment.Return(clientMethod.ReturnValue.Description);
                        });
                        typeBlock.PublicMethod(clientMethod.Declaration, function =>
                        {
                            function.Line($"return {GetPagingAsyncSinglePageMethodName(clientMethod)}({clientMethod.ArgumentList})");
                            function.Indent(() =>
                            {
                                function.Line(".toObservable()");
                                function.Text($".concatMap(");
                                Lambda(function, pageType, "page", clientMethod.ReturnValue.Type, settings, subFunction =>
                                {
                                    subFunction.Line($"String {nextPageLinkVariableName} = page.nextPageLink();");
                                    subFunction.If($"{nextPageLinkVariableName} == null", ifBlock =>
                                    {
                                        ifBlock.Return("Observable.just(page)");
                                    });

                                    if (clientMethod.RestAPIMethod.IsPagingOperation && !clientMethod.AutoRestMethod.InputParameterTransformation.IsNullOrEmpty() && !nextMethod.InputParameterTransformation.IsNullOrEmpty())
                                    {
                                        if (nextGroupTypeName != groupedTypeName && (!clientMethod.OnlyRequiredParameters || groupedType.IsRequired))
                                        {
                                            string nextGroupTypeCamelCaseName = nextGroupTypeName.ToCamelCase();
                                            string groupedTypeCamelCaseName = groupedTypeName.ToCamelCase();

                                            string nextGroupTypeCodeName = CodeNamer.Instance.GetTypeName(nextGroupTypeName) + (settings.IsFluent ? "Inner" : "");

                                            if (!groupedType.IsRequired)
                                            {
                                                subFunction.Line($"{nextGroupTypeCodeName} {nextGroupTypeCamelCaseName} = null;");
                                                subFunction.Line($"if ({groupedTypeCamelCaseName} != null) {{");
                                                subFunction.IncreaseIndent();
                                                subFunction.Line($"{nextGroupTypeCamelCaseName} = new {nextGroupTypeCodeName}();");
                                            }
                                            else
                                            {
                                                subFunction.Line($"{nextGroupTypeCodeName} {nextGroupTypeCamelCaseName} = new {nextGroupTypeCodeName}();");
                                            }

                                            foreach (AutoRestParameter outputParameter in nextMethod.InputParameterTransformation.Select(transformation => transformation.OutputParameter))
                                            {
                                                string outputParameterName;
                                                if (!outputParameter.IsClientProperty)
                                                {
                                                    outputParameterName = outputParameter.Name;
                                                }
                                                else
                                                {
                                                    string caller = (outputParameter.Method != null && outputParameter.Method.Group.IsNullOrEmpty() ? "this" : "this.client");
                                                    string clientPropertyName = outputParameter.ClientProperty?.Name?.ToString();
                                                    if (!string.IsNullOrEmpty(clientPropertyName))
                                                    {
                                                        CodeNamer codeNamer = CodeNamer.Instance;
                                                        clientPropertyName = codeNamer.CamelCase(codeNamer.RemoveInvalidCharacters(clientPropertyName));
                                                    }
                                                    outputParameterName = $"{caller}.{clientPropertyName}()";
                                                }
                                                subFunction.Line($"{nextGroupTypeCamelCaseName}.with{outputParameterName.ToPascalCase()}({groupedTypeCamelCaseName}.{outputParameterName.ToCamelCase()}());");
                                            }

                                            if (!groupedType.IsRequired)
                                            {
                                                subFunction.DecreaseIndent();
                                                subFunction.Line("}");
                                            }
                                        }
                                    }

                                    subFunction.Return($"Observable.just(page).concatWith({nextMethodInvocation}Async({nextMethodParameterInvocation}))");
                                });
                                function.Line(");");
                            });
                        });
                        break;

                    case ClientMethodType.PagingAsyncSinglePage:
                        typeBlock.JavadocComment(comment =>
                        {
                            comment.Description(clientMethod.Description);
                            foreach (Parameter parameter in clientMethod.Parameters)
                            {
                                comment.Param(parameter.Name, parameter.Description);
                            }
                            if (!string.IsNullOrEmpty(clientMethod.ParametersDeclaration))
                            {
                                comment.Throws("IllegalArgumentException", "thrown if parameters fail the validation");
                            }
                            comment.Return(clientMethod.ReturnValue.Description);
                        });
                        typeBlock.PublicMethod(clientMethod.Declaration, function =>
                        {
                            AddNullChecks(function, requiredNullableParameterExpressions);
                            AddValidations(function, clientMethod.ExpressionsToValidate);
                            AddOptionalAndConstantVariables(function, clientMethod, autoRestClientMethodAndConstantParameters, settings);
                            ApplyParameterTransformations(function, clientMethod, settings);
                            ConvertClientTypesToWireTypes(function, autoRestMethodRetrofitParameters, methodClientReference, settings);

                            if (restAPIMethod.IsPagingNextOperation)
                            {
                                string methodUrl = autoRestMethod.Url;
                                Regex regex = new Regex("{\\w+}");

                                string substitutedMethodUrl = regex.Replace(methodUrl, "%s").TrimStart('/');

                                IEnumerable<AutoRestParameter> retrofitParameters = autoRestMethod.LogicalParameters.Where(p => p.Location != AutoRestParameterLocation.None);
                                StringBuilder builder = new StringBuilder($"String.format(\"{substitutedMethodUrl}\"");
                                foreach (Match match in regex.Matches(methodUrl))
                                {
                                    string serializedNameWithBrackets = match.Value;
                                    string serializedName = serializedNameWithBrackets.Substring(1, serializedNameWithBrackets.Length - 2);
                                    AutoRestParameter parameter = retrofitParameters.First(p => p.SerializedName == serializedName);

                                    string parameterName;
                                    if (!parameter.IsClientProperty)
                                    {
                                        parameterName = parameter.Name;
                                    }
                                    else
                                    {
                                        string caller = (parameter.Method != null && parameter.Method.Group.IsNullOrEmpty() ? "this" : "this.client");
                                        string clientPropertyName = parameter.ClientProperty?.Name?.ToString();
                                        if (!string.IsNullOrEmpty(clientPropertyName))
                                        {
                                            CodeNamer codeNamer = CodeNamer.Instance;
                                            clientPropertyName = codeNamer.CamelCase(codeNamer.RemoveInvalidCharacters(clientPropertyName));
                                        }
                                        parameterName = $"{caller}.{clientPropertyName}()";
                                    }

                                    AutoRestIModelType parameterModelType = parameter.ModelType;
                                    if (parameterModelType != null && !IsNullable(parameter))
                                    {
                                        if (parameterModelType is AutoRestPrimaryType parameterModelPrimaryType)
                                        {
                                            AutoRestPrimaryType nonNullableParameterModelPrimaryType = DependencyInjection.New<AutoRestPrimaryType>(parameterModelPrimaryType.KnownPrimaryType);
                                            nonNullableParameterModelPrimaryType.Format = parameterModelPrimaryType.Format;
                                            primaryTypeNotWantNullable.Add(nonNullableParameterModelPrimaryType);

                                            parameterModelType = nonNullableParameterModelPrimaryType;
                                        }
                                    }

                                    AutoRestIModelType parameterClientType = ConvertToClientType(parameterModelType);

                                    AutoRestIModelType parameterWireType;
                                    if (parameterModelType.IsPrimaryType(AutoRestKnownPrimaryType.Stream))
                                    {
                                        parameterWireType = parameterClientType;
                                    }
                                    else if (!parameterModelType.IsPrimaryType(AutoRestKnownPrimaryType.Base64Url) &&
                                        parameter.Location != AutoRestParameterLocation.Body &&
                                        parameter.Location != AutoRestParameterLocation.FormData &&
                                        ((parameterClientType is AutoRestPrimaryType primaryType && primaryType.KnownPrimaryType == AutoRestKnownPrimaryType.ByteArray) || parameterClientType is AutoRestSequenceType))
                                    {
                                        parameterWireType = DependencyInjection.New<AutoRestPrimaryType>(AutoRestKnownPrimaryType.String);
                                    }
                                    else
                                    {
                                        parameterWireType = parameterModelType;
                                    }

                                    string parameterWireName = !parameterClientType.StructurallyEquals(parameterWireType) ? $"{parameterName.ToCamelCase()}Converted" : parameterName;
                                    builder.Append(", " + parameterWireName);
                                }
                                builder.Append(")");

                                function.Line($"String nextUrl = {builder.ToString()};");
                            }

                            string restAPIMethodArgumentList = GetRestAPIMethodArgumentList(autoRestMethodOrderedRetrofitParameters, settings);

<<<<<<< HEAD
                            function.Text($"return service.{restAPIMethod.Name}({restAPIMethodArgumentList}).map(");
                            Lambda(function, restResponseType, "response", pageType, settings, subFunction =>
                            {
                                subFunction.Return("response.body()");
                            });
                            function.Line(");");
=======
                            function.Return($"service.{restAPIMethod.Name}({restAPIMethodArgumentList}).map(res -> res.body())");
>>>>>>> d0394000
                        });
                        break;

                    case ClientMethodType.SimulatedPagingSync:
                        typeBlock.JavadocComment(comment =>
                        {
                            comment.Description(clientMethod.Description);
                            foreach (Parameter parameter in clientMethod.Parameters)
                            {
                                comment.Param(parameter.Name, parameter.Description);
                            }
                            comment.Return(clientMethod.ReturnValue.Description);
                        });
                        typeBlock.PublicMethod(clientMethod.Declaration, function =>
                        {
                            function.Line($"{pageImplType} page = new {pageImplType}<>();");
                            function.Line($"page.setItems({GetSimulatedPagingAsyncMethodName(clientMethod.RestAPIMethod)}({clientMethod.ArgumentList}).single().items());");
                            function.Line("page.setNextPageLink(null);");
                            function.ReturnAnonymousClass($"new {clientMethod.ReturnValue.Type}(page)", anonymousClass =>
                            {
                                anonymousClass.Annotation("Override");
                                anonymousClass.PublicMethod($"{pageType} nextPage(String nextPageLink)", subFunction =>
                                {
                                    subFunction.Return("null");
                                });
                            });
                        });
                        break;

                    case ClientMethodType.SimulatedPagingAsync:
                        typeBlock.JavadocComment(comment =>
                        {
                            comment.Description(clientMethod.Description);
                            foreach (Parameter parameter in clientMethod.Parameters)
                            {
                                comment.Param(parameter.Name, parameter.Description);
                            }
                            if (requiredNullableParameterExpressions.Any() || clientMethod.ExpressionsToValidate.Any())
                            {
                                comment.Throws("IllegalArgumentException", "thrown if parameters fail the validation");
                            }
                            comment.Return(clientMethod.ReturnValue.Description);
                        });
                        typeBlock.PublicMethod(clientMethod.Declaration, function =>
                        {
                            AddNullChecks(function, requiredNullableParameterExpressions);
                            AddValidations(function, clientMethod.ExpressionsToValidate);
                            AddOptionalAndConstantVariables(function, clientMethod, autoRestClientMethodAndConstantParameters, settings);
                            ApplyParameterTransformations(function, clientMethod, settings);
                            ConvertClientTypesToWireTypes(function, autoRestMethodRetrofitParameters, methodClientReference, settings);

                            string restAPIMethodArgumentList = GetRestAPIMethodArgumentList(autoRestMethodOrderedRetrofitParameters, settings);
<<<<<<< HEAD
                            function.Text($"return service.{clientMethod.RestAPIMethod.Name}({restAPIMethodArgumentList}).map(");
                            Lambda(function, restResponseType, "response", pageType, settings, subFunction =>
                            {
                                subFunction.Return("response.body()");
                            });
                            function.Line(").toObservable();");
=======
                            function.Return($"service.{clientMethod.RestAPIMethod.Name}({restAPIMethodArgumentList}).map(res -> res.body()).toObservable()");
>>>>>>> d0394000
                        });
                        break;

                    case ClientMethodType.LongRunningSync:
                        typeBlock.JavadocComment(comment =>
                        {
                            comment.Description(clientMethod.Description);
                            foreach (Parameter parameter in clientMethod.Parameters)
                            {
                                comment.Param(parameter.Name, parameter.Description);
                            }
                            if (requiredNullableParameterExpressions.Any())
                            {
                                comment.Throws("IllegalArgumentException", "thrown if parameters fail the validation");
                            }
                            if (restAPIMethod.UnexpectedResponseExceptionType != null)
                            {
                                comment.Throws(restAPIMethod.UnexpectedResponseExceptionType.ToString(), "thrown if the request is rejected by server");
                            }
                            comment.Throws("RuntimeException", "all other wrapped checked exceptions if the request fails to be sent");
                            comment.Return(clientMethod.ReturnValue.Description);
                        });
                        typeBlock.PublicMethod(clientMethod.Declaration, function =>
                        {
                            if (clientMethod.ReturnValue.Type == PrimitiveType.Void)
                            {
                                function.Line($"{GetLongRunningAsyncMethodName(clientMethod)}({clientMethod.ArgumentList}).blockingLast();");
                            }
                            else
                            {
                                function.Return($"{GetLongRunningAsyncMethodName(clientMethod)}({clientMethod.ArgumentList}).blockingLast().result()");
                            }
                        });
                        break;

                    case ClientMethodType.LongRunningAsyncServiceCallback:
                        typeBlock.JavadocComment(comment =>
                        {
                            comment.Description(clientMethod.Description);
                            foreach (Parameter parameter in clientMethod.Parameters)
                            {
                                comment.Param(parameter.Name, parameter.Description);
                            }
                            comment.Throws("IllegalArgumentException", "thrown if parameters fail the validation");
                            comment.Return(clientMethod.ReturnValue.Description);
                        });
                        typeBlock.PublicMethod(clientMethod.Declaration, function =>
                        {
                            function.Return($"ServiceFutureUtil.fromLRO({GetLongRunningAsyncMethodName(clientMethod)}({string.Join(", ", clientMethod.Parameters.SkipLast(1).Select(parameter => parameter.Name))}), {serviceCallbackParameter.Name})");
                        });
                        break;

                    case ClientMethodType.Resumable:
                        typeBlock.JavadocComment(comment =>
                        {
                            comment.Description(clientMethod.Description);
                            foreach (Parameter parameter in clientMethod.Parameters)
                            {
                                comment.Param(parameter.Name, parameter.Description);
                            }
                            if (requiredNullableParameterExpressions.Any() || clientMethod.ExpressionsToValidate.Any())
                            {
                                comment.Throws("IllegalArgumentException", "thrown if parameters fail the validation");
                            }
                            comment.Return(clientMethod.ReturnValue.Description);
                        });
                        typeBlock.PublicMethod(clientMethod.Declaration, function =>
                        {
                            var parameter = restAPIMethod.Parameters.First();
                            AddNullChecks(function, requiredNullableParameterExpressions);
                            function.Return($"service.{restAPIMethod.Name}({parameter.Name})");
                        });
                        break;

                    case ClientMethodType.LongRunningAsync:
                        typeBlock.JavadocComment(comment =>
                        {
                            comment.Description(clientMethod.Description);
                            foreach (Parameter parameter in clientMethod.Parameters)
                            {
                                comment.Param(parameter.Name, parameter.Description);
                            }
                            if (requiredNullableParameterExpressions.Any() || clientMethod.ExpressionsToValidate.Any())
                            {
                                comment.Throws("IllegalArgumentException", "thrown if parameters fail the validation");
                            }
                            comment.Return(clientMethod.ReturnValue.Description);
                        });
                        typeBlock.PublicMethod(clientMethod.Declaration, function =>
                        {
                            AddNullChecks(function, requiredNullableParameterExpressions);
                            AddValidations(function, clientMethod.ExpressionsToValidate);
                            AddOptionalAndConstantVariables(function, clientMethod, autoRestClientMethodAndConstantParameters, settings);
                            ApplyParameterTransformations(function, clientMethod, settings);
                            ConvertClientTypesToWireTypes(function, autoRestMethodRetrofitParameters, methodClientReference, settings);
                            string restAPIMethodArgumentList = GetRestAPIMethodArgumentList(autoRestMethodOrderedRetrofitParameters, settings);
                            function.Return($"service.{restAPIMethod.Name}({restAPIMethodArgumentList})");
                        });
                        break;

                    case ClientMethodType.SimpleSync:
                        typeBlock.JavadocComment(comment =>
                        {
                            comment.Description(clientMethod.Description);
                            foreach (Parameter parameter in clientMethod.Parameters)
                            {
                                comment.Param(parameter.Name, parameter.Description);
                            }
                            if (!string.IsNullOrEmpty(clientMethod.ParametersDeclaration))
                            {
                                comment.Throws("IllegalArgumentException", "thrown if parameters fail the validation");
                            }
                            if (restAPIMethod.UnexpectedResponseExceptionType != null)
                            {
                                comment.Throws(restAPIMethod.UnexpectedResponseExceptionType.ToString(), "thrown if the request is rejected by server");
                            }
                            comment.Throws("RuntimeException", "all other wrapped checked exceptions if the request fails to be sent");
                            comment.Return(clientMethod.ReturnValue.Description);
                        });
                        typeBlock.PublicMethod(clientMethod.Declaration, function =>
                        {
                            if (clientMethod.ReturnValue.Type != PrimitiveType.Void)
                            {
                                function.Return($"{GetSimpleAsyncMethodName(clientMethod)}({clientMethod.ArgumentList}).blockingGet()");
                            }
                            else if (isFluentDelete)
                            {
                                function.Line($"{GetSimpleAsyncMethodName(clientMethod)}({clientMethod.ArgumentList}).blockingGet();");
                            }
                            else
                            {
                                function.Line($"{GetSimpleAsyncMethodName(clientMethod)}({clientMethod.ArgumentList}).blockingAwait();");
                            }
                        });
                        break;

                    case ClientMethodType.SimpleAsyncServiceCallback:
                        typeBlock.JavadocComment(comment =>
                        {
                            comment.Description(clientMethod.Description);
                            foreach (Parameter parameter in clientMethod.Parameters)
                            {
                                comment.Param(parameter.Name, parameter.Description);
                            }
                            comment.Throws("IllegalArgumentException", "thrown if parameters fail the validation");
                            comment.Return(clientMethod.ReturnValue.Description);
                        });
                        typeBlock.PublicMethod(clientMethod.Declaration, function =>
                        {
                            function.Return($"ServiceFuture.fromBody({GetSimpleAsyncMethodName(clientMethod)}({string.Join(", ", clientMethod.Parameters.SkipLast(1).Select(parameter => parameter.Name))}), {serviceCallbackParameter.Name})");
                        });
                        break;

                    case ClientMethodType.SimpleAsyncRestResponse:
                        typeBlock.JavadocComment(comment =>
                        {
                            comment.Description(clientMethod.Description);
                            foreach (Parameter parameter in clientMethod.Parameters)
                            {
                                comment.Param(parameter.Name, parameter.Description);
                            }
                            if (!string.IsNullOrEmpty(clientMethod.ParametersDeclaration))
                            {
                                comment.Throws("IllegalArgumentException", "thrown if parameters fail the validation");
                            }
                            comment.Return(clientMethod.ReturnValue.Description);
                        });
                        typeBlock.PublicMethod(clientMethod.Declaration, function =>
                        {
                            AddNullChecks(function, requiredNullableParameterExpressions);
                            AddValidations(function, clientMethod.ExpressionsToValidate);
                            AddOptionalAndConstantVariables(function, clientMethod, autoRestClientMethodAndConstantParameters, settings);
                            ApplyParameterTransformations(function, clientMethod, settings);
                            ConvertClientTypesToWireTypes(function, autoRestMethodRetrofitParameters, methodClientReference, settings);
                            string restAPIMethodArgumentList = GetRestAPIMethodArgumentList(autoRestMethodOrderedRetrofitParameters, settings);
                            function.Return($"service.{restAPIMethod.Name}({restAPIMethodArgumentList})");
                        });
                        break;

                    case ClientMethodType.SimpleAsync:
                        typeBlock.JavadocComment(comment =>
                        {
                            comment.Description(clientMethod.Description);
                            foreach (Parameter parameter in clientMethod.Parameters)
                            {
                                comment.Param(parameter.Name, parameter.Description);
                            }
                            if (!string.IsNullOrEmpty(clientMethod.ParametersDeclaration))
                            {
                                comment.Throws("IllegalArgumentException", "thrown if parameters fail the validation");
                            }
                            comment.Return(clientMethod.ReturnValue.Description);
                        });
                        typeBlock.PublicMethod(clientMethod.Declaration, function =>
                        {
                            function.Line($"return {GetSimpleAsyncRestResponseMethodName(clientMethod.RestAPIMethod)}({clientMethod.ArgumentList})");
                            function.Indent(() =>
                            {
                                if (restAPIMethodReturnBodyClientType != PrimitiveType.Void)
                                {
<<<<<<< HEAD
                                    function.Text(".flatMapMaybe(");
                                    Lambda(function, restResponseType, "restResponse", clientMethod.ReturnValue.Type, settings, subFunction =>
                                    {
                                        subFunction.If("restResponse.body() == null", ifBlock =>
                                        {
                                            ifBlock.Return("Maybe.empty()");
                                        })
                                        .Else(elseBlock =>
                                        {
                                            elseBlock.Return("Maybe.just(restResponse.body())");
                                        });
                                    });
                                    function.Line(");");
                                }
                                else if (isFluentDelete)
                                {
                                    function.Line($".flatMapMaybe(");
                                    Lambda(function, restResponseType, "restResponse", clientMethod.ReturnValue.Type, settings, subFunction =>
                                    {
                                        subFunction.Return("Maybe.empty()");
                                    });
                                    function.Line(");");
=======
                                    function.Line($".flatMapMaybe(res -> res.body() == null ? Maybe.empty() : Maybe.just(res.body()));");
                                }
                                else if (isFluentDelete)
                                {
                                    function.Line($".flatMapMaybe(res -> Maybe.empty());");
>>>>>>> d0394000
                                }
                                else
                                {
                                    function.Line(".toCompletable();");
                                }
                            });
                        });
                        break;

                    default:
                        throw new ArgumentException($"There is no method implementation for {nameof(ClientMethodType)}.{clientMethod.Type}.");
                }
            }
        }

        private static IEnumerable<string> GetExpressionsToValidate(RestAPIMethod restAPIMethod, bool onlyRequiredParameters, JavaSettings settings)
        {
            AutoRestMethod autoRestMethod = restAPIMethod.AutoRestMethod;

            List<string> expressionsToValidate = new List<string>();
            foreach (AutoRestParameter autoRestParameter in autoRestMethod.Parameters)
            {
                if (!autoRestParameter.IsConstant)
                {
                    IType parameterType = ParseType(autoRestParameter, settings);

                    if (!(parameterType is PrimitiveType) &&
                        !(parameterType is EnumType) &&
                        parameterType != ClassType.Object &&
                        parameterType != ClassType.Integer &&
                        parameterType != ClassType.Long &&
                        parameterType != ClassType.Double &&
                        parameterType != ClassType.BigDecimal &&
                        parameterType != ClassType.String &&
                        parameterType != ClassType.JodaDateTime &&
                        parameterType != ClassType.JodaLocalDate &&
                        parameterType != ClassType.DateTimeRfc1123 &&
                        parameterType != ClassType.JodaPeriod &&
                        parameterType != ClassType.Boolean &&
                        parameterType != ClassType.ServiceClientCredentials &&
                        parameterType != ClassType.AzureTokenCredentials &&
                        parameterType != ClassType.UUID &&
                        parameterType != ClassType.Base64Url &&
                        parameterType != ClassType.UnixTime &&
                        parameterType != ClassType.UnixTimeDateTime &&
                        parameterType != ClassType.UnixTimeLong &&
                        parameterType != ArrayType.ByteArray &&
                        parameterType != GenericType.FlowableByteBuffer &&
                        (!onlyRequiredParameters || autoRestParameter.IsRequired))
                    {
                        string parameterExpressionToValidate;
                        if (!autoRestParameter.IsClientProperty)
                        {
                            parameterExpressionToValidate = autoRestParameter.Name;
                        }
                        else
                        {
                            string caller = (autoRestParameter.Method != null && autoRestParameter.Method.Group.IsNullOrEmpty() ? "this" : "this.client");
                            string clientPropertyName = autoRestParameter.ClientProperty?.Name?.ToString();
                            if (!string.IsNullOrEmpty(clientPropertyName))
                            {
                                CodeNamer codeNamer = CodeNamer.Instance;
                                clientPropertyName = codeNamer.CamelCase(codeNamer.RemoveInvalidCharacters(clientPropertyName));
                            }
                            parameterExpressionToValidate = $"{caller}.{clientPropertyName}()";
                        }

                        expressionsToValidate.Add(parameterExpressionToValidate);
                    }
                }
            }
            return expressionsToValidate;
        }

        private static IEnumerable<Parameter> ParseClientMethodParameters(IEnumerable<AutoRestParameter> autoRestParameters, bool parametersAreFinal, JavaSettings settings)
        {
            List<Parameter> parameters = new List<Parameter>();
            foreach (AutoRestParameter autoRestParameter in autoRestParameters)
            {
                IType parameterType = ConvertToClientType(ParseType(autoRestParameter, settings));

                string parameterDescription = autoRestParameter.Documentation;
                if (string.IsNullOrEmpty(parameterDescription))
                {
                    parameterDescription = $"the {parameterType} value";
                }

                bool parameterIsRequired = autoRestParameter.IsRequired;

                IEnumerable<ClassType> parameterAnnotations = GetClientMethodParameterAnnotations(parameterIsRequired, settings);

                parameters.Add(new Parameter(
                    description: parameterDescription,
                    isFinal: parametersAreFinal,
                    type: parameterType,
                    name: autoRestParameter.Name,
                    isRequired: parameterIsRequired,
                    annotations: parameterAnnotations));
            }
            return parameters;
        }

        private static IEnumerable<ClientMethod> ParseClientMethods(RestAPI restAPI, JavaSettings settings)
        {
            List<ClientMethod> clientMethods = new List<ClientMethod>();

            foreach (RestAPIMethod restAPIMethod in restAPI.Methods)
            {
                IEnumerable<AutoRestParameter> autoRestClientMethodAndConstantParameters = restAPIMethod.AutoRestMethod.Parameters
                    //Omit parameter-group properties for now since Java doesn't support them yet
                    .Where((AutoRestParameter autoRestParameter) => autoRestParameter != null && !autoRestParameter.IsClientProperty && !string.IsNullOrWhiteSpace(autoRestParameter.Name))
                    .OrderBy(item => !item.IsRequired);
                IEnumerable<AutoRestParameter> autoRestClientMethodParameters = autoRestClientMethodAndConstantParameters
                    .Where((AutoRestParameter autoRestParameter) => !autoRestParameter.IsConstant)
                    .OrderBy((AutoRestParameter autoRestParameter) => !autoRestParameter.IsRequired);
                IEnumerable<AutoRestParameter> autoRestRequiredClientMethodParameters = autoRestClientMethodParameters
                    .Where(parameter => parameter.IsRequired);

                AutoRestResponse autoRestRestAPIMethodReturnType = restAPIMethod.AutoRestMethod.ReturnType;
                AutoRestIModelType autoRestRestAPIMethodReturnBodyType = autoRestRestAPIMethodReturnType.Body ?? DependencyInjection.New<AutoRestPrimaryType>(AutoRestKnownPrimaryType.None);

                IType restAPIMethodReturnBodyClientType = ConvertToClientType(ParseType(autoRestRestAPIMethodReturnBodyType, settings));

                GenericType pageImplType = null;
                IType deserializedResponseBodyType;
                IType pageType;

                if (settings.IsAzureOrFluent &&
                    restAPIMethodReturnBodyClientType is ListType restAPIMethodReturnBodyClientListType &&
                    (restAPIMethod.IsPagingOperation || restAPIMethod.IsPagingNextOperation || restAPIMethod.SimulateAsPagingOperation))
                {
                    IType restAPIMethodReturnBodyClientListElementType = restAPIMethodReturnBodyClientListType.ElementType;

                    restAPIMethodReturnBodyClientType = GenericType.PagedList(restAPIMethodReturnBodyClientListElementType);

                    string pageImplTypeName = SequenceTypeGetPageImplType(autoRestRestAPIMethodReturnBodyType);

                    string pageImplSubPackage = settings.IsFluent ? settings.ImplementationSubpackage : settings.ModelsSubpackage;
                    string pageImplPackage = $"{settings.Package}.{pageImplSubPackage}";

                    pageImplType = new GenericType(pageImplPackage, pageImplTypeName, restAPIMethodReturnBodyClientListElementType);
                    deserializedResponseBodyType = pageImplType;

                    pageType = GenericType.Page(restAPIMethodReturnBodyClientListElementType);
                }
                else
                {
                    deserializedResponseBodyType = restAPIMethodReturnBodyClientType;

                    pageType = restAPIMethodReturnBodyClientType.AsNullable();
                }

                Parameter serviceCallbackParameter = new Parameter(
                    description: "the async ServiceCallback to handle successful and failed responses.",
                    isFinal: false,
                    type: GenericType.ServiceCallback(restAPIMethodReturnBodyClientType),
                    name: "serviceCallback",
                    isRequired: true,
                    annotations: GetClientMethodParameterAnnotations(false, settings));

                GenericType serviceFutureReturnType = GenericType.ServiceFuture(restAPIMethodReturnBodyClientType);

                GenericType observablePageType = GenericType.Observable(pageType);

                List<IEnumerable<AutoRestParameter>> autoRestParameterLists = new List<IEnumerable<AutoRestParameter>>()
                {
                    autoRestClientMethodParameters
                };
                if (settings.RequiredParameterClientMethods && autoRestClientMethodParameters.Any(parameter => !parameter.IsRequired))
                {
                    autoRestParameterLists.Insert(0, autoRestRequiredClientMethodParameters);
                }

                bool addSimpleClientMethods = true;

                if (settings.IsAzureOrFluent)
                {
                    if (restAPIMethod.IsResumable)
                    {
                        var opDefParam = restAPIMethod.Parameters.First();
                        var parameters = new List<Parameter>();
                        var expressionsToValidate = new List<string>();
                        parameters.Add(
                            new Parameter(
                                opDefParam.Description,
                                false,
                                opDefParam.Type,
                                opDefParam.Name, true,
                                new List<ClassType>()));
                        clientMethods.Add(new ClientMethod(
                            description: restAPIMethod.Description + " (resume watch)",
                            returnValue: new ReturnValue(
                                description: "the observable for the request",
                                type: GenericType.Observable(GenericType.OperationStatus(restAPIMethodReturnBodyClientType))),
                            name: restAPIMethod.Name,
                            parameters: parameters,
                            onlyRequiredParameters: true,
                            type: ClientMethodType.Resumable,
                            restAPIMethod: restAPIMethod,
                            expressionsToValidate: expressionsToValidate));

                        addSimpleClientMethods = false;
                    }
                    else if (restAPIMethod.IsPagingOperation || restAPIMethod.IsPagingNextOperation)
                    {
                        foreach (IEnumerable<AutoRestParameter> autoRestParameters in autoRestParameterLists)
                        {
                            bool onlyRequiredParameters = (autoRestParameters == autoRestRequiredClientMethodParameters);

                            IEnumerable<string> expressionsToValidate = GetExpressionsToValidate(restAPIMethod, onlyRequiredParameters, settings);

                            bool parametersAreFinal = settings.JavaVersion == JavaVersion.Java7;
                            IEnumerable<Parameter> parameters = ParseClientMethodParameters(autoRestParameters, parametersAreFinal, settings);

                            clientMethods.Add(new ClientMethod(
                                description: restAPIMethod.Description,
                                returnValue: new ReturnValue(
                                    description: restAPIMethodReturnBodyClientType == PrimitiveType.Void ? null : $"the {restAPIMethodReturnBodyClientType} object if successful.",
                                    type: restAPIMethodReturnBodyClientType),
                                name: restAPIMethod.Name,
                                parameters: parameters,
                                onlyRequiredParameters: onlyRequiredParameters,
                                type: ClientMethodType.PagingSync,
                                restAPIMethod: restAPIMethod,
                                expressionsToValidate: expressionsToValidate));

                            clientMethods.Add(new ClientMethod(
                                description: restAPIMethod.Description,
                                returnValue: new ReturnValue(
                                    description: restAPIMethodReturnBodyClientType == PrimitiveType.Void ? $"the {observablePageType} object if successful." : $"the observable to the {restAPIMethodReturnBodyClientType} object",
                                    type: observablePageType),
                                name: restAPIMethod.Name + "Async",
                                parameters: parameters,
                                onlyRequiredParameters: onlyRequiredParameters,
                                type: ClientMethodType.PagingAsync,
                                restAPIMethod: restAPIMethod,
                                expressionsToValidate: expressionsToValidate));

                            GenericType singlePageMethodReturnType = GenericType.Single(pageType);
                            clientMethods.Add(new ClientMethod(
                                description: restAPIMethod.Description,
                                returnValue: new ReturnValue(
                                    description: $"the {singlePageMethodReturnType} object if successful.",
                                    type: singlePageMethodReturnType),
                                name: GetPagingAsyncSinglePageMethodName(restAPIMethod),
                                parameters: parameters,
                                onlyRequiredParameters: onlyRequiredParameters,
                                type: ClientMethodType.PagingAsyncSinglePage,
                                restAPIMethod: restAPIMethod,
                                expressionsToValidate: expressionsToValidate));
                        }

                        addSimpleClientMethods = false;
                    }
                    else if (restAPIMethod.SimulateAsPagingOperation)
                    {
                        foreach (IEnumerable<AutoRestParameter> autoRestParameters in autoRestParameterLists)
                        {
                            bool onlyRequiredParameters = (autoRestParameters == autoRestRequiredClientMethodParameters);

                            IEnumerable<string> expressionsToValidate = GetExpressionsToValidate(restAPIMethod, onlyRequiredParameters, settings);

                            IEnumerable<Parameter> parameters = ParseClientMethodParameters(autoRestParameters, false, settings);

                            clientMethods.Add(new ClientMethod(
                                description: restAPIMethod.Description,
                                returnValue: new ReturnValue(
                                    description: restAPIMethodReturnBodyClientType == PrimitiveType.Void ? null : $"the {restAPIMethodReturnBodyClientType} object if successful.",
                                    type: GenericType.PagedList(restAPIMethodReturnBodyClientType)),
                                name: restAPIMethod.Name,
                                parameters: parameters,
                                onlyRequiredParameters: onlyRequiredParameters,
                                type: ClientMethodType.SimulatedPagingSync,
                                restAPIMethod: restAPIMethod,
                                expressionsToValidate: expressionsToValidate));

                            clientMethods.Add(new ClientMethod(
                                description: restAPIMethod.Description,
                                returnValue: new ReturnValue(
                                    description: restAPIMethodReturnBodyClientType == PrimitiveType.Void ? $"the {observablePageType} object if successful." : $"the observable to the {restAPIMethodReturnBodyClientType} object",
                                    type: GenericType.Observable(GenericType.Page(restAPIMethodReturnBodyClientType))),
                                name: GetSimulatedPagingAsyncMethodName(restAPIMethod),
                                parameters: parameters,
                                onlyRequiredParameters: onlyRequiredParameters,
                                type: ClientMethodType.SimulatedPagingAsync,
                                restAPIMethod: restAPIMethod,
                                expressionsToValidate: expressionsToValidate));
                        }

                        addSimpleClientMethods = false;
                    }
                    else if (restAPIMethod.IsLongRunningOperation)
                    {
                        foreach (IEnumerable<AutoRestParameter> autoRestParameters in autoRestParameterLists)
                        {
                            bool onlyRequiredParameters = (autoRestParameters == autoRestRequiredClientMethodParameters);

                            IEnumerable<string> expressionsToValidate = GetExpressionsToValidate(restAPIMethod, onlyRequiredParameters, settings);

                            IEnumerable<Parameter> parameters = ParseClientMethodParameters(autoRestParameters, false, settings);

                            clientMethods.Add(new ClientMethod(
                                description: restAPIMethod.Description,
                                returnValue: new ReturnValue(
                                    description: restAPIMethodReturnBodyClientType == PrimitiveType.Void ? null : $"the {restAPIMethodReturnBodyClientType} object if successful.",
                                    type: restAPIMethodReturnBodyClientType),
                                name: restAPIMethod.Name,
                                parameters: parameters,
                                onlyRequiredParameters: onlyRequiredParameters,
                                type: ClientMethodType.LongRunningSync,
                                restAPIMethod: restAPIMethod,
                                expressionsToValidate: expressionsToValidate));

                            clientMethods.Add(new ClientMethod(
                                description: restAPIMethod.Description,
                                returnValue: new ReturnValue(
                                    description: $"the {serviceFutureReturnType} object",
                                    type: serviceFutureReturnType),
                                name: GetLongRunningAsyncMethodName(restAPIMethod),
                                parameters: parameters.ConcatSingleItem(serviceCallbackParameter),
                                onlyRequiredParameters: onlyRequiredParameters,
                                type: ClientMethodType.LongRunningAsyncServiceCallback,
                                restAPIMethod: restAPIMethod,
                                expressionsToValidate: expressionsToValidate));

                            clientMethods.Add(new ClientMethod(
                                description: restAPIMethod.Description,
                                returnValue: new ReturnValue(
                                    description: "the observable for the request",
                                    type: GenericType.Observable(GenericType.OperationStatus(restAPIMethodReturnBodyClientType))),
                                name: GetLongRunningAsyncMethodName(restAPIMethod),
                                parameters: parameters,
                                onlyRequiredParameters: onlyRequiredParameters,
                                type: ClientMethodType.LongRunningAsync,
                                restAPIMethod: restAPIMethod,
                                expressionsToValidate: expressionsToValidate));
                        }

                        addSimpleClientMethods = false;
                    }
                }

                if (addSimpleClientMethods)
                {
                    bool isFluentDelete = settings.IsFluent && restAPIMethod.Name.EqualsIgnoreCase(Delete) && autoRestRequiredClientMethodParameters.Count() == 2;

                    foreach (IEnumerable<AutoRestParameter> autoRestParameters in autoRestParameterLists)
                    {
                        bool onlyRequiredParameters = (autoRestParameters == autoRestRequiredClientMethodParameters);

                        IEnumerable<string> expressionsToValidate = GetExpressionsToValidate(restAPIMethod, onlyRequiredParameters, settings);

                        IEnumerable<Parameter> parameters = ParseClientMethodParameters(autoRestParameters, false, settings);

                        clientMethods.Add(new ClientMethod(
                            description: restAPIMethod.Description,
                            returnValue: new ReturnValue(
                                description: restAPIMethodReturnBodyClientType == PrimitiveType.Void ? null : $"the {restAPIMethodReturnBodyClientType} object if successful.",
                                type: restAPIMethodReturnBodyClientType),
                            name: restAPIMethod.Name,
                            parameters: parameters,
                            onlyRequiredParameters: onlyRequiredParameters,
                            type: ClientMethodType.SimpleSync,
                            restAPIMethod: restAPIMethod,
                            expressionsToValidate: expressionsToValidate));

                        clientMethods.Add(new ClientMethod(
                            description: restAPIMethod.Description,
                            returnValue: new ReturnValue(
                                description: $"a ServiceFuture which will be completed with the result of the network request.",
                                type: serviceFutureReturnType),
                            name: GetSimpleAsyncMethodName(restAPIMethod),
                            parameters: parameters.ConcatSingleItem(serviceCallbackParameter),
                            onlyRequiredParameters: onlyRequiredParameters,
                            type: ClientMethodType.SimpleAsyncServiceCallback,
                            restAPIMethod: restAPIMethod,
                            expressionsToValidate: expressionsToValidate));

                        clientMethods.Add(new ClientMethod(
                            description: restAPIMethod.Description,
                            returnValue: new ReturnValue(
                                description: $"a Single which performs the network request upon subscription.",
                                type: ConvertToClientType(restAPIMethod.ReturnType)),
                            name: GetSimpleAsyncRestResponseMethodName(restAPIMethod),
                            parameters: parameters,
                            onlyRequiredParameters: onlyRequiredParameters,
                            type: ClientMethodType.SimpleAsyncRestResponse,
                            restAPIMethod: restAPIMethod,
                            expressionsToValidate: expressionsToValidate));

                        IType asyncMethodReturnType;
                        if (restAPIMethodReturnBodyClientType != PrimitiveType.Void)
                        {
                            asyncMethodReturnType = GenericType.Maybe(restAPIMethodReturnBodyClientType);
                        }
                        else if (isFluentDelete)
                        {
                            asyncMethodReturnType = GenericType.Maybe(ClassType.Void);
                        }
                        else
                        {
                            asyncMethodReturnType = ClassType.Completable;
                        }
                        clientMethods.Add(new ClientMethod(
                            description: restAPIMethod.Description,
                            returnValue: new ReturnValue(
                                description: $"a Single which performs the network request upon subscription.",
                                type: asyncMethodReturnType),
                            name: GetSimpleAsyncMethodName(restAPIMethod),
                            parameters: parameters,
                            onlyRequiredParameters: onlyRequiredParameters,
                            type: ClientMethodType.SimpleAsync,
                            restAPIMethod: restAPIMethod,
                            expressionsToValidate: expressionsToValidate));
                    }
                }
            }

            return clientMethods;
        }

        private static string GetPagingAsyncSinglePageMethodName(ClientMethod clientMethod)
        {
            return GetPagingAsyncSinglePageMethodName(clientMethod.RestAPIMethod);
        }

        private static string GetPagingAsyncSinglePageMethodName(RestAPIMethod restAPIMethod)
        {
            return GetPagingAsyncSinglePageMethodName(restAPIMethod.Name);
        }

        private static string GetPagingAsyncSinglePageMethodName(string restAPIMethodName)
        {
            return restAPIMethodName + "SinglePageAsync";
        }

        private static string GetSimulatedPagingAsyncMethodName(RestAPIMethod restAPIMethod)
        {
            return restAPIMethod.Name + "Async";
        }

        private static string GetLongRunningAsyncMethodName(ClientMethod clientMethod)
        {
            return GetLongRunningAsyncMethodName(clientMethod.RestAPIMethod);
        }

        private static string GetLongRunningAsyncMethodName(RestAPIMethod restAPIMethod)
        {
            return restAPIMethod.Name + "Async";
        }

        private static string GetSimpleAsyncMethodName(ClientMethod clientMethod)
        {
            return GetSimpleAsyncMethodName(clientMethod.RestAPIMethod);
        }

        private static string GetSimpleAsyncMethodName(RestAPIMethod restAPIMethod)
        {
            return restAPIMethod.Name + "Async";
        }

        private static string GetSimpleAsyncRestResponseMethodName(RestAPIMethod restAPIMethod)
        {
            return restAPIMethod.Name + "WithRestResponseAsync";
        }

        private static IEnumerable<ClassType> GetClientMethodParameterAnnotations(bool isRequired, JavaSettings settings)
        {
            return settings.NonNullAnnotations && isRequired ? nonNullAnnotation : Enumerable.Empty<ClassType>();
        }

        private static void AddNullChecks(JavaBlock function, IEnumerable<string> expressionsToCheck)
        {
            foreach (string expressionToCheck in expressionsToCheck)
            {
                function.If($"{expressionToCheck} == null", ifBlock =>
                {
                    ifBlock.Line($"throw new IllegalArgumentException(\"Parameter {expressionToCheck} is required and cannot be null.\");");
                });
            }
        }

        private static void AddValidations(JavaBlock function, IEnumerable<string> expressionsToValidate)
        {
            foreach (string expressionToValidate in expressionsToValidate)
            {
                function.Line($"Validator.validate({expressionToValidate});");
            }
        }

        private static void AddOptionalAndConstantVariables(JavaBlock function, ClientMethod clientMethod, IEnumerable<AutoRestParameter> autoRestClientMethodAndConstantParameters, JavaSettings settings)
        {
            foreach (AutoRestParameter parameter in autoRestClientMethodAndConstantParameters)
            {
                if ((clientMethod.OnlyRequiredParameters && !parameter.IsRequired) || parameter.IsConstant)
                {
                    IType parameterClientType = ConvertToClientType(ParseType(parameter, settings));
                    string defaultValue = parameterClientType.DefaultValueExpression(parameter.DefaultValue);
                    function.Line($"final {parameterClientType} {parameter.Name} = {defaultValue ?? "null"};");
                }
            }
        }

        private static void ApplyParameterTransformations(JavaBlock function, ClientMethod clientMethod, JavaSettings settings)
        {
            AutoRestMethod autoRestMethod = clientMethod.AutoRestMethod;

            foreach (AutoRestParameterTransformation transformation in autoRestMethod.InputParameterTransformation)
            {
                AutoRestParameter transformationOutputParameter = transformation.OutputParameter;
                AutoRestIModelType transformationOutputParameterModelType = transformationOutputParameter.ModelType;
                if (transformationOutputParameterModelType != null && !IsNullable(transformationOutputParameter) && transformationOutputParameterModelType is AutoRestPrimaryType transformationOutputParameterModelPrimaryType)
                {
                    AutoRestPrimaryType transformationOutputParameterModelNonNullablePrimaryType = DependencyInjection.New<AutoRestPrimaryType>(transformationOutputParameterModelPrimaryType.KnownPrimaryType);
                    transformationOutputParameterModelNonNullablePrimaryType.Format = transformationOutputParameterModelPrimaryType.Format;
                    primaryTypeNotWantNullable.Add(transformationOutputParameterModelNonNullablePrimaryType);

                    transformationOutputParameterModelType = transformationOutputParameterModelNonNullablePrimaryType;
                }
                AutoRestIModelType transformationOutputParameterClientType = ConvertToClientType(transformationOutputParameterModelType);

                string outParamName;
                if (!transformationOutputParameter.IsClientProperty)
                {
                    outParamName = transformationOutputParameter.Name;
                }
                else
                {
                    string caller = (transformationOutputParameter.Method != null && transformationOutputParameter.Method.Group.IsNullOrEmpty() ? "this" : "this.client");
                    string clientPropertyName = transformationOutputParameter.ClientProperty?.Name?.ToString();
                    if (!string.IsNullOrEmpty(clientPropertyName))
                    {
                        CodeNamer codeNamer = CodeNamer.Instance;
                        clientPropertyName = codeNamer.CamelCase(codeNamer.RemoveInvalidCharacters(clientPropertyName));
                    }
                    outParamName = $"{caller}.{clientPropertyName}()";
                }
                while (autoRestMethod.Parameters.Any((AutoRestParameter parameter) =>
                {
                    string parameterName;
                    if (!parameter.IsClientProperty)
                    {
                        parameterName = parameter.Name;
                    }
                    else
                    {
                        string caller = (parameter.Method != null && parameter.Method.Group.IsNullOrEmpty() ? "this" : "this.client");
                        string clientPropertyName = parameter.ClientProperty?.Name?.ToString();
                        if (!string.IsNullOrEmpty(clientPropertyName))
                        {
                            CodeNamer codeNamer = CodeNamer.Instance;
                            clientPropertyName = codeNamer.CamelCase(codeNamer.RemoveInvalidCharacters(clientPropertyName));
                        }
                        parameterName = $"{caller}.{clientPropertyName}()";
                    }
                    return parameterName == outParamName;
                }))
                {
                    outParamName += "1";
                }

                transformationOutputParameter.Name = outParamName;

                string transformationOutputParameterClientParameterVariantTypeName = AutoRestIModelTypeName(ConvertToClientType(transformationOutputParameterClientType), settings);

                IEnumerable<AutoRestParameterMapping> transformationParameterMappings = transformation.ParameterMappings;
                string nullCheck = string.Join(" || ", transformationParameterMappings.Where(m => !m.InputParameter.IsRequired)
                    .Select((AutoRestParameterMapping m) =>
                    {
                        AutoRestParameter parameter = m.InputParameter;

                        string parameterName;
                        if (!parameter.IsClientProperty)
                        {
                            parameterName = parameter.Name;
                        }
                        else
                        {
                            string caller = (parameter.Method != null && parameter.Method.Group.IsNullOrEmpty() ? "this" : "this.client");
                            string clientPropertyName = parameter.ClientProperty?.Name?.ToString();
                            if (!string.IsNullOrEmpty(clientPropertyName))
                            {
                                CodeNamer codeNamer = CodeNamer.Instance;
                                clientPropertyName = codeNamer.CamelCase(codeNamer.RemoveInvalidCharacters(clientPropertyName));
                            }
                            parameterName = $"{caller}.{clientPropertyName}()";
                        }

                        return parameterName + " != null";
                    }));
                bool conditionalAssignment = !string.IsNullOrEmpty(nullCheck) && !transformationOutputParameter.IsRequired && !clientMethod.OnlyRequiredParameters;
                if (conditionalAssignment)
                {
                    function.Line("{0} {1} = null;",
                        transformationOutputParameterClientParameterVariantTypeName,
                        outParamName);
                    function.Line($"if ({nullCheck}) {{");
                    function.IncreaseIndent();
                }

                AutoRestCompositeType transformationOutputParameterModelCompositeType = transformationOutputParameterModelType as AutoRestCompositeType;
                if (transformationOutputParameterModelCompositeType != null && transformationParameterMappings.Any(m => !string.IsNullOrEmpty(m.OutputParameterProperty)))
                {
                    string transformationOutputParameterModelCompositeTypeName = transformationOutputParameterModelCompositeType.Name.ToString();
                    if (settings.IsFluent && !string.IsNullOrEmpty(transformationOutputParameterModelCompositeTypeName) && innerModelCompositeType.Contains(transformationOutputParameterModelCompositeType))
                    {
                        transformationOutputParameterModelCompositeTypeName += "Inner";
                    }

                    function.Line("{0}{1} = new {2}();",
                        !conditionalAssignment ? transformationOutputParameterClientParameterVariantTypeName + " " : "",
                        outParamName,
                        transformationOutputParameterModelCompositeTypeName);
                }

                foreach (AutoRestParameterMapping mapping in transformationParameterMappings)
                {
                    string inputPath;
                    if (!mapping.InputParameter.IsClientProperty)
                    {
                        inputPath = mapping.InputParameter.Name;
                    }
                    else
                    {
                        string caller = (mapping.InputParameter.Method != null && mapping.InputParameter.Method.Group.IsNullOrEmpty() ? "this" : "this.client");
                        string clientPropertyName = mapping.InputParameter.ClientProperty?.Name?.ToString();
                        if (!string.IsNullOrEmpty(clientPropertyName))
                        {
                            CodeNamer codeNamer = CodeNamer.Instance;
                            clientPropertyName = codeNamer.CamelCase(codeNamer.RemoveInvalidCharacters(clientPropertyName));
                        }
                        inputPath = $"{caller}.{clientPropertyName}()";
                    }

                    if (mapping.InputParameterProperty != null)
                    {
                        inputPath += "." + CodeNamer.Instance.CamelCase(mapping.InputParameterProperty) + "()";
                    }
                    if (clientMethod.OnlyRequiredParameters && !mapping.InputParameter.IsRequired)
                    {
                        inputPath = "null";
                    }

                    string getMapping;
                    if (mapping.OutputParameterProperty != null)
                    {
                        getMapping = $".with{CodeNamer.Instance.PascalCase(mapping.OutputParameterProperty)}({inputPath})";
                    }
                    else
                    {
                        getMapping = $" = {inputPath}";
                    }

                    function.Line("{0}{1}{2};",
                        !conditionalAssignment && transformationOutputParameterModelCompositeType == null ? transformationOutputParameterClientParameterVariantTypeName + " " : "",
                        outParamName,
                        getMapping);
                }

                if (conditionalAssignment)
                {
                    function.DecreaseIndent();
                    function.Line("}");
                }
            }
        }

        private static void ConvertClientTypesToWireTypes(JavaBlock function, IEnumerable<AutoRestParameter> autoRestMethodRetrofitParameters, string methodClientReference, JavaSettings settings)
        {
            foreach (AutoRestParameter parameter in autoRestMethodRetrofitParameters)
            {
                AutoRestIModelType parameterModelType = parameter.ModelType;
                if (parameterModelType != null && !IsNullable(parameter))
                {
                    if (parameterModelType is AutoRestPrimaryType parameterModelPrimaryType)
                    {
                        AutoRestPrimaryType nonNullableParameterModelPrimaryType = DependencyInjection.New<AutoRestPrimaryType>(parameterModelPrimaryType.KnownPrimaryType);
                        nonNullableParameterModelPrimaryType.Format = parameterModelPrimaryType.Format;
                        primaryTypeNotWantNullable.Add(nonNullableParameterModelPrimaryType);

                        parameterModelType = nonNullableParameterModelPrimaryType;
                    }
                }
                AutoRestIModelType parameterClientType = ConvertToClientType(parameterModelType);

                AutoRestIModelType parameterWireType;
                if (parameterModelType.IsPrimaryType(AutoRestKnownPrimaryType.Stream))
                {
                    parameterWireType = parameterClientType;
                }
                else if (!parameterModelType.IsPrimaryType(AutoRestKnownPrimaryType.Base64Url) &&
                    parameter.Location != AutoRestParameterLocation.Body &&
                    parameter.Location != AutoRestParameterLocation.FormData &&
                    ((parameterClientType is AutoRestPrimaryType primaryType && primaryType.KnownPrimaryType == AutoRestKnownPrimaryType.ByteArray) || parameterClientType is AutoRestSequenceType))
                {
                    parameterWireType = DependencyInjection.New<AutoRestPrimaryType>(AutoRestKnownPrimaryType.String);
                }
                else
                {
                    parameterWireType = parameterModelType;
                }

                if (!parameterClientType.StructurallyEquals(parameterWireType))
                {
                    string parameterName;
                    if (!parameter.IsClientProperty)
                    {
                        parameterName = parameter.Name;
                    }
                    else
                    {
                        string caller = (parameter.Method != null && parameter.Method.Group.IsNullOrEmpty() ? "this" : "this.client");
                        string clientPropertyName = parameter.ClientProperty?.Name?.ToString();
                        if (!string.IsNullOrEmpty(clientPropertyName))
                        {
                            CodeNamer codeNamer = CodeNamer.Instance;
                            clientPropertyName = codeNamer.CamelCase(codeNamer.RemoveInvalidCharacters(clientPropertyName));
                        }
                        parameterName = $"{caller}.{clientPropertyName}()";
                    }
                    string parameterWireName = $"{parameterName.ToCamelCase()}Converted";

                    bool addedConversion = false;
                    AutoRestParameterLocation parameterLocation = parameter.Location;
                    if (parameterLocation != AutoRestParameterLocation.Body &&
                        parameterLocation != AutoRestParameterLocation.FormData &&
                        ((parameterModelType is AutoRestPrimaryType parameterModelPrimaryType && parameterModelPrimaryType.KnownPrimaryType == AutoRestKnownPrimaryType.ByteArray) || parameterModelType is AutoRestSequenceType))
                    {
                        string parameterWireTypeName = AutoRestIModelTypeName(parameterWireType, settings);

                        if (parameterClientType is AutoRestPrimaryType primaryClientType && primaryClientType.KnownPrimaryType == AutoRestKnownPrimaryType.ByteArray)
                        {
                            if (parameterWireType.IsPrimaryType(AutoRestKnownPrimaryType.String))
                            {
                                function.Line($"{parameterWireTypeName} {parameterWireName} = Base64.encodeBase64String({parameterName});");
                            }
                            else
                            {
                                function.Line($"{parameterWireTypeName} {parameterWireName} = Base64Url.encode({parameterName});");
                            }
                            addedConversion = true;
                        }
                        else if (parameterClientType is AutoRestSequenceType)
                        {
                            function.Line("{0} {1} = {2}.serializerAdapter().serializeList({3}, CollectionFormat.{4});",
                                parameterWireTypeName,
                                parameterWireName,
                                methodClientReference,
                                parameterName,
                                parameter.CollectionFormat.ToString().ToUpperInvariant());
                            addedConversion = true;
                        }
                    }

                    if (!addedConversion)
                    {
                        ParameterConvertClientTypeToWireType(function, settings, parameter, parameterWireType, parameterName, parameterWireName, methodClientReference);
                    }
                }
            }
        }

        private static string GetRestAPIMethodArgumentList(IEnumerable<AutoRestParameter> autoRestMethodOrderedRetrofitParameters, JavaSettings settings)
        {
            IEnumerable<string> restAPIMethodArguments = autoRestMethodOrderedRetrofitParameters
                .Select((AutoRestParameter parameter) =>
                {
                    string parameterName;
                    if (!parameter.IsClientProperty)
                    {
                        parameterName = parameter.Name;
                    }
                    else
                    {
                        string caller = (parameter.Method != null && parameter.Method.Group.IsNullOrEmpty() ? "this" : "this.client");
                        string clientPropertyName = parameter.ClientProperty?.Name?.ToString();
                        if (!string.IsNullOrEmpty(clientPropertyName))
                        {
                            CodeNamer codeNamer = CodeNamer.Instance;
                            clientPropertyName = codeNamer.CamelCase(codeNamer.RemoveInvalidCharacters(clientPropertyName));
                        }
                        parameterName = $"{caller}.{clientPropertyName}()";
                    }

                    AutoRestIModelType autoRestParameterModelType = parameter.ModelType;
                    if (autoRestParameterModelType != null && !IsNullable(parameter))
                    {
                        if (autoRestParameterModelType is AutoRestPrimaryType autoRestParameterModelPrimaryType)
                        {
                            AutoRestPrimaryType nonNullableParameterModelPrimaryType = DependencyInjection.New<AutoRestPrimaryType>(autoRestParameterModelPrimaryType.KnownPrimaryType);
                            nonNullableParameterModelPrimaryType.Format = autoRestParameterModelPrimaryType.Format;
                            primaryTypeNotWantNullable.Add(nonNullableParameterModelPrimaryType);

                            autoRestParameterModelType = nonNullableParameterModelPrimaryType;
                        }
                    }
                    AutoRestIModelType autoRestParameterClientType = ConvertToClientType(autoRestParameterModelType);
                    IType parameterClientType = ParseType(autoRestParameterClientType, settings);

                    AutoRestIModelType autoRestParameterWireType;
                    if (autoRestParameterModelType.IsPrimaryType(AutoRestKnownPrimaryType.Stream))
                    {
                        autoRestParameterWireType = autoRestParameterClientType;
                    }
                    else if (!autoRestParameterModelType.IsPrimaryType(AutoRestKnownPrimaryType.Base64Url) &&
                        parameter.Location != AutoRestParameterLocation.Body &&
                        parameter.Location != AutoRestParameterLocation.FormData &&
                        ((autoRestParameterClientType is AutoRestPrimaryType primaryType && primaryType.KnownPrimaryType == AutoRestKnownPrimaryType.ByteArray) || autoRestParameterClientType is AutoRestSequenceType))
                    {
                        autoRestParameterWireType = DependencyInjection.New<AutoRestPrimaryType>(AutoRestKnownPrimaryType.String);
                    }
                    else
                    {
                        autoRestParameterWireType = autoRestParameterModelType;
                    }
                    IType parameterWireType = ParseType(autoRestParameterWireType, settings);

                    string parameterWireName = parameterClientType != parameterWireType ? $"{parameterName.ToCamelCase()}Converted" : parameterName;

                    string result;
                    if (settings.ShouldGenerateXmlSerialization && autoRestParameterWireType is AutoRestSequenceType)
                    {
                        result = $"new {autoRestParameterWireType.XmlName.ToPascalCase()}Wrapper({parameterWireName})";
                    }
                    else
                    {
                        result = parameterWireName;
                    }
                    return result;
                });
            return string.Join(", ", restAPIMethodArguments);
        }

        private static string AddClientTypePrefix(string clientType, JavaSettings settings)
            => string.IsNullOrEmpty(settings.ClientTypePrefix) ? clientType : settings.ClientTypePrefix + clientType;

        private static void Lambda(JavaBlock function, IType parameterType, string parameterName, IType returnType, JavaSettings settings, Action<JavaBlock> lambdaBody)
        {
            if (settings.JavaVersion == JavaVersion.Java7)
            {
                function.Line($"new {GenericType.Function(parameterType, returnType)}() {{");
                function.Indent(() =>
                {
                    function.Annotation("Override");
                    function.Block($"public {returnType} apply({parameterType} {parameterName})", subFunction =>
                    {
                        lambdaBody.Invoke(subFunction);
                    });
                });
                function.Text("}");
            }
            else
            {
                function.Line($"({parameterType} {parameterName}) -> {{");
                function.Indent(() =>
                {
                    lambdaBody.Invoke(function);
                });
                function.Text("}");
            }
        }
    }
}<|MERGE_RESOLUTION|>--- conflicted
+++ resolved
@@ -4301,16 +4301,7 @@
 
                             string restAPIMethodArgumentList = GetRestAPIMethodArgumentList(autoRestMethodOrderedRetrofitParameters, settings);
 
-<<<<<<< HEAD
-                            function.Text($"return service.{restAPIMethod.Name}({restAPIMethodArgumentList}).map(");
-                            Lambda(function, restResponseType, "response", pageType, settings, subFunction =>
-                            {
-                                subFunction.Return("response.body()");
-                            });
-                            function.Line(");");
-=======
                             function.Return($"service.{restAPIMethod.Name}({restAPIMethodArgumentList}).map(res -> res.body())");
->>>>>>> d0394000
                         });
                         break;
 
@@ -4363,16 +4354,7 @@
                             ConvertClientTypesToWireTypes(function, autoRestMethodRetrofitParameters, methodClientReference, settings);
 
                             string restAPIMethodArgumentList = GetRestAPIMethodArgumentList(autoRestMethodOrderedRetrofitParameters, settings);
-<<<<<<< HEAD
-                            function.Text($"return service.{clientMethod.RestAPIMethod.Name}({restAPIMethodArgumentList}).map(");
-                            Lambda(function, restResponseType, "response", pageType, settings, subFunction =>
-                            {
-                                subFunction.Return("response.body()");
-                            });
-                            function.Line(").toObservable();");
-=======
                             function.Return($"service.{clientMethod.RestAPIMethod.Name}({restAPIMethodArgumentList}).map(res -> res.body()).toObservable()");
->>>>>>> d0394000
                         });
                         break;
 
@@ -4573,36 +4555,11 @@
                             {
                                 if (restAPIMethodReturnBodyClientType != PrimitiveType.Void)
                                 {
-<<<<<<< HEAD
-                                    function.Text(".flatMapMaybe(");
-                                    Lambda(function, restResponseType, "restResponse", clientMethod.ReturnValue.Type, settings, subFunction =>
-                                    {
-                                        subFunction.If("restResponse.body() == null", ifBlock =>
-                                        {
-                                            ifBlock.Return("Maybe.empty()");
-                                        })
-                                        .Else(elseBlock =>
-                                        {
-                                            elseBlock.Return("Maybe.just(restResponse.body())");
-                                        });
-                                    });
-                                    function.Line(");");
-                                }
-                                else if (isFluentDelete)
-                                {
-                                    function.Line($".flatMapMaybe(");
-                                    Lambda(function, restResponseType, "restResponse", clientMethod.ReturnValue.Type, settings, subFunction =>
-                                    {
-                                        subFunction.Return("Maybe.empty()");
-                                    });
-                                    function.Line(");");
-=======
                                     function.Line($".flatMapMaybe(res -> res.body() == null ? Maybe.empty() : Maybe.just(res.body()));");
                                 }
                                 else if (isFluentDelete)
                                 {
                                     function.Line($".flatMapMaybe(res -> Maybe.empty());");
->>>>>>> d0394000
                                 }
                                 else
                                 {
