// Copyright (c) Microsoft Corporation. All rights reserved.
// Licensed under the MIT License. See License.txt in the project root for license information.

using System;
using System.Collections.Generic;
using System.Globalization;
using System.Linq;
using System.Net;
using System.Text;
using AutoRest.Core;
using AutoRest.Core.Utilities;
using AutoRest.Extensions;
using AutoRest.Core.Model;
using Newtonsoft.Json;
using AutoRest.Core.Utilities.Collections;
using Newtonsoft.Json.Linq;
using AutoRest.Java.Model;

namespace AutoRest.Java
{
    /// <summary>
    /// Writes a ServiceClient to a JavaFile as an interface.
    /// </summary>
    public class ServiceClientInterfaceTemplate : IJavaTemplate<ServiceClient, JavaFile>
    {
        private static ServiceClientInterfaceTemplate _instance = new ServiceClientInterfaceTemplate();
        public static ServiceClientInterfaceTemplate Instance => _instance;

        private ServiceClientInterfaceTemplate()
        {
        }

        public void Write(ServiceClient serviceClient, JavaFile javaFile)
        {
            HashSet<string> imports = new HashSet<string>();
            serviceClient.AddImportsTo(imports, false, JavaSettings.Instance);
            javaFile.Import(imports);

            javaFile.JavadocComment(comment =>
            {
                comment.Description($"The interface for {serviceClient.InterfaceName} class.");
            });
            javaFile.PublicInterface(serviceClient.InterfaceName, interfaceBlock =>
            {
                foreach (ServiceClientProperty property in serviceClient.Properties)
                {
                    interfaceBlock.JavadocComment(comment =>
                    {
                        comment.Description($"Gets {property.Description}");
                        comment.Return($"the {property.Name} value");
                    });
<<<<<<< HEAD
                    interfaceBlock.PublicMethod($"{property.Type} get{property.Name.ToPascalCase()}()");
=======
                    interfaceBlock.PublicMethod($"{property.Type} {property.GetterName}()");

                    if (!property.IsReadOnly)
                    {
                        interfaceBlock.JavadocComment(comment =>
                        {
                            comment.Description($"Sets {property.Description}");
                            comment.Param(property.Name, $"the {property.Name} value");
                        });
                        interfaceBlock.PublicMethod($"void {property.SetterName}({property.Type} {property.Name})");
                    }
>>>>>>> 20e245e4
                }

                foreach (MethodGroupClient methodGroupClient in serviceClient.MethodGroupClients)
                {
                    interfaceBlock.JavadocComment(comment =>
                    {
                        comment.Description($"Gets the {methodGroupClient.InterfaceName} object to access its operations.");
                        comment.Return($"the {methodGroupClient.InterfaceName} object.");
                    });
                    interfaceBlock.PublicMethod($"{methodGroupClient.InterfaceName} {methodGroupClient.VariableName}()");
                }

                foreach (ClientMethod clientMethod in serviceClient.ClientMethods)
                {
                    Templates.ClientMethodTemplate.Write(clientMethod, interfaceBlock);
                }
            });
        }
    }
}<|MERGE_RESOLUTION|>--- conflicted
+++ resolved
@@ -49,21 +49,7 @@
                         comment.Description($"Gets {property.Description}");
                         comment.Return($"the {property.Name} value");
                     });
-<<<<<<< HEAD
-                    interfaceBlock.PublicMethod($"{property.Type} get{property.Name.ToPascalCase()}()");
-=======
                     interfaceBlock.PublicMethod($"{property.Type} {property.GetterName}()");
-
-                    if (!property.IsReadOnly)
-                    {
-                        interfaceBlock.JavadocComment(comment =>
-                        {
-                            comment.Description($"Sets {property.Description}");
-                            comment.Param(property.Name, $"the {property.Name} value");
-                        });
-                        interfaceBlock.PublicMethod($"void {property.SetterName}({property.Type} {property.Name})");
-                    }
->>>>>>> 20e245e4
                 }
 
                 foreach (MethodGroupClient methodGroupClient in serviceClient.MethodGroupClients)
