﻿// Copyright (c) Microsoft Corporation. All rights reserved.
// Licensed under the MIT License. See License.txt in the project root for license information.

using System.Collections.Generic;

namespace AutoRest.Java.Model
{
    /// <summary>
    /// A container for the types associated for accessing a specific service.
    /// </summary>
    public class Service
    {
        /// <summary>
        /// Create a new Service with the provided values.
        /// </summary>
        /// <param name="clientName">The name of the service client.</param>
        /// <param name="clientDescription">The description of the service client.</param>
        /// <param name="subpackages">The subpackage folder paths that will get package-info.java files.</param>
        /// <param name="enums">The enum types that are used by the service.</param>
        /// <param name="exceptions">The exception types that are used by the service.</param>
        /// <param name="xmlSequenceWrappers"></param>
<<<<<<< HEAD
        public Service(string name, string description, IEnumerable<string> subpackages, IEnumerable<ServiceEnum> enums, IEnumerable<ServiceException> exceptions, IEnumerable<XmlSequenceWrapper> xmlSequenceWrappers, IEnumerable<ServiceModel> models)
=======
        public Service(string clientName, string clientDescription, IEnumerable<string> subpackages, IEnumerable<ServiceEnum> enums, IEnumerable<ServiceException> exceptions, IEnumerable<XmlSequenceWrapper> xmlSequenceWrappers, ServiceManager manager)
>>>>>>> 4710c6b5
        {
            ClientName = clientName;
            ClientDescription = clientDescription;
            SubPackages = subpackages;
            Enums = enums;
            Exceptions = exceptions;
            XmlSequenceWrappers = xmlSequenceWrappers;
<<<<<<< HEAD
            Models = models;
=======
            Manager = manager;
>>>>>>> 4710c6b5
        }

        /// <summary>
        /// The name of this service client.
        /// </summary>
        public string ClientName { get; }

        /// <summary>
        /// The description of this service.
        /// </summary>
        public string ClientDescription { get; }

        /// <summary>
        /// The subpackage folder paths that will get package-info.java files.
        /// </summary>
        public IEnumerable<string> SubPackages { get; }

        /// <summary>
        /// Get the enum types that are used by this service.
        /// </summary>
        public IEnumerable<ServiceEnum> Enums { get; }

        /// <summary>
        /// Get the exception types that are used by this service.
        /// </summary>
        public IEnumerable<ServiceException> Exceptions { get; }

        /// <summary>
<<<<<<< HEAD
        /// Get the XML sequence wrappers that are used by this service.
=======
        /// Get the XML sequence wrapper types that are used by this service.
>>>>>>> 4710c6b5
        /// </summary>
        public IEnumerable<XmlSequenceWrapper> XmlSequenceWrappers { get; }

        /// <summary>
<<<<<<< HEAD
        /// Get the model types that are used by this service.
        /// </summary>
        public IEnumerable<ServiceModel> Models { get; }
=======
        /// Get the Manager for this service.
        /// </summary>
        public ServiceManager Manager { get; }
>>>>>>> 4710c6b5
    }
}<|MERGE_RESOLUTION|>--- conflicted
+++ resolved
@@ -19,11 +19,8 @@
         /// <param name="enums">The enum types that are used by the service.</param>
         /// <param name="exceptions">The exception types that are used by the service.</param>
         /// <param name="xmlSequenceWrappers"></param>
-<<<<<<< HEAD
-        public Service(string name, string description, IEnumerable<string> subpackages, IEnumerable<ServiceEnum> enums, IEnumerable<ServiceException> exceptions, IEnumerable<XmlSequenceWrapper> xmlSequenceWrappers, IEnumerable<ServiceModel> models)
-=======
-        public Service(string clientName, string clientDescription, IEnumerable<string> subpackages, IEnumerable<ServiceEnum> enums, IEnumerable<ServiceException> exceptions, IEnumerable<XmlSequenceWrapper> xmlSequenceWrappers, ServiceManager manager)
->>>>>>> 4710c6b5
+        /// <param name="manager"></param>
+        public Service(string clientName, string clientDescription, IEnumerable<string> subpackages, IEnumerable<ServiceEnum> enums, IEnumerable<ServiceException> exceptions, IEnumerable<XmlSequenceWrapper> xmlSequenceWrappers, IEnumerable<ServiceModel> models, ServiceManager manager)
         {
             ClientName = clientName;
             ClientDescription = clientDescription;
@@ -31,11 +28,8 @@
             Enums = enums;
             Exceptions = exceptions;
             XmlSequenceWrappers = xmlSequenceWrappers;
-<<<<<<< HEAD
             Models = models;
-=======
             Manager = manager;
->>>>>>> 4710c6b5
         }
 
         /// <summary>
@@ -64,23 +58,18 @@
         public IEnumerable<ServiceException> Exceptions { get; }
 
         /// <summary>
-<<<<<<< HEAD
         /// Get the XML sequence wrappers that are used by this service.
-=======
-        /// Get the XML sequence wrapper types that are used by this service.
->>>>>>> 4710c6b5
         /// </summary>
         public IEnumerable<XmlSequenceWrapper> XmlSequenceWrappers { get; }
 
         /// <summary>
-<<<<<<< HEAD
         /// Get the model types that are used by this service.
         /// </summary>
         public IEnumerable<ServiceModel> Models { get; }
-=======
+
+        /// <summary>
         /// Get the Manager for this service.
         /// </summary>
         public ServiceManager Manager { get; }
->>>>>>> 4710c6b5
     }
 }