﻿// Copyright (c) Microsoft Corporation. All rights reserved.
// Licensed under the MIT License. See License.txt in the project root for license information.

using System.Collections.Generic;

namespace AutoRest.Java.Model
{
    public class ClassType : IType
    {
        public static readonly ClassType Void = new ClassType("java.lang", "Void", null, null, false);
        public static readonly ClassType Boolean = new ClassType("java.lang", "Boolean", null, null, false);
        public static readonly ClassType Byte = new ClassType("java.lang", "Byte", null, null, false);
        public static readonly ClassType Integer = new ClassType("java.lang", "Integer", null, null, false);
        public static readonly ClassType Long = new ClassType("java.lang", "Long", null, null, false);
        public static readonly ClassType Double = new ClassType("java.lang", "Double", null, null, false);
        public static readonly ClassType String = new ClassType("java.lang", "String", null, null, false);
        public static readonly ClassType Base64Url = new ClassType("com.microsoft.rest.v2", "Base64Url", null, null, false);
        public static readonly ClassType LocalDate = new ClassType("org.joda.time", "LocalDate", null, null, false);
        public static readonly ClassType DateTime = new ClassType("org.joda.time", "DateTime", null, null, false);
        public static readonly ClassType DateTimeRfc1123 = new ClassType("com.microsoft.rest.v2", "DateTimeRfc1123", null, null, false);
        public static readonly ClassType BigDecimal = new ClassType("java.math", "BigDecimal", null, null, false);
        public static readonly ClassType Period = new ClassType("org.joda.time", "Period", null, null, false);
        public static readonly ClassType UUID = new ClassType("java.util", "UUID", null, null, false);
        public static readonly ClassType Object = new ClassType("java.lang", "Object", null, null, false);
        public static readonly ClassType ServiceClientCredentials = new ClassType("com.microsoft.rest.v2.credentials", "ServiceClientCredentials", null, null, false);
        public static readonly ClassType AzureTokenCredentials = new ClassType("com.microsoft.azure.v2.credentials", "AzureTokenCredentials", null, null, false);
        public static readonly ClassType CloudException = new ClassType("com.microsoft.azure.v2", "CloudException", null, null, false);
        public static readonly ClassType RestException = new ClassType("com.microsoft.azure.v2", "RestException", null, null, false);
        public static readonly ClassType UnixTime = new ClassType("com.microsoft.rest.v2", "UnixTime", null, null, false);
        public static readonly ClassType UnixTimeDateTime = new ClassType("org.joda.time", "DateTime", new[] { "org.joda.time.DateTimeZone" }, null, false);
        public static readonly ClassType UnixTimeLong = new ClassType("java.lang", "Long", null, null, false);
        public static readonly ClassType AzureEnvironment = new ClassType("com.microsoft.azure.v2", "AzureEnvironment", null, null, false);
        public static readonly ClassType HttpPipeline = new ClassType("com.microsoft.rest.v2.http", "HttpPipeline", null, null, false);
        public static readonly ClassType Completable = new ClassType("io.reactivex", "Completable", null, null, false);
        public static readonly ClassType AzureProxy = new ClassType("com.microsoft.azure.v2", "AzureProxy", null, null, false);
        public static readonly ClassType RestProxy = new ClassType("com.microsoft.rest.v2", "RestProxy", null, null, false);
        public static readonly ClassType Validator = new ClassType("com.microsoft.rest.v2", "Validator", null, null, false);
        public static readonly ClassType Function = new ClassType("io.reactivex.functions", "Function", null, null, false);
        public static readonly ClassType ByteBuffer = new ClassType("java.nio", "ByteBuffer", null, null, false);
        public static readonly ClassType Resource = new ClassType("com.microsoft.azure.v2", "Resource", null, null, false);
        public static readonly ClassType SubResource = new ClassType("com.microsoft.azure.v2", "SubResource", null, null, false);
<<<<<<< HEAD
        public static readonly ClassType URL = new ClassType("java.net", "URL", null, null, false);
=======
        public static readonly ClassType NonNull = new ClassType("io.reactivex.annotations", "NonNull", null, null, false);
>>>>>>> 74888fa5
        
        public ClassType(string package, string name, IEnumerable<string> implementationImports, IDictionary<string,string> extensions, bool isInnerModelType)
        {
            Package = package;
            Name = name;
            ImplementationImports = implementationImports;
            Extensions = extensions;
            IsInnerModelType = isInnerModelType;
        }

        public string Package { get; }

        public string Name { get; }

        private IEnumerable<string> ImplementationImports { get; }

        private IDictionary<string,string> Extensions { get; }

        public string GetExtensionValue(string extensionKey)
        {
            return Extensions == null || !Extensions.ContainsKey(extensionKey) ? null : Extensions[extensionKey];
        }

        public bool IsInnerModelType { get; }

        public override string ToString()
        {
            return Name;
        }

        public IType AsNullable()
        {
            return this;
        }

        public bool Contains(IType type)
        {
            return this == type;
        }

        public string FullName => $"{Package}.{Name}";

        public void AddImportsTo(ISet<string> imports, bool includeImplementationImports)
        {
            if (Package != "java.lang")
            {
                imports.Add($"{Package}.{Name}");
            }

            if (includeImplementationImports && ImplementationImports != null)
            {
                foreach (string implementationImport in ImplementationImports)
                {
                    imports.Add(implementationImport);
                }
            }
        }
    }
}<|MERGE_RESOLUTION|>--- conflicted
+++ resolved
@@ -39,11 +39,8 @@
         public static readonly ClassType ByteBuffer = new ClassType("java.nio", "ByteBuffer", null, null, false);
         public static readonly ClassType Resource = new ClassType("com.microsoft.azure.v2", "Resource", null, null, false);
         public static readonly ClassType SubResource = new ClassType("com.microsoft.azure.v2", "SubResource", null, null, false);
-<<<<<<< HEAD
         public static readonly ClassType URL = new ClassType("java.net", "URL", null, null, false);
-=======
         public static readonly ClassType NonNull = new ClassType("io.reactivex.annotations", "NonNull", null, null, false);
->>>>>>> 74888fa5
         
         public ClassType(string package, string name, IEnumerable<string> implementationImports, IDictionary<string,string> extensions, bool isInnerModelType)
         {
