--- conflicted
+++ resolved
@@ -1,152 +1,143 @@
-// Copyright (c) Microsoft Corporation. All rights reserved.
-// Licensed under the MIT License. See License.txt in the project root for license information.
-
-using System.Globalization;
-using System.IO;
-using System.Linq;
-using System.Threading.Tasks;
-using AutoRest.Core;
-using AutoRest.Core.Utilities;
-using AutoRest.Extensions;
-using AutoRest.Java.vanilla.Templates;
-using AutoRest.Java.Model;
-using AutoRest.Core.Model;
-using System;
-using AutoRest.Java.DanModel;
-using System.Collections.Generic;
-
-namespace AutoRest.Java
-{
-    public class CodeGeneratorJv : CodeGenerator
-    {
-        private const string ClientRuntimePackage = "com.microsoft.rest.v2:client-runtime:2.0.0-SNAPSHOT from snapshot repo https://oss.sonatype.org/content/repositories/snapshots/";
-        private const string _packageInfoFileName = "package-info.java";
-
-        public CodeNamerJv Namer { get; private set; }
-
-        public override string UsageInstructions => $"The {ClientRuntimePackage} maven dependency is required to execute the generated code.";
-
-        public override string ImplementationFileExtension => ".java";
-
-        protected Settings Settings
-        {
-            get { return Settings.Instance; }
-        }
-
-        /// <summary>
-        /// Generate Java client code for given ServiceClient.
-        /// </summary>
-        /// <param name="serviceClient"></param>
-        /// <returns></returns>
-        public override async Task Generate(CodeModel cm)
-        {
-            // get Java specific codeModel
-            var codeModel = cm as CodeModelJv;
-            if (codeModel == null)
-            {
-                throw new InvalidCastException("CodeModel is not a Java CodeModel");
-            }
-
-            string package = codeModel.Namespace.ToLowerInvariant();
-            string baseFolderPath = Path.Combine("src", "main", "java");
-            string packageFolderPath = Path.Combine(baseFolderPath, package.Replace('.', Path.DirectorySeparatorChar));
-            string implementationFolderPath = Path.Combine(packageFolderPath, "implementation");
-
-            // Service client
-            var serviceClientTemplate = new ServiceClientTemplate { Model = codeModel };
-            string serviceClientFileName = $"{cm.Name.ToPascalCase()}Impl.java";
-            string serviceClientFilePath = Path.Combine(implementationFolderPath, serviceClientFileName);
-            await Write(serviceClientTemplate, serviceClientFilePath);
-
-            // Service client interface
-            var serviceClientInterfaceTemplate = new ServiceClientInterfaceTemplate { Model = codeModel };
-            string serviceClientInterfaceFileName = $"{cm.Name.ToPascalCase()}.java";
-            string serviceClientInterfaceFilePath = Path.Combine(packageFolderPath, serviceClientInterfaceFileName);
-            await Write(serviceClientInterfaceTemplate, serviceClientInterfaceFilePath);
-            
-            // operations
-            foreach (MethodGroupJv methodGroup in codeModel.AllOperations)
-            {
-                // Operation
-                var operationsTemplate = new MethodGroupTemplate { Model = methodGroup };
-                string operationsFileName = $"{methodGroup.TypeName.ToPascalCase()}Impl.java";
-                string operationsFilePath = Path.Combine(implementationFolderPath, operationsFileName);
-                await Write(operationsTemplate, operationsFilePath);
-
-                // Operation interface
-                var operationsInterfaceTemplate = new MethodGroupInterfaceTemplate { Model = methodGroup };
-                string operationsInterfaceFileName = $"{methodGroup.TypeName.ToPascalCase()}.java";
-                string operationsInterfaceFilePath = Path.Combine(packageFolderPath, operationsInterfaceFileName);
-                await Write(operationsInterfaceTemplate, operationsInterfaceFilePath);
-            }
-
-            //Models
-            await WriteModelJavaFiles(codeModel).ConfigureAwait(false);
-
-<<<<<<< HEAD
-            //Enums
-            await WriteEnumJavaFiles(codeModel).ConfigureAwait(false);
-=======
-            //XML wrappers
-            if (codeModel.ShouldGenerateXmlSerializationCached)
-            {
-                // Every sequence type used as a parameter to a service method.
-                var parameterSequenceTypes = cm.Operations
-                    .SelectMany(o => o.Methods)
-                    .SelectMany(m => m.Parameters)
-                    .Select(p => p.ModelType)
-                    .OfType<SequenceTypeJv>()
-                    .Distinct(ModelNameComparer.Instance)
-                    .ToArray();
-
-                foreach (SequenceTypeJv st in parameterSequenceTypes)
-                {
-                    var wrapperTemplate = new XmlListWrapperTemplate { Model = st };
-                    await Write(wrapperTemplate, $"{codeModel.ImplPackage.Trim('.')}/{st.XmlName.ToPascalCase()}Wrapper{ImplementationFileExtension}");
-                }
-            }
-
-            // Enums
-            foreach (EnumTypeJv enumType in cm.EnumTypes)
-            {
-                var enumTemplate = new EnumTemplate { Model = enumType };
-                await Write(enumTemplate, Path.Combine("models", $"{enumTemplate.Model.Name.ToPascalCase()}{ImplementationFileExtension}"));
-            }
->>>>>>> 8c934565
-
-            // Exceptions
-            await WriteExceptionJavaFiles(codeModel).ConfigureAwait(false);
-
-            // package-info.java
-            await WritePackageInfoFiles(codeModel, packageFolderPath, new[] { "", "implementation", "models" }).ConfigureAwait(false);
-        }
-
-        protected async Task WritePackageInfoFiles(CodeModel codeModel, string packageFolderPath, string[] subPackages)
-        {
-            await WriteJavaFiles(DanCodeGenerator.GetPackageInfoJavaFiles(codeModel, Settings, subPackages)).ConfigureAwait(false);
-        }
-
-        protected async Task WriteModelJavaFiles(CodeModel codeModel)
-        {
-            await WriteJavaFiles(DanCodeGenerator.GetModelJavaFiles(codeModel, Settings)).ConfigureAwait(false);
-        }
-
-        protected async Task WriteEnumJavaFiles(CodeModelJv codeModel)
-        {
-            await WriteJavaFiles(DanCodeGenerator.GetEnumJavaFiles(codeModel, Settings)).ConfigureAwait(false);
-        }
-
-        protected async Task WriteExceptionJavaFiles(CodeModelJv codeModel)
-        {
-            await WriteJavaFiles(DanCodeGenerator.GetExceptionJavaFiles(codeModel, Settings)).ConfigureAwait(false);
-        }
-
-        protected async Task WriteJavaFiles(IEnumerable<JavaFile> javaFiles)
-        {
-            foreach (JavaFile javaFile in javaFiles)
-            {
-                await Write(javaFile.Contents.ToString(), javaFile.FilePath).ConfigureAwait(false);
-            }
-        }
-    }
-}
+// Copyright (c) Microsoft Corporation. All rights reserved.
+// Licensed under the MIT License. See License.txt in the project root for license information.
+
+using System.Globalization;
+using System.IO;
+using System.Linq;
+using System.Threading.Tasks;
+using AutoRest.Core;
+using AutoRest.Core.Utilities;
+using AutoRest.Extensions;
+using AutoRest.Java.vanilla.Templates;
+using AutoRest.Java.Model;
+using AutoRest.Core.Model;
+using System;
+using AutoRest.Java.DanModel;
+using System.Collections.Generic;
+
+namespace AutoRest.Java
+{
+    public class CodeGeneratorJv : CodeGenerator
+    {
+        private const string ClientRuntimePackage = "com.microsoft.rest.v2:client-runtime:2.0.0-SNAPSHOT from snapshot repo https://oss.sonatype.org/content/repositories/snapshots/";
+        private const string _packageInfoFileName = "package-info.java";
+
+        public CodeNamerJv Namer { get; private set; }
+
+        public override string UsageInstructions => $"The {ClientRuntimePackage} maven dependency is required to execute the generated code.";
+
+        public override string ImplementationFileExtension => ".java";
+
+        protected Settings Settings
+        {
+            get { return Settings.Instance; }
+        }
+
+        /// <summary>
+        /// Generate Java client code for given ServiceClient.
+        /// </summary>
+        /// <param name="serviceClient"></param>
+        /// <returns></returns>
+        public override async Task Generate(CodeModel cm)
+        {
+            // get Java specific codeModel
+            var codeModel = cm as CodeModelJv;
+            if (codeModel == null)
+            {
+                throw new InvalidCastException("CodeModel is not a Java CodeModel");
+            }
+
+            string package = codeModel.Namespace.ToLowerInvariant();
+            string baseFolderPath = Path.Combine("src", "main", "java");
+            string packageFolderPath = Path.Combine(baseFolderPath, package.Replace('.', Path.DirectorySeparatorChar));
+            string implementationFolderPath = Path.Combine(packageFolderPath, "implementation");
+
+            // Service client
+            var serviceClientTemplate = new ServiceClientTemplate { Model = codeModel };
+            string serviceClientFileName = $"{cm.Name.ToPascalCase()}Impl.java";
+            string serviceClientFilePath = Path.Combine(implementationFolderPath, serviceClientFileName);
+            await Write(serviceClientTemplate, serviceClientFilePath);
+
+            // Service client interface
+            var serviceClientInterfaceTemplate = new ServiceClientInterfaceTemplate { Model = codeModel };
+            string serviceClientInterfaceFileName = $"{cm.Name.ToPascalCase()}.java";
+            string serviceClientInterfaceFilePath = Path.Combine(packageFolderPath, serviceClientInterfaceFileName);
+            await Write(serviceClientInterfaceTemplate, serviceClientInterfaceFilePath);
+
+            // operations
+            foreach (MethodGroupJv methodGroup in codeModel.AllOperations)
+            {
+                // Operation
+                var operationsTemplate = new MethodGroupTemplate { Model = methodGroup };
+                string operationsFileName = $"{methodGroup.TypeName.ToPascalCase()}Impl.java";
+                string operationsFilePath = Path.Combine(implementationFolderPath, operationsFileName);
+                await Write(operationsTemplate, operationsFilePath);
+
+                // Operation interface
+                var operationsInterfaceTemplate = new MethodGroupInterfaceTemplate { Model = methodGroup };
+                string operationsInterfaceFileName = $"{methodGroup.TypeName.ToPascalCase()}.java";
+                string operationsInterfaceFilePath = Path.Combine(packageFolderPath, operationsInterfaceFileName);
+                await Write(operationsInterfaceTemplate, operationsInterfaceFilePath);
+            }
+
+            //Models
+            await WriteModelJavaFiles(codeModel).ConfigureAwait(false);
+
+            //Enums
+            await WriteEnumJavaFiles(codeModel).ConfigureAwait(false);
+
+            //XML wrappers
+            if (codeModel.ShouldGenerateXmlSerializationCached)
+            {
+                // Every sequence type used as a parameter to a service method.
+                var parameterSequenceTypes = cm.Operations
+                    .SelectMany(o => o.Methods)
+                    .SelectMany(m => m.Parameters)
+                    .Select(p => p.ModelType)
+                    .OfType<SequenceTypeJv>()
+                    .Distinct(ModelNameComparer.Instance)
+                    .ToArray();
+
+                foreach (SequenceTypeJv st in parameterSequenceTypes)
+                {
+                    var wrapperTemplate = new XmlListWrapperTemplate { Model = st };
+                    await Write(wrapperTemplate, $"{codeModel.ImplPackage.Trim('.')}/{st.XmlName.ToPascalCase()}Wrapper{ImplementationFileExtension}");
+                }
+            }
+
+            // Exceptions
+            await WriteExceptionJavaFiles(codeModel).ConfigureAwait(false);
+
+            // package-info.java
+            await WritePackageInfoFiles(codeModel, packageFolderPath, new[] { "", "implementation", "models" }).ConfigureAwait(false);
+        }
+
+        protected async Task WritePackageInfoFiles(CodeModel codeModel, string packageFolderPath, string[] subPackages)
+        {
+            await WriteJavaFiles(DanCodeGenerator.GetPackageInfoJavaFiles(codeModel, Settings, subPackages)).ConfigureAwait(false);
+        }
+
+        protected async Task WriteModelJavaFiles(CodeModel codeModel)
+        {
+            await WriteJavaFiles(DanCodeGenerator.GetModelJavaFiles(codeModel, Settings)).ConfigureAwait(false);
+        }
+
+        protected async Task WriteEnumJavaFiles(CodeModelJv codeModel)
+        {
+            await WriteJavaFiles(DanCodeGenerator.GetEnumJavaFiles(codeModel, Settings)).ConfigureAwait(false);
+        }
+
+        protected async Task WriteExceptionJavaFiles(CodeModelJv codeModel)
+        {
+            await WriteJavaFiles(DanCodeGenerator.GetExceptionJavaFiles(codeModel, Settings)).ConfigureAwait(false);
+        }
+
+        protected async Task WriteJavaFiles(IEnumerable<JavaFile> javaFiles)
+        {
+            foreach (JavaFile javaFile in javaFiles)
+            {
+                await Write(javaFile.Contents.ToString(), javaFile.FilePath).ConfigureAwait(false);
+            }
+        }
+    }
+}