{
  "name": "@azure-tools/typespec-java-tests",
  "version": "0.0.1",
  "type": "module",
  "scripts": {
    "format": "npm run -s prettier -- --write",
    "check-format": "npm run prettier -- --check",
    "prettier": "prettier --config ./.prettierrc.yaml **/*.tsp",
    "testserver-run": "npx cadl-ranch serve ./node_modules/@azure-tools/cadl-ranch-specs/http --coverageFile ./cadl-ranch-coverage-java.json"
  },
  "dependencies": {
    "@azure-tools/cadl-ranch-specs": "0.35.2",
<<<<<<< HEAD
    "@azure-tools/typespec-java": "file:/../typespec-extension/azure-tools-typespec-java-0.19.0.tgz"
=======
    "@azure-tools/typespec-java": "file:/../typespec-extension/azure-tools-typespec-java-0.18.5.tgz"
>>>>>>> 384eb597
  },
  "devDependencies": {
    "@typespec/prettier-plugin-typespec": "~0.59.0",
    "prettier-plugin-organize-imports": "4.0.0",
    "prettier": "~3.3.3"
  },
  "overrides": {
<<<<<<< HEAD
    "@typespec/compiler": ">=0.59.0 <1.0.0",
    "@typespec/http": ">=0.59.0 <1.0.0",
    "@typespec/rest": ">=0.59.0 <1.0.0",
    "@typespec/versioning": ">=0.59.0 <1.0.0",
    "@typespec/openapi": ">=0.59.0 <1.0.0",
    "@typespec/xml": ">=0.59.0 <1.0.0",
    "@azure-tools/typespec-azure-core": ">=0.45.0 <1.0.0",
    "@azure-tools/typespec-client-generator-core": ">=0.45.0 < 1.0.0",
    "@azure-tools/typespec-azure-resource-manager": ">=0.45.0 <1.0.0",
    "@azure-tools/typespec-autorest": ">=0.45.0 <1.0.0"
=======
    "@typespec/compiler": "~0.58.0",
    "@typespec/http": "~0.58.0",
    "@typespec/rest": "~0.58.0",
    "@typespec/versioning": "~0.58.0",
    "@typespec/openapi": "~0.58.0",
    "@typespec/xml": "~0.58.0",
    "@azure-tools/typespec-azure-core": "~0.44.0",
    "@azure-tools/typespec-client-generator-core": "~0.44.0",
    "@azure-tools/typespec-azure-resource-manager": "~0.44.0",
    "@azure-tools/typespec-autorest": "~0.44.0"
>>>>>>> 384eb597
  },
  "private": true
}<|MERGE_RESOLUTION|>--- conflicted
+++ resolved
@@ -10,11 +10,7 @@
   },
   "dependencies": {
     "@azure-tools/cadl-ranch-specs": "0.35.2",
-<<<<<<< HEAD
     "@azure-tools/typespec-java": "file:/../typespec-extension/azure-tools-typespec-java-0.19.0.tgz"
-=======
-    "@azure-tools/typespec-java": "file:/../typespec-extension/azure-tools-typespec-java-0.18.5.tgz"
->>>>>>> 384eb597
   },
   "devDependencies": {
     "@typespec/prettier-plugin-typespec": "~0.59.0",
@@ -22,29 +18,16 @@
     "prettier": "~3.3.3"
   },
   "overrides": {
-<<<<<<< HEAD
-    "@typespec/compiler": ">=0.59.0 <1.0.0",
-    "@typespec/http": ">=0.59.0 <1.0.0",
-    "@typespec/rest": ">=0.59.0 <1.0.0",
-    "@typespec/versioning": ">=0.59.0 <1.0.0",
-    "@typespec/openapi": ">=0.59.0 <1.0.0",
-    "@typespec/xml": ">=0.59.0 <1.0.0",
-    "@azure-tools/typespec-azure-core": ">=0.45.0 <1.0.0",
-    "@azure-tools/typespec-client-generator-core": ">=0.45.0 < 1.0.0",
-    "@azure-tools/typespec-azure-resource-manager": ">=0.45.0 <1.0.0",
-    "@azure-tools/typespec-autorest": ">=0.45.0 <1.0.0"
-=======
-    "@typespec/compiler": "~0.58.0",
-    "@typespec/http": "~0.58.0",
-    "@typespec/rest": "~0.58.0",
-    "@typespec/versioning": "~0.58.0",
-    "@typespec/openapi": "~0.58.0",
-    "@typespec/xml": "~0.58.0",
-    "@azure-tools/typespec-azure-core": "~0.44.0",
-    "@azure-tools/typespec-client-generator-core": "~0.44.0",
-    "@azure-tools/typespec-azure-resource-manager": "~0.44.0",
-    "@azure-tools/typespec-autorest": "~0.44.0"
->>>>>>> 384eb597
+    "@typespec/compiler": "~0.59.0",
+    "@typespec/http": "~0.59.0",
+    "@typespec/rest": "~0.59.0",
+    "@typespec/versioning": "~0.59.0",
+    "@typespec/openapi": "~0.59.0",
+    "@typespec/xml": "~0.59.0",
+    "@azure-tools/typespec-azure-core": "~0.45.0",
+    "@azure-tools/typespec-client-generator-core": "~0.45.0",
+    "@azure-tools/typespec-azure-resource-manager": "~0.45.0",
+    "@azure-tools/typespec-autorest": "~0.45.0"
   },
   "private": true
 }