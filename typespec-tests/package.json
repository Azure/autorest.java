--- conflicted
+++ resolved
@@ -20,22 +20,13 @@
     "prettier": "~3.0.3"
   },
   "overrides": {
-<<<<<<< HEAD
     "@typespec/compiler": ">=0.50.0 <1.0.0",
     "@typespec/http": ">=0.50.0 <1.0.0",
     "@typespec/rest": ">=0.50.0 <1.0.0",
     "@typespec/versioning": ">=0.50.0 <1.0.0",
+    "@typespec/openapi": ">=0.50.0 <1.0.0",
     "@azure-tools/typespec-azure-core": ">=0.36.0 <1.0.0",
     "@azure-tools/typespec-client-generator-core": ">=0.36.0 <1.0.0"
-=======
-    "@typespec/compiler": ">=0.49.0 <1.0.0",
-    "@typespec/http": ">=0.49.0 <1.0.0",
-    "@typespec/rest": ">=0.49.0 <1.0.0",
-    "@typespec/versioning": ">=0.49.0 <1.0.0",
-    "@typespec/openapi": ">=0.49.0 <1.0.0",
-    "@azure-tools/typespec-azure-core": ">=0.35.0 <1.0.0",
-    "@azure-tools/typespec-client-generator-core": ">=0.35.0 <1.0.0"
->>>>>>> e6019c0c
   },
   "private": true
 }