--- conflicted
+++ resolved
@@ -9,13 +9,8 @@
     "testserver-run": "npx cadl-ranch serve ./node_modules/@azure-tools/cadl-ranch-specs/http --coverageFile ./cadl-ranch-coverage-java.json"
   },
   "dependencies": {
-<<<<<<< HEAD
     "@azure-tools/cadl-ranch-specs": "0.31.8",
-    "@azure-tools/typespec-java": "file:/../typespec-extension/azure-tools-typespec-java-0.15.8.tgz"
-=======
-    "@azure-tools/cadl-ranch-specs": "0.31.7",
     "@azure-tools/typespec-java": "file:/../typespec-extension/azure-tools-typespec-java-0.15.9.tgz"
->>>>>>> f3b54248
   },
   "devDependencies": {
     "@typespec/prettier-plugin-typespec": "~0.55.0",
