# Use case:
#
# The purpose of this script is to compact the steps required to regenerate TypeSpec into a single script.
#
# If 'com.azure.autorest.customization' tests fails, re-install 'customization-base'.
#
# Before running this script the 'tsp' profile must be built, 'mvn install -P local,tsp'.
param (
  [int] $Parallelization = [Environment]::ProcessorCount - 1
)

$ExitCode = 0

<<<<<<< HEAD
$PARALLELIZATION = [Environment]::ProcessorCount - 1
if ($PARALLELIZATION -lt 1) {
  $PARALLELIZATION = 1
} elseif ($PARALLELIZATION -gt 8) {
  $PARALLELIZATION = 8
=======
if ($Parallelization -lt 1) {
  $Parallelization = 1
>>>>>>> d9e254eb
}

Write-Host "Parallelization: $Parallelization"

$generateScript = {
  $tspFile = $_

  $tspClientFile = $tspFile -replace 'main.tsp', 'client.tsp'
  if (($tspClientFile -match 'client.tsp$') -and (Test-Path $tspClientFile)) {
    $tspFile = $tspClientFile
  }

  # With TypeSpec code generation being parallelized, we need to make sure that the output directory is unique
  # for each test run. We do this by appending a random number to the output directory.
  # Without this, we could have multiple runs trying to write to the same directory which introduces race conditions.
  $tspOptions = "--option ""@azure-tools/typespec-java.emitter-output-dir={project-root}/tsp-output/$(Get-Random)"""
  if ($tspFile -match "type[\\/]enum[\\/]extensible[\\/]") {
    # override namespace for reserved keyword "enum"
    $tspOptions += " --option ""@azure-tools/typespec-java.namespace=com.type.enums.extensible"""
  } elseif ($tspFile -match "type[\\/]enum[\\/]fixed[\\/]") {
    # override namespace for reserved keyword "enum"
    $tspOptions += " --option ""@azure-tools/typespec-java.namespace=com.type.enums.fixed"""
  } elseif ($tspFile -match "resiliency[\\/]srv-driven[\\/]old.tsp") {
    # override namespace for "resiliency/srv-driven/old.tsp" (make it different to that from "main.tsp")
    $tspOptions += " --option ""@azure-tools/typespec-java.namespace=com.resiliency.servicedriven.v1"""
  }

  # Test customization for one of the TypeSpec definitions - naming.tsp
  if ($tspFile -match "tsp[\\/]naming.tsp$") {
#     # since tsp-output directory will be cleaned up after each test tsp, we copy the customization
#     # code into output directory from customization directory in tsp-output/customization directory just before
#     # generating the code
#     Copy-Item -Path ./customization -Destination ./tsp-output/customization -Recurse -Force

    # Add the customization-class option for Java emitter
    $tspOptions += " --option ""@azure-tools/typespec-java.customization-class=../../customization/src/main/java/CustomizationTest.java"""
  } elseif ($tspFile -match "encode[\\/]bytes[\\/]main.tsp") {
    $tspOptions += " --option ""@azure-tools/typespec-java.customization-class=../../customization/src/main/java/CustomizationEncodeBytes.java"""
  } elseif ($tspFile -match "type[\\/]union[\\/]main.tsp") {
    $tspOptions += " --option ""@azure-tools/typespec-java.stream-style-serialization=true"""
  } elseif ($tspFile -match "tsp[\\/]union.tsp") {
    $tspOptions += " --option ""@azure-tools/typespec-java.stream-style-serialization=true"""
  }

  $tspTrace = "--trace import-resolution --trace projection --trace typespec-java"
  $tspCommand = "npx tsp compile $tspFile $tspOptions $tspTrace"

  $generateOutput = Invoke-Expression $tspCommand
  $global:ExitCode = $global:ExitCode -bor $LASTEXITCODE

  if ($LASTEXITCODE -ne 0) {
    Write-Host "
  ========================
  $tspCommand
  ========================
  $([String]::Join("`n", $generateOutput))
    "
  } else {
    Write-Host "
  ========================
  $tspCommand
  ========================
  SUCCEEDED
    "
  }

  if ($global:ExitCode -ne 0) {
    exit $global:ExitCode
  }
}

./Setup.ps1

New-Item -Path ./existingcode/src/main/java/com/cadl/ -ItemType Directory -Force | Out-Null

if (Test-Path ./src/main/java/com/cadl/partialupdate) {
  Copy-Item -Path ./src/main/java/com/cadl/partialupdate -Destination ./existingcode/src/main/java/com/cadl/partialupdate -Recurse -Force
}

if (Test-Path ./src/main) {
  Remove-Item ./src/main -Recurse -Force
}
if (Test-Path ./tsp-output) {
  Remove-Item ./tsp-output -Recurse -Force
}

# run other local tests except partial update
$job = (Get-Item ./tsp/* -Filter "*.tsp" -Exclude "*partialupdate*") | ForEach-Object -Parallel $generateScript -ThrottleLimit $Parallelization -AsJob

$job | Wait-Job -Timeout 600
$job | Receive-Job

# partial update test
npx tsp compile ./tsp/partialupdate.tsp --option="@azure-tools/typespec-java.emitter-output-dir={project-root}/existingcode"
Copy-Item -Path ./existingcode/src/main/java/com/cadl/partialupdate -Destination ./src/main/java/com/cadl/partialupdate -Recurse -Force
Remove-Item ./existingcode -Recurse -Force

# run cadl ranch tests sources
Copy-Item -Path node_modules/@azure-tools/cadl-ranch-specs/http -Destination ./ -Recurse -Force

$job = (Get-ChildItem ./http -Include "main.tsp","old.tsp" -File -Recurse) | ForEach-Object -Parallel $generateScript -ThrottleLimit $Parallelization -AsJob

$job | Wait-Job -Timeout 600
$job | Receive-Job

Remove-Item ./http -Recurse -Force

Copy-Item -Path ./tsp-output/*/src -Destination ./ -Recurse -Force -Exclude @("ReadmeSamples.java", "module-info.java")

Remove-Item ./tsp-output -Recurse -Force<|MERGE_RESOLUTION|>--- conflicted
+++ resolved
@@ -11,16 +11,8 @@
 
 $ExitCode = 0
 
-<<<<<<< HEAD
-$PARALLELIZATION = [Environment]::ProcessorCount - 1
-if ($PARALLELIZATION -lt 1) {
-  $PARALLELIZATION = 1
-} elseif ($PARALLELIZATION -gt 8) {
-  $PARALLELIZATION = 8
-=======
 if ($Parallelization -lt 1) {
   $Parallelization = 1
->>>>>>> d9e254eb
 }
 
 Write-Host "Parallelization: $Parallelization"
