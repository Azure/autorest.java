--- conflicted
+++ resolved
@@ -110,12 +110,6 @@
 # run cadl ranch tests sources
 Copy-Item -Path node_modules/@azure-tools/cadl-ranch-specs/http -Destination ./ -Recurse -Force
 
-<<<<<<< HEAD
-foreach ($tspFile in (Get-ChildItem ./http -Include "main.tsp","old.tsp" -File -Name -Recurse)) {
-  generate "./http/$tspFile"
-}
-Remove-Item ./http -Recurse -Force
-=======
 $job = (Get-ChildItem ./http -Include "main.tsp","old.tsp" -File -Recurse) | ForEach-Object -Parallel $generateScript -ThrottleLimit $PARALLELIZATION -AsJob
 
 $job | Wait-Job -Timeout 600
@@ -125,5 +119,4 @@
 
 Copy-Item -Path ./tsp-output/*/src -Destination ./ -Recurse -Force -Exclude @("ReadmeSamples.java", "module-info.java")
 
-Remove-Item ./tsp-output -Recurse -Force
->>>>>>> f550291e
+Remove-Item ./tsp-output -Recurse -Force