import "@typespec/rest";
import "@typespec/versioning";
import "@azure-tools/typespec-azure-core";
import "@azure-tools/typespec-client-generator-core";

using TypeSpec.Http;
using TypeSpec.Versioning;
using Azure.Core;
using Azure.Core.Traits;
using Azure.Core.Foundations;
using Azure.ClientGenerator.Core;

@service({
  title: "Union",
})
@server(
  "{endpoint}/openai",
  "Union",
  {
    endpoint: string,
  }
)
@versioned(ServiceApiVersions)
namespace Cadl.Union;

enum ServiceApiVersions {
  @useDependency(Azure.Core.Versions.v1_0_Preview_2)
  v2022_03_01_preview: "2022-03-01-preview",

  @useDependency(Azure.Core.Versions.v1_0_Preview_2)
  v2022_06_01_preview: "2022-06-01-preview",
}

@doc("The ApiVersion query parameter.")
model ApiVersionParameter {
  @query("api-version")
  @minLength(1)
  @doc("The API version to use for this operation.")
  apiVersion: string;
}

alias Request = {
  user?: User;
  input: string | string[] | integer[] | integer[][];
};

alias LongRequest = {
  user?: User;
  input: string;
  dataInt: int32;
  dataUnion?: string | ArrayData | bytes | utcDateTime;
  dataLong?: int64;
  data_float?: float64;
};

model User {
  user: string;
}

model ArrayData {
  data: string[];
}

@usage(Usage.input | Usage.output)
model Result {
  name: string;
  result?: Result;
  data: bytes | Result;
}

model Query {
  @query
  data?: url | bytes;
}

<<<<<<< HEAD
@access(Access.public)
=======
@access(Access.internal)
>>>>>>> bcb3082c
@usage(Usage.input | Usage.output)
model SubResult extends Result {
  text?: string;
  arrayData?: bytes | ArrayData;
}

@route("/union")
interface UnionFlattenOp {
  @route("send")
  @post
  send(@query id: string, ...Request, ...ApiVersionParameter): OkResponse;

  @route("send-long")
  @post
  sendLong(
    @query id: string,
    @query filter?: string,
    ...LongRequest,
    ...ApiVersionParameter,
  ): OkResponse;

  @route("param")
  @get
  get(...Query): OkResponse;

  @route("generate")
  generate is LongRunningRpcOperation<{}, OperationStatus<Result>, Result>;
}<|MERGE_RESOLUTION|>--- conflicted
+++ resolved
@@ -73,11 +73,7 @@
   data?: url | bytes;
 }
 
-<<<<<<< HEAD
-@access(Access.public)
-=======
 @access(Access.internal)
->>>>>>> bcb3082c
 @usage(Usage.input | Usage.output)
 model SubResult extends Result {
   text?: string;
