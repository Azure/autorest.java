--- conflicted
+++ resolved
@@ -123,11 +123,7 @@
   @summary("summary of POST op")
   @doc("description of POST op")
   @post
-<<<<<<< HEAD
-  post(@body body: Request): Response | ErrorResponse;
-=======
   post(@bodyRoot body: Request): Response | ErrorResponse;
->>>>>>> 180c01fc
 
   getAnonymous(): {
     name: string;
