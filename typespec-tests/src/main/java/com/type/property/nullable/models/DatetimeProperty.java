--- conflicted
+++ resolved
@@ -139,7 +139,6 @@
                 jsonWriter.writeStringField("requiredProperty", this.requiredProperty);
             }
         }
-<<<<<<< HEAD
         if (updatedProperties.contains("nullableProperty")) {
             if (this.nullableProperty == null) {
                 jsonWriter.writeNullField("nullableProperty");
@@ -147,15 +146,6 @@
                 jsonWriter.writeStringField("nullableProperty", this.nullableProperty == null ? null
                     : DateTimeFormatter.ISO_OFFSET_DATE_TIME.format(this.nullableProperty));
             }
-=======
-        if (this.nullableProperty != null) {
-            jsonWriter.writeStringField("nullableProperty",
-                this.nullableProperty == null
-                    ? null
-                    : DateTimeFormatter.ISO_OFFSET_DATE_TIME.format(this.nullableProperty));
-        } else if (updatedProperties.contains("nullableProperty")) {
-            jsonWriter.writeNullField("nullableProperty");
->>>>>>> a2c61147
         }
         return jsonWriter.writeEndObject();
     }
