// Copyright (c) Microsoft Corporation. All rights reserved.
// Licensed under the MIT License.
// Code generated by Microsoft (R) TypeSpec Code Generator.

package com.cadl.armresourceprovider.implementation;

import com.azure.core.management.Region;
import com.azure.core.util.Context;
import com.cadl.armresourceprovider.fluent.models.CustomTemplateResourceInner;
import com.cadl.armresourceprovider.models.CustomTemplateResource;
import com.cadl.armresourceprovider.models.CustomTemplateResourcePatch;
import com.cadl.armresourceprovider.models.ManagedIdentityProperties;
import com.cadl.armresourceprovider.models.ProvisioningState;
import java.util.Collections;
import java.util.Map;

public final class CustomTemplateResourceImpl
    implements CustomTemplateResource, CustomTemplateResource.Definition, CustomTemplateResource.Update {
    private CustomTemplateResourceInner innerObject;

    private final com.cadl.armresourceprovider.ArmResourceProviderManager serviceManager;

    public String id() {
        return this.innerModel().id();
    }

    public String name() {
        return this.innerModel().name();
    }

    public String type() {
        return this.innerModel().type();
    }

    public String location() {
        return this.innerModel().location();
    }

    public Map<String, String> tags() {
        Map<String, String> inner = this.innerModel().tags();
        if (inner != null) {
            return Collections.unmodifiableMap(inner);
        } else {
            return Collections.emptyMap();
        }
    }

    public ManagedIdentityProperties identity() {
        return this.innerModel().identity();
    }

<<<<<<< HEAD
=======
    public SystemData systemData() {
        return this.innerModel().systemData();
    }

    public ProvisioningState provisioningState() {
        return this.innerModel().provisioningState();
    }

    public String propertyRemovedInStable() {
        return this.innerModel().propertyRemovedInStable();
    }

>>>>>>> 157b0c25
    public Region region() {
        return Region.fromName(this.regionName());
    }

    public String regionName() {
        return this.location();
    }

    public String resourceGroupName() {
        return resourceGroupName;
    }

    public CustomTemplateResourceInner innerModel() {
        return this.innerObject;
    }

    private com.cadl.armresourceprovider.ArmResourceProviderManager manager() {
        return this.serviceManager;
    }

    private String resourceGroupName;

    private String customTemplateResourceName;

    private String createIfMatch;

    private String createIfNoneMatch;

    private CustomTemplateResourcePatch updateProperties;

    public CustomTemplateResourceImpl withExistingResourceGroup(String resourceGroupName) {
        this.resourceGroupName = resourceGroupName;
        return this;
    }

    public CustomTemplateResource create() {
        this.innerObject = serviceManager.serviceClient()
            .getCustomTemplateResourceInterfaces()
            .createOrUpdate(resourceGroupName, customTemplateResourceName, this.innerModel(), createIfMatch,
                createIfNoneMatch, Context.NONE);
        return this;
    }

    public CustomTemplateResource create(Context context) {
        this.innerObject = serviceManager.serviceClient()
            .getCustomTemplateResourceInterfaces()
            .createOrUpdate(resourceGroupName, customTemplateResourceName, this.innerModel(), createIfMatch,
                createIfNoneMatch, context);
        return this;
    }

    CustomTemplateResourceImpl(String name, com.cadl.armresourceprovider.ArmResourceProviderManager serviceManager) {
        this.innerObject = new CustomTemplateResourceInner();
        this.serviceManager = serviceManager;
        this.customTemplateResourceName = name;
        this.createIfMatch = null;
        this.createIfNoneMatch = null;
    }

    public CustomTemplateResourceImpl update() {
        this.updateProperties = new CustomTemplateResourcePatch();
        return this;
    }

    public CustomTemplateResource apply() {
        this.innerObject = serviceManager.serviceClient()
            .getCustomTemplateResourceInterfaces()
            .updateLongRunning(resourceGroupName, customTemplateResourceName, updateProperties, Context.NONE);
        return this;
    }

    public CustomTemplateResource apply(Context context) {
        this.innerObject = serviceManager.serviceClient()
            .getCustomTemplateResourceInterfaces()
            .updateLongRunning(resourceGroupName, customTemplateResourceName, updateProperties, context);
        return this;
    }

    CustomTemplateResourceImpl(CustomTemplateResourceInner innerObject,
        com.cadl.armresourceprovider.ArmResourceProviderManager serviceManager) {
        this.innerObject = innerObject;
        this.serviceManager = serviceManager;
        this.resourceGroupName = ResourceManagerUtils.getValueFromIdByName(innerObject.id(), "resourceGroups");
        this.customTemplateResourceName
            = ResourceManagerUtils.getValueFromIdByName(innerObject.id(), "customTemplateResources");
    }

    public CustomTemplateResourceImpl withRegion(Region location) {
        this.innerModel().withLocation(location.toString());
        return this;
    }

    public CustomTemplateResourceImpl withRegion(String location) {
        this.innerModel().withLocation(location);
        return this;
    }

    public CustomTemplateResourceImpl withTags(Map<String, String> tags) {
        this.innerModel().withTags(tags);
        return this;
    }

    public CustomTemplateResourceImpl withIdentity(ManagedIdentityProperties identity) {
        if (isInCreateMode()) {
            this.innerModel().withIdentity(identity);
            return this;
        } else {
            this.updateProperties.withIdentity(identity);
            return this;
        }
    }

    public CustomTemplateResourceImpl withPropertyRemovedInStable(String propertyRemovedInStable) {
        if (isInCreateMode()) {
            this.innerModel().withPropertyRemovedInStable(propertyRemovedInStable);
            return this;
        } else {
            this.updateProperties.withPropertyRemovedInStable(propertyRemovedInStable);
            return this;
        }
    }

    public CustomTemplateResourceImpl withIfMatch(String ifMatch) {
        this.createIfMatch = ifMatch;
        return this;
    }

    public CustomTemplateResourceImpl withIfNoneMatch(String ifNoneMatch) {
        this.createIfNoneMatch = ifNoneMatch;
        return this;
    }

    private boolean isInCreateMode() {
        return this.innerModel().id() == null;
    }
}<|MERGE_RESOLUTION|>--- conflicted
+++ resolved
@@ -5,6 +5,7 @@
 package com.cadl.armresourceprovider.implementation;
 
 import com.azure.core.management.Region;
+import com.azure.core.management.SystemData;
 import com.azure.core.util.Context;
 import com.cadl.armresourceprovider.fluent.models.CustomTemplateResourceInner;
 import com.cadl.armresourceprovider.models.CustomTemplateResource;
@@ -49,8 +50,6 @@
         return this.innerModel().identity();
     }
 
-<<<<<<< HEAD
-=======
     public SystemData systemData() {
         return this.innerModel().systemData();
     }
@@ -63,7 +62,6 @@
         return this.innerModel().propertyRemovedInStable();
     }
 
->>>>>>> 157b0c25
     public Region region() {
         return Region.fromName(this.regionName());
     }
