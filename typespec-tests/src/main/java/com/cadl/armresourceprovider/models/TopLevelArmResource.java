// Copyright (c) Microsoft Corporation. All rights reserved.
// Licensed under the MIT License.
// Code generated by Microsoft (R) TypeSpec Code Generator.

package com.cadl.armresourceprovider.models;

import com.azure.core.management.Region;
import com.azure.core.util.Context;
import com.cadl.armresourceprovider.fluent.models.TopLevelArmResourceInner;
import java.time.OffsetDateTime;
import java.util.List;
import java.util.Map;

/**
 * An immutable client-side representation of TopLevelArmResource.
 */
public interface TopLevelArmResource {
    /**
     * Gets the id property: Fully qualified resource Id for the resource.
     * 
     * @return the id value.
     */
    String id();

    /**
     * Gets the name property: The name of the resource.
     * 
     * @return the name value.
     */
    String name();

    /**
     * Gets the type property: The type of the resource.
     * 
     * @return the type value.
     */
    String type();

    /**
     * Gets the location property: The geo-location where the resource lives.
     * 
     * @return the location value.
     */
    String location();

    /**
     * Gets the tags property: Resource tags.
     * 
     * @return the tags value.
     */
    Map<String, String> tags();

    /**
     * Gets the systemData property: Azure Resource Manager metadata containing createdBy and modifiedBy information.
     * 
     * @return the systemData value.
     */
    SystemData systemData();

    /**
<<<<<<< HEAD
=======
     * Gets the configurationEndpoints property: Configuration Endpoints.
     * 
     * @return the configurationEndpoints value.
     */
    List<String> configurationEndpoints();

    /**
     * Gets the username property: The userName property.
     * 
     * @return the username value.
     */
    String username();

    /**
     * Gets the userNames property: The userNames property.
     * 
     * @return the userNames value.
     */
    String userNames();

    /**
     * Gets the accuserName property: The accuserName property.
     * 
     * @return the accuserName value.
     */
    String accuserName();

    /**
     * Gets the startTimestamp property: The startTimeStamp property.
     * 
     * @return the startTimestamp value.
     */
    OffsetDateTime startTimestamp();

    /**
     * Gets the provisioningState property: The status of the last operation.
     * 
     * @return the provisioningState value.
     */
    ProvisioningState provisioningState();

    /**
>>>>>>> 157b0c25
     * Gets the region of the resource.
     * 
     * @return the region of the resource.
     */
    Region region();

    /**
     * Gets the name of the resource region.
     * 
     * @return the name of the resource region.
     */
    String regionName();

    /**
     * Gets the name of the resource group.
     * 
     * @return the name of the resource group.
     */
    String resourceGroupName();

    /**
     * Gets the inner com.cadl.armresourceprovider.fluent.models.TopLevelArmResourceInner object.
     * 
     * @return the inner object.
     */
    TopLevelArmResourceInner innerModel();

    /**
     * The entirety of the TopLevelArmResource definition.
     */
    interface Definition extends DefinitionStages.Blank, DefinitionStages.WithLocation,
        DefinitionStages.WithResourceGroup, DefinitionStages.WithCreate {
    }

    /**
     * The TopLevelArmResource definition stages.
     */
    interface DefinitionStages {
        /**
         * The first stage of the TopLevelArmResource definition.
         */
        interface Blank extends WithLocation {
        }

        /**
         * The stage of the TopLevelArmResource definition allowing to specify location.
         */
        interface WithLocation {
            /**
             * Specifies the region for the resource.
             * 
             * @param location The geo-location where the resource lives.
             * @return the next definition stage.
             */
            WithResourceGroup withRegion(Region location);

            /**
             * Specifies the region for the resource.
             * 
             * @param location The geo-location where the resource lives.
             * @return the next definition stage.
             */
            WithResourceGroup withRegion(String location);
        }

        /**
         * The stage of the TopLevelArmResource definition allowing to specify parent resource.
         */
        interface WithResourceGroup {
            /**
             * Specifies resourceGroupName.
             * 
             * @param resourceGroupName The name of the resource group. The name is case insensitive.
             * @return the next definition stage.
             */
            WithCreate withExistingResourceGroup(String resourceGroupName);
        }

        /**
         * The stage of the TopLevelArmResource definition which contains all the minimum required properties for the
         * resource to be created, but also allows for any other optional properties to be specified.
         */
        interface WithCreate extends DefinitionStages.WithTags, DefinitionStages.WithUsername,
            DefinitionStages.WithUserNames, DefinitionStages.WithAccuserName, DefinitionStages.WithStartTimestamp {
            /**
             * Executes the create request.
             * 
             * @return the created resource.
             */
            TopLevelArmResource create();

            /**
             * Executes the create request.
             * 
             * @param context The context to associate with this operation.
             * @return the created resource.
             */
            TopLevelArmResource create(Context context);
        }

        /**
         * The stage of the TopLevelArmResource definition allowing to specify tags.
         */
        interface WithTags {
            /**
             * Specifies the tags property: Resource tags..
             * 
             * @param tags Resource tags.
             * @return the next definition stage.
             */
            WithCreate withTags(Map<String, String> tags);
        }

        /**
         * The stage of the TopLevelArmResource definition allowing to specify username.
         */
        interface WithUsername {
            /**
             * Specifies the username property: The userName property..
             * 
             * @param username The userName property.
             * @return the next definition stage.
             */
            WithCreate withUsername(String username);
        }

        /**
         * The stage of the TopLevelArmResource definition allowing to specify userNames.
         */
        interface WithUserNames {
            /**
             * Specifies the userNames property: The userNames property..
             * 
             * @param userNames The userNames property.
             * @return the next definition stage.
             */
            WithCreate withUserNames(String userNames);
        }

        /**
         * The stage of the TopLevelArmResource definition allowing to specify accuserName.
         */
        interface WithAccuserName {
            /**
             * Specifies the accuserName property: The accuserName property..
             * 
             * @param accuserName The accuserName property.
             * @return the next definition stage.
             */
            WithCreate withAccuserName(String accuserName);
        }

        /**
         * The stage of the TopLevelArmResource definition allowing to specify startTimestamp.
         */
        interface WithStartTimestamp {
            /**
             * Specifies the startTimestamp property: The startTimeStamp property..
             * 
             * @param startTimestamp The startTimeStamp property.
             * @return the next definition stage.
             */
            WithCreate withStartTimestamp(OffsetDateTime startTimestamp);
        }
    }

    /**
     * Begins update for the TopLevelArmResource resource.
     * 
     * @return the stage of resource update.
     */
    TopLevelArmResource.Update update();

    /**
     * The template for TopLevelArmResource update.
     */
    interface Update extends UpdateStages.WithTags, UpdateStages.WithProperties {
        /**
         * Executes the update request.
         * 
         * @return the updated resource.
         */
        TopLevelArmResource apply();

        /**
         * Executes the update request.
         * 
         * @param context The context to associate with this operation.
         * @return the updated resource.
         */
        TopLevelArmResource apply(Context context);
    }

    /**
     * The TopLevelArmResource update stages.
     */
    interface UpdateStages {
        /**
         * The stage of the TopLevelArmResource update allowing to specify tags.
         */
        interface WithTags {
            /**
             * Specifies the tags property: Resource tags..
             * 
             * @param tags Resource tags.
             * @return the next definition stage.
             */
            Update withTags(Map<String, String> tags);
        }

        /**
         * The stage of the TopLevelArmResource update allowing to specify properties.
         */
        interface WithProperties {
            /**
             * Specifies the properties property: The properties property..
             * 
             * @param properties The properties property.
             * @return the next definition stage.
             */
            Update withProperties(TopLevelArmResourceUpdateProperties properties);
        }
    }

    /**
     * Refreshes the resource to sync with Azure.
     * 
     * @return the refreshed resource.
     */
    TopLevelArmResource refresh();

    /**
     * Refreshes the resource to sync with Azure.
     * 
     * @param context The context to associate with this operation.
     * @return the refreshed resource.
     */
    TopLevelArmResource refresh(Context context);
}<|MERGE_RESOLUTION|>--- conflicted
+++ resolved
@@ -5,6 +5,7 @@
 package com.cadl.armresourceprovider.models;
 
 import com.azure.core.management.Region;
+import com.azure.core.management.SystemData;
 import com.azure.core.util.Context;
 import com.cadl.armresourceprovider.fluent.models.TopLevelArmResourceInner;
 import java.time.OffsetDateTime;
@@ -58,8 +59,6 @@
     SystemData systemData();
 
     /**
-<<<<<<< HEAD
-=======
      * Gets the configurationEndpoints property: Configuration Endpoints.
      * 
      * @return the configurationEndpoints value.
@@ -102,7 +101,6 @@
     ProvisioningState provisioningState();
 
     /**
->>>>>>> 157b0c25
      * Gets the region of the resource.
      * 
      * @return the region of the resource.
