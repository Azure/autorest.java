--- conflicted
+++ resolved
@@ -66,13 +66,8 @@
         @UnexpectedResponseExceptionType(value = ResourceModifiedException.class, code = { 409 })
         @UnexpectedResponseExceptionType(HttpResponseException.class)
         Mono<Response<BinaryData>> postInternal(@HostParam("endpoint") String endpoint,
-<<<<<<< HEAD
-            @HeaderParam("Content-Type") String contentType, @HeaderParam("Accept") String accept,
-            @BodyParam("application/json") BinaryData apiRequest, RequestOptions requestOptions, Context context);
-=======
-            @HeaderParam("accept") String accept, @BodyParam("application/json") BinaryData body,
-            RequestOptions requestOptions, Context context);
->>>>>>> 24d72366
+            @HeaderParam("accept") String accept, @BodyParam("application/json") BinaryData body,
+            RequestOptions requestOptions, Context context);
 
         @Post("/internal")
         @ExpectedResponses({ 200 })
@@ -81,13 +76,8 @@
         @UnexpectedResponseExceptionType(value = ResourceModifiedException.class, code = { 409 })
         @UnexpectedResponseExceptionType(HttpResponseException.class)
         Response<BinaryData> postInternalSync(@HostParam("endpoint") String endpoint,
-<<<<<<< HEAD
-            @HeaderParam("Content-Type") String contentType, @HeaderParam("Accept") String accept,
-            @BodyParam("application/json") BinaryData apiRequest, RequestOptions requestOptions, Context context);
-=======
-            @HeaderParam("accept") String accept, @BodyParam("application/json") BinaryData body,
-            RequestOptions requestOptions, Context context);
->>>>>>> 24d72366
+            @HeaderParam("accept") String accept, @BodyParam("application/json") BinaryData body,
+            RequestOptions requestOptions, Context context);
 
         @Get("/internal")
         @ExpectedResponses({ 200 })
@@ -96,7 +86,7 @@
         @UnexpectedResponseExceptionType(value = ResourceModifiedException.class, code = { 409 })
         @UnexpectedResponseExceptionType(HttpResponseException.class)
         Mono<Response<BinaryData>> getInternal(@HostParam("endpoint") String endpoint,
-            @HeaderParam("Accept") String accept, RequestOptions requestOptions, Context context);
+            @HeaderParam("accept") String accept, RequestOptions requestOptions, Context context);
 
         @Get("/internal")
         @ExpectedResponses({ 200 })
@@ -105,7 +95,7 @@
         @UnexpectedResponseExceptionType(value = ResourceModifiedException.class, code = { 409 })
         @UnexpectedResponseExceptionType(HttpResponseException.class)
         Response<BinaryData> getInternalSync(@HostParam("endpoint") String endpoint,
-            @HeaderParam("Accept") String accept, RequestOptions requestOptions, Context context);
+            @HeaderParam("accept") String accept, RequestOptions requestOptions, Context context);
 
         @Post("/internal/protocal-internal")
         @ExpectedResponses({ 204 })
@@ -114,7 +104,7 @@
         @UnexpectedResponseExceptionType(value = ResourceModifiedException.class, code = { 409 })
         @UnexpectedResponseExceptionType(HttpResponseException.class)
         Mono<Response<Void>> postProtocalInternal(@HostParam("endpoint") String endpoint,
-            @HeaderParam("Content-Type") String contentType, @BodyParam("application/json") BinaryData body,
+            @HeaderParam("accept") String accept, @BodyParam("application/json") BinaryData body,
             RequestOptions requestOptions, Context context);
 
         @Post("/internal/protocal-internal")
@@ -124,7 +114,7 @@
         @UnexpectedResponseExceptionType(value = ResourceModifiedException.class, code = { 409 })
         @UnexpectedResponseExceptionType(HttpResponseException.class)
         Response<Void> postProtocalInternalSync(@HostParam("endpoint") String endpoint,
-            @HeaderParam("Content-Type") String contentType, @BodyParam("application/json") BinaryData body,
+            @HeaderParam("accept") String accept, @BodyParam("application/json") BinaryData body,
             RequestOptions requestOptions, Context context);
     }
 
@@ -159,19 +149,10 @@
      * @return the response body along with {@link Response} on successful completion of {@link Mono}.
      */
     @ServiceMethod(returns = ReturnType.SINGLE)
-<<<<<<< HEAD
-    public Mono<Response<BinaryData>> postInternalWithResponseAsync(BinaryData apiRequest,
-        RequestOptions requestOptions) {
-        final String contentType = "application/json";
-        final String accept = "application/json";
-        return FluxUtil.withContext(context -> service.postInternal(this.client.getEndpoint(), contentType, accept,
-            apiRequest, requestOptions, context));
-=======
     public Mono<Response<BinaryData>> postInternalWithResponseAsync(BinaryData body, RequestOptions requestOptions) {
         final String accept = "application/json";
         return FluxUtil.withContext(
             context -> service.postInternal(this.client.getEndpoint(), accept, body, requestOptions, context));
->>>>>>> 24d72366
     }
 
     /**
@@ -205,17 +186,9 @@
      * @return the response body along with {@link Response}.
      */
     @ServiceMethod(returns = ReturnType.SINGLE)
-<<<<<<< HEAD
-    public Response<BinaryData> postInternalWithResponse(BinaryData apiRequest, RequestOptions requestOptions) {
-        final String contentType = "application/json";
-        final String accept = "application/json";
-        return service.postInternalSync(this.client.getEndpoint(), contentType, accept, apiRequest, requestOptions,
-            Context.NONE);
-=======
     public Response<BinaryData> postInternalWithResponse(BinaryData body, RequestOptions requestOptions) {
         final String accept = "application/json";
         return service.postInternalSync(this.client.getEndpoint(), accept, body, requestOptions, Context.NONE);
->>>>>>> 24d72366
     }
 
     /**
@@ -285,9 +258,9 @@
      */
     @ServiceMethod(returns = ReturnType.SINGLE)
     public Mono<Response<Void>> postProtocalInternalWithResponseAsync(BinaryData body, RequestOptions requestOptions) {
-        final String contentType = "application/json";
-        return FluxUtil.withContext(context -> service.postProtocalInternal(this.client.getEndpoint(), contentType,
-            body, requestOptions, context));
+        final String accept = "application/json";
+        return FluxUtil.withContext(
+            context -> service.postProtocalInternal(this.client.getEndpoint(), accept, body, requestOptions, context));
     }
 
     /**
@@ -310,8 +283,7 @@
      */
     @ServiceMethod(returns = ReturnType.SINGLE)
     public Response<Void> postProtocalInternalWithResponse(BinaryData body, RequestOptions requestOptions) {
-        final String contentType = "application/json";
-        return service.postProtocalInternalSync(this.client.getEndpoint(), contentType, body, requestOptions,
-            Context.NONE);
+        final String accept = "application/json";
+        return service.postProtocalInternalSync(this.client.getEndpoint(), accept, body, requestOptions, Context.NONE);
     }
 }