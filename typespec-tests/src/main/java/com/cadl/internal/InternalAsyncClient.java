// Copyright (c) Microsoft Corporation. All rights reserved.
// Licensed under the MIT License.
// Code generated by Microsoft (R) TypeSpec Code Generator.

package com.cadl.internal;

import com.azure.core.annotation.Generated;
import com.azure.core.annotation.ReturnType;
import com.azure.core.annotation.ServiceClient;
import com.azure.core.annotation.ServiceMethod;
import com.azure.core.exception.ClientAuthenticationException;
import com.azure.core.exception.HttpResponseException;
import com.azure.core.exception.ResourceModifiedException;
import com.azure.core.exception.ResourceNotFoundException;
import com.azure.core.http.rest.RequestOptions;
import com.azure.core.http.rest.Response;
import com.azure.core.util.BinaryData;
import com.azure.core.util.FluxUtil;
import com.cadl.internal.implementation.InternalOpsImpl;
import com.cadl.internal.models.ApiRequest;
import com.cadl.internal.models.ApiResponse;
import com.cadl.internal.models.ResponseInternal;
import reactor.core.publisher.Mono;

/**
 * Initializes a new instance of the asynchronous InternalClient type.
 */
@ServiceClient(builder = InternalClientBuilder.class, isAsync = true)
public final class InternalAsyncClient {
    @Generated
    private final InternalOpsImpl serviceClient;

    /**
     * Initializes an instance of InternalAsyncClient class.
     * 
     * @param serviceClient the service client implementation.
     */
    @Generated
    InternalAsyncClient(InternalOpsImpl serviceClient) {
        this.serviceClient = serviceClient;
    }

    /**
     * The postInternal operation.
     * <p><strong>Request Body Schema</strong></p>
     * 
     * <pre>{@code
     * {
     *     property (Required): {
     *         name: String (Required)
     *     }
     * }
     * }</pre>
     * 
     * <p><strong>Response Body Schema</strong></p>
     * 
     * <pre>{@code
     * {
     *     property (Required): {
     *         name: String (Required)
     *     }
     * }
     * }</pre>
     * 
     * @param body The body parameter.
     * @param requestOptions The options to configure the HTTP request before HTTP client sends it.
     * @throws HttpResponseException thrown if the request is rejected by server.
     * @throws ClientAuthenticationException thrown if the request is rejected by server on status code 401.
     * @throws ResourceNotFoundException thrown if the request is rejected by server on status code 404.
     * @throws ResourceModifiedException thrown if the request is rejected by server on status code 409.
     * @return the response body along with {@link Response} on successful completion of {@link Mono}.
     */
    @Generated
    @ServiceMethod(returns = ReturnType.SINGLE)
<<<<<<< HEAD
    public Mono<Response<BinaryData>> postInternalWithResponse(BinaryData apiRequest, RequestOptions requestOptions) {
        return this.serviceClient.postInternalWithResponseAsync(apiRequest, requestOptions);
=======
    Mono<Response<BinaryData>> postInternalWithResponse(BinaryData body, RequestOptions requestOptions) {
        return this.serviceClient.postInternalWithResponseAsync(body, requestOptions);
>>>>>>> 24d72366
    }

    /**
     * The getInternal operation.
     * <p><strong>Response Body Schema</strong></p>
     * 
     * <pre>{@code
     * {
     *     name: String (Required)
     * }
     * }</pre>
     * 
     * @param requestOptions The options to configure the HTTP request before HTTP client sends it.
     * @throws HttpResponseException thrown if the request is rejected by server.
     * @throws ClientAuthenticationException thrown if the request is rejected by server on status code 401.
     * @throws ResourceNotFoundException thrown if the request is rejected by server on status code 404.
     * @throws ResourceModifiedException thrown if the request is rejected by server on status code 409.
     * @return the response body along with {@link Response} on successful completion of {@link Mono}.
     */
    @Generated
    @ServiceMethod(returns = ReturnType.SINGLE)
    Mono<Response<BinaryData>> getInternalWithResponse(RequestOptions requestOptions) {
        return this.serviceClient.getInternalWithResponseAsync(requestOptions);
    }

    /**
     * The postProtocalInternal operation.
     * <p><strong>Request Body Schema</strong></p>
     * 
     * <pre>{@code
     * {
     *     name: String (Required)
     * }
     * }</pre>
     * 
     * @param body The body parameter.
     * @param requestOptions The options to configure the HTTP request before HTTP client sends it.
     * @throws HttpResponseException thrown if the request is rejected by server.
     * @throws ClientAuthenticationException thrown if the request is rejected by server on status code 401.
     * @throws ResourceNotFoundException thrown if the request is rejected by server on status code 404.
     * @throws ResourceModifiedException thrown if the request is rejected by server on status code 409.
     * @return the {@link Response} on successful completion of {@link Mono}.
     */
    @Generated
    @ServiceMethod(returns = ReturnType.SINGLE)
    Mono<Response<Void>> postProtocalInternalWithResponse(BinaryData body, RequestOptions requestOptions) {
        return this.serviceClient.postProtocalInternalWithResponseAsync(body, requestOptions);
    }

    /**
     * The postInternal operation.
     * 
     * @param body The body parameter.
     * @throws IllegalArgumentException thrown if parameters fail the validation.
     * @throws HttpResponseException thrown if the request is rejected by server.
     * @throws ClientAuthenticationException thrown if the request is rejected by server on status code 401.
     * @throws ResourceNotFoundException thrown if the request is rejected by server on status code 404.
     * @throws ResourceModifiedException thrown if the request is rejected by server on status code 409.
     * @throws RuntimeException all other wrapped checked exceptions if the request fails to be sent.
     * @return the response body on successful completion of {@link Mono}.
     */
    @Generated
    @ServiceMethod(returns = ReturnType.SINGLE)
<<<<<<< HEAD
    public Mono<ResponseInternal> postInternal(ApiRequest apiRequest) {
=======
    Mono<ResponseInternal> postInternal(ApiRequest body) {
>>>>>>> 24d72366
        // Generated convenience method for postInternalWithResponse
        RequestOptions requestOptions = new RequestOptions();
        return postInternalWithResponse(BinaryData.fromObject(body), requestOptions).flatMap(FluxUtil::toMono)
            .map(protocolMethodData -> protocolMethodData.toObject(ResponseInternal.class));
    }

    /**
     * The getInternal operation.
     * 
     * @throws HttpResponseException thrown if the request is rejected by server.
     * @throws ClientAuthenticationException thrown if the request is rejected by server on status code 401.
     * @throws ResourceNotFoundException thrown if the request is rejected by server on status code 404.
     * @throws ResourceModifiedException thrown if the request is rejected by server on status code 409.
     * @throws RuntimeException all other wrapped checked exceptions if the request fails to be sent.
     * @return the response body on successful completion of {@link Mono}.
     */
    @Generated
    @ServiceMethod(returns = ReturnType.SINGLE)
    Mono<ApiResponse> getInternal() {
        // Generated convenience method for getInternalWithResponse
        RequestOptions requestOptions = new RequestOptions();
        return getInternalWithResponse(requestOptions).flatMap(FluxUtil::toMono)
            .map(protocolMethodData -> protocolMethodData.toObject(ApiResponse.class));
    }
}<|MERGE_RESOLUTION|>--- conflicted
+++ resolved
@@ -17,9 +17,9 @@
 import com.azure.core.util.BinaryData;
 import com.azure.core.util.FluxUtil;
 import com.cadl.internal.implementation.InternalOpsImpl;
+import com.cadl.internal.implementation.models.ResponseInternal;
 import com.cadl.internal.models.ApiRequest;
 import com.cadl.internal.models.ApiResponse;
-import com.cadl.internal.models.ResponseInternal;
 import reactor.core.publisher.Mono;
 
 /**
@@ -72,13 +72,8 @@
      */
     @Generated
     @ServiceMethod(returns = ReturnType.SINGLE)
-<<<<<<< HEAD
-    public Mono<Response<BinaryData>> postInternalWithResponse(BinaryData apiRequest, RequestOptions requestOptions) {
-        return this.serviceClient.postInternalWithResponseAsync(apiRequest, requestOptions);
-=======
     Mono<Response<BinaryData>> postInternalWithResponse(BinaryData body, RequestOptions requestOptions) {
         return this.serviceClient.postInternalWithResponseAsync(body, requestOptions);
->>>>>>> 24d72366
     }
 
     /**
@@ -142,11 +137,7 @@
      */
     @Generated
     @ServiceMethod(returns = ReturnType.SINGLE)
-<<<<<<< HEAD
-    public Mono<ResponseInternal> postInternal(ApiRequest apiRequest) {
-=======
     Mono<ResponseInternal> postInternal(ApiRequest body) {
->>>>>>> 24d72366
         // Generated convenience method for postInternalWithResponse
         RequestOptions requestOptions = new RequestOptions();
         return postInternalWithResponse(BinaryData.fromObject(body), requestOptions).flatMap(FluxUtil::toMono)
