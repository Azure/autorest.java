--- conflicted
+++ resolved
@@ -76,7 +76,7 @@
      * The status of the todo item
      */
     @Generated
-    private final SendLongRequestStatus status;
+    private final Status status;
 
     /*
      * The _dummy property.
@@ -94,7 +94,7 @@
      * @param status the status value to set.
      */
     @Generated
-    public SendLongOptions(String name, String input, int dataInt, String title, SendLongRequestStatus status) {
+    public SendLongOptions(String name, String input, int dataInt, String title, Status status) {
         this.name = name;
         this.input = input;
         this.dataInt = dataInt;
@@ -280,7 +280,7 @@
      * @return the status value.
      */
     @Generated
-    public SendLongRequestStatus getStatus() {
+    public Status getStatus() {
         return this.status;
     }
 
@@ -305,98 +305,4 @@
         this.dummy = dummy;
         return this;
     }
-<<<<<<< HEAD
-
-    /**
-     * {@inheritDoc}
-     */
-    @Generated
-    @Override
-    public JsonWriter toJson(JsonWriter jsonWriter) throws IOException {
-        jsonWriter.writeStartObject();
-        jsonWriter.writeStringField("name", this.name);
-        jsonWriter.writeStringField("input", this.input);
-        jsonWriter.writeIntField("dataInt", this.dataInt);
-        jsonWriter.writeStringField("title", this.title);
-        jsonWriter.writeStringField("status", this.status == null ? null : this.status.toString());
-        jsonWriter.writeStringField("filter", this.filter);
-        jsonWriter.writeJsonField("user", this.user);
-        jsonWriter.writeNumberField("dataIntOptional", this.dataIntOptional);
-        jsonWriter.writeNumberField("dataLong", this.dataLong);
-        jsonWriter.writeNumberField("data_float", this.dataFloat);
-        jsonWriter.writeStringField("description", this.description);
-        jsonWriter.writeStringField("_dummy", this.dummy);
-        return jsonWriter.writeEndObject();
-    }
-
-    /**
-     * Reads an instance of SendLongOptions from the JsonReader.
-     * 
-     * @param jsonReader The JsonReader being read.
-     * @return An instance of SendLongOptions if the JsonReader was pointing to an instance of it, or null if it was
-     * pointing to JSON null.
-     * @throws IllegalStateException If the deserialized JSON object was missing any required properties.
-     * @throws IOException If an error occurs while reading the SendLongOptions.
-     */
-    @Generated
-    public static SendLongOptions fromJson(JsonReader jsonReader) throws IOException {
-        return jsonReader.readObject(reader -> {
-            String name = null;
-            String input = null;
-            int dataInt = 0;
-            String title = null;
-            SendLongRequestStatus status = null;
-            String filter = null;
-            User user = null;
-            Integer dataIntOptional = null;
-            Long dataLong = null;
-            Double dataFloat = null;
-            String description = null;
-            String dummy = null;
-            while (reader.nextToken() != JsonToken.END_OBJECT) {
-                String fieldName = reader.getFieldName();
-                reader.nextToken();
-
-                if ("name".equals(fieldName)) {
-                    name = reader.getString();
-                } else if ("input".equals(fieldName)) {
-                    input = reader.getString();
-                } else if ("dataInt".equals(fieldName)) {
-                    dataInt = reader.getInt();
-                } else if ("title".equals(fieldName)) {
-                    title = reader.getString();
-                } else if ("status".equals(fieldName)) {
-                    status = SendLongRequestStatus.fromString(reader.getString());
-                } else if ("filter".equals(fieldName)) {
-                    filter = reader.getString();
-                } else if ("user".equals(fieldName)) {
-                    user = User.fromJson(reader);
-                } else if ("dataIntOptional".equals(fieldName)) {
-                    dataIntOptional = reader.getNullable(JsonReader::getInt);
-                } else if ("dataLong".equals(fieldName)) {
-                    dataLong = reader.getNullable(JsonReader::getLong);
-                } else if ("data_float".equals(fieldName)) {
-                    dataFloat = reader.getNullable(JsonReader::getDouble);
-                } else if ("description".equals(fieldName)) {
-                    description = reader.getString();
-                } else if ("_dummy".equals(fieldName)) {
-                    dummy = reader.getString();
-                } else {
-                    reader.skipChildren();
-                }
-            }
-            SendLongOptions deserializedSendLongOptions = new SendLongOptions(name, input, dataInt, title, status);
-            deserializedSendLongOptions.filter = filter;
-            deserializedSendLongOptions.user = user;
-            deserializedSendLongOptions.dataIntOptional = dataIntOptional;
-            deserializedSendLongOptions.dataLong = dataLong;
-            deserializedSendLongOptions.dataFloat = dataFloat;
-            deserializedSendLongOptions.description = description;
-            deserializedSendLongOptions.dummy = dummy;
-
-            return deserializedSendLongOptions;
-        });
-    }
-=======
->>>>>>> 157b0c25
 }