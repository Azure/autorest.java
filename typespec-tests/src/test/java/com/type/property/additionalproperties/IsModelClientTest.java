--- conflicted
+++ resolved
@@ -16,19 +16,6 @@
 
     @Test
     public void testPullAndGet() {
-<<<<<<< HEAD
-        IsModelAdditionalProperties request = new IsModelAdditionalProperties();
-        Map<String, ModelForRecord> properties = new LinkedHashMap<>();
-        properties.put("prop", new ModelForRecord("ok"));
-        request.setAdditionalProperties(properties);
-        client.put(request);
-
-        IsModelAdditionalProperties response = client.get();
-        Assertions.assertNotNull(response);
-        Assertions.assertNotNull(response.getAdditionalProperties());
-        Assertions.assertNotNull(response.getAdditionalProperties().get("prop"));
-        Assertions.assertEquals("ok", properties.get("prop").getState());
-=======
         Map<String, ModelForRecord> propertyMap = new LinkedHashMap<>();
         propertyMap.put("prop", new ModelForRecord("ok"));
         IsModelAdditionalProperties body = new IsModelAdditionalProperties(new ModelForRecord("ok"));
@@ -42,6 +29,5 @@
         Assertions.assertNotNull(properties.getAdditionalProperties());
         Assertions.assertNotNull(properties.getAdditionalProperties().get("prop"));
         Assertions.assertEquals("ok", properties.getAdditionalProperties().get("prop").getState());
->>>>>>> 8a1f84d9
     }
 }