// Copyright (c) Microsoft Corporation. All rights reserved.
// Licensed under the MIT License.

package com.type.union;

import com.azure.core.util.BinaryData;
import com.azure.core.util.serializer.TypeReference;
import com.type.union.models.Cat;
import com.type.union.models.EnumsOnlyCases;
import com.type.union.models.Lr;
import com.type.union.models.MixedLiteralsCases;
import com.type.union.models.MixedTypesCases;
import com.type.union.models.Prop;
import com.type.union.models.Prop1;
import com.type.union.models.Prop2;
import com.type.union.models.Prop3;
import com.type.union.models.StringAndArrayCases;
import com.type.union.models.StringExtensibleNamedUnion;
import com.type.union.models.Ud;
import org.junit.jupiter.api.Assertions;
import org.junit.jupiter.api.Disabled;
import org.junit.jupiter.api.Test;

import java.util.Arrays;
import java.util.List;

public class UnionsClientTest {

    private final StringsOnlyClient client1 = new UnionClientBuilder().buildStringsOnlyClient();
    private final StringExtensibleClient client2 = new UnionClientBuilder().buildStringExtensibleClient();
    private final StringExtensibleNamedClient client3 = new UnionClientBuilder().buildStringExtensibleNamedClient();
    private final IntsOnlyClient client4 = new UnionClientBuilder().buildIntsOnlyClient();
    private final FloatsOnlyClient client5 = new UnionClientBuilder().buildFloatsOnlyClient();
    private final ModelsOnlyClient client6 = new UnionClientBuilder().buildModelsOnlyClient();
    private final EnumsOnlyClient client7 = new UnionClientBuilder().buildEnumsOnlyClient();
    private final StringAndArrayClient client8 = new UnionClientBuilder().buildStringAndArrayClient();
    private final MixedLiteralsClient client9 = new UnionClientBuilder().buildMixedLiteralsClient();
    private final MixedTypesClient client10 = new UnionClientBuilder().buildMixedTypesClient();

    @Test
    public void testStringsOnlyClient() {
        Prop1 prop = client1.get().getProp();
        Assertions.assertEquals(Prop1.B, prop);
        client1.send(prop);
    }

    @Disabled("cadl-ranch bug")
    @Test
    public void testStringExtensibleClient() {
        Prop prop = client2.get().getProp();
        Assertions.assertEquals("custom", prop.toString());
        client2.send(prop);
    }

    @Disabled("cadl-ranch bug")
    @Test
    public void testStringExtensibleNamedClient() {
        StringExtensibleNamedUnion prop = client3.get().getProp();
        Assertions.assertEquals("custom", prop.toString());
        client3.send(prop);
    }

    @Test
    public void testIntsOnlyClient() {
        Prop2 prop = client4.get().getProp();
        Assertions.assertEquals(2L, prop.toLong());
        client4.send(prop);
    }

    @Test
    public void testFloatsOnlyClient() {
        Prop3 prop = client5.get().getProp();
        Assertions.assertEquals(2.2, prop.toDouble());
        client5.send(prop);
    }

    @Test
    public void testModelsOnlyClient() {
        BinaryData prop = client6.get().getProp();
        Assertions.assertEquals("test", prop.toObject(Cat.class).getName());
        client6.send(BinaryData.fromObject(new Cat("test")));
    }

    @Test
    public void testEnumsOnlyClient() {
        EnumsOnlyCases prop = client7.get().getProp();
<<<<<<< HEAD
        // TODO (weidxu): toObject(Lr.class) should work
//        Assertions.assertEquals(Lr.RIGHT, prop.getLr().toObject(Lr.class));
//        Assertions.assertEquals(Ud.UP, prop.getUd().toObject(Ud.class));
=======
>>>>>>> 8df00158
        Assertions.assertEquals(Lr.RIGHT, Lr.fromString(prop.getLr().toObject(String.class)));
        Assertions.assertEquals(Ud.UP, Ud.fromString(prop.getUd().toObject(String.class)));
        client7.send(prop);
    }

    @Test
    public void testStringAndArrayClient() {
        StringAndArrayCases prop = client8.get().getProp();
        Assertions.assertEquals("test", prop.getString().toObject(String.class));
        Assertions.assertEquals(Arrays.asList("test1", "test2"), prop.getArray().toObject(new TypeReference<List<String>>() {}));
        client8.send(prop);
    }

    @Test
    public void testMixedLiteralsClient() {
        MixedLiteralsCases prop = client9.get().getProp();
        Assertions.assertEquals("a", prop.getStringLiteral().toObject(String.class));
        Assertions.assertEquals(2L, prop.getIntLiteral().toObject(Long.class));
        Assertions.assertEquals(3.3, prop.getFloatLiteral().toObject(Double.class));
        Assertions.assertEquals(true, prop.getBooleanLiteral().toObject(Boolean.class));
        client9.send(prop);
    }

    @Test
    public void testMixedTypesClient() {
        MixedTypesCases prop = client10.get().getProp();
        Assertions.assertEquals("test", prop.getModel().toObject(Cat.class).getName());
        Assertions.assertEquals("a", prop.getLiteral().toObject(String.class));
        Assertions.assertEquals(2L, prop.getIntProperty().toObject(Long.class));
        Assertions.assertEquals(true, prop.getBooleanProperty().toObject(Boolean.class));
        client10.send(prop);
    }
}<|MERGE_RESOLUTION|>--- conflicted
+++ resolved
@@ -84,12 +84,6 @@
     @Test
     public void testEnumsOnlyClient() {
         EnumsOnlyCases prop = client7.get().getProp();
-<<<<<<< HEAD
-        // TODO (weidxu): toObject(Lr.class) should work
-//        Assertions.assertEquals(Lr.RIGHT, prop.getLr().toObject(Lr.class));
-//        Assertions.assertEquals(Ud.UP, prop.getUd().toObject(Ud.class));
-=======
->>>>>>> 8df00158
         Assertions.assertEquals(Lr.RIGHT, Lr.fromString(prop.getLr().toObject(String.class)));
         Assertions.assertEquals(Ud.UP, Ud.fromString(prop.getUd().toObject(String.class)));
         client7.send(prop);
