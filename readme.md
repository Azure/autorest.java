# Overview
This is the next gen (v4) of AutoRest Java generator. It's built on AutoRest v3, written in Java, and supports OpenAPI3. It generates clients that work with `com.azure:azure-core`.

# Prerequisites
You need to have the following installed on your machine:

- Node.JS v10.x
- Java 8+
- Maven 3.x

You need to have [autorest-beta](https://www.npmjs.com/package/@autorest/autorest) installed through NPM:

```bash
npm i -g @autorest/autorest
```

# Usage
Clone this repo and checkout to v4 branch. Make sure all prerequisites are met, and run

```bash
mvn package -Dlocal
```

This will build a file `javagen-jar-with-dependencies.jar` under `javagen` module.

And then run AutoRest

```bash
autorest-beta --java
    --use:where/this/repo/is/cloned/autorest.java
    --input-file:path/to/specs.json
    --output-folder:where/to/generate/java/files
    --namespace:specified.java.package
```

Java files will be generated under `where/to/generate/java/files/src/main/java/specified/java/package`.

To debug, add `--java.debugger` to the argument list. The JVM will suspend at the beginning of the execution. Then attach a remote debugger in your IDE to `localhost:5005`. **Make sure you detach the debugger before killing the AutoRest process. Otherwise it will fail to shutdown the JVM and leave it orphaned. (which can be killed in the Task Manager)**

# Project structure
## extension-base
This contains the base classes and utilities for creating an AutoRest extension in Java. It handles the JSON RPC communications with AutoRest core, provides JSON and YAML parsers, and provides the POJO models for the code model output from [modelerfour](https://github.com/Azure/autorest.modelerfour/).

Extend from `NewPlugin.java` class if you are writing a new extension in Java.

## javagen
This contains the actually generator extension, including mappers that maps a code model to a Java client model, and templates that writes the Java client models into .java files.

## tests
This contains the generated classes from the [test swaggers](https://github.com/Azure/autorest.testserver/tree/master/swagger) in `src/main`. The code here should always be kept up-to-date with the output of the generator in `javagen`. 

This also contains test code for these generated code under `src/test`. Running the tests will hit the test server running locally (see https://github.com/Azure/autorest.testserver for instructions) and verify the correctness of the generated code.

# Contributing

This project welcomes contributions and suggestions.  Most contributions require you to agree to a
Contributor License Agreement (CLA) declaring that you have the right to, and actually do, grant us
the rights to use your contribution. For details, visit https://cla.microsoft.com.

When you submit a pull request, a CLA-bot will automatically determine whether you need to provide
a CLA and decorate the PR appropriately (e.g., label, comment). Simply follow the instructions
provided by the bot. You will only need to do this once across all repos using our CLA.

This project has adopted the [Microsoft Open Source Code of Conduct](https://opensource.microsoft.com/codeofconduct/).
For more information see the [Code of Conduct FAQ](https://opensource.microsoft.com/codeofconduct/faq/) or
contact [opencode@microsoft.com](mailto:opencode@microsoft.com) with any additional questions or comments.


### Autorest plugin configuration
- Please don't edit this section unless you're re-configuring how the powershell extension plugs in to AutoRest
AutoRest needs the below config to pick this up as a plug-in - see https://github.com/Azure/autorest/blob/master/docs/developer/architecture/AutoRest-extension.md


#### Javagen

``` yaml
use-extension:
<<<<<<< HEAD
  "@autorest/modelerfour": "4.5.176"
=======
  "@autorest/modelerfour": "4.6.199"
>>>>>>> 76fa4824

pipeline:

# --- extension remodeler ---

  # "Shake the tree", and normalize the model
  modelerfour:
    input: openapi-document/multi-api/identity     # the plugin where we get inputs from
    flatten-models: true
    flatten-payloads: true
  
  # allow developer to do transformations on the code model.
  modelerfour/new-transform:
    input: modelerfour

  javagen:
    scope: java
    input: modelerfour/identity      # the plugin where we get inputs from
    output-artifact: java-files
    
  javagen/emitter:
    input: javagen
    scope: scope-javagen/emitter

scope-javagen/emitter:
    input-artifact: java-files
    output-uri-expr: $key
  
output-artifact: java-files
```<|MERGE_RESOLUTION|>--- conflicted
+++ resolved
@@ -75,11 +75,7 @@
 
 ``` yaml
 use-extension:
-<<<<<<< HEAD
-  "@autorest/modelerfour": "4.5.176"
-=======
   "@autorest/modelerfour": "4.6.199"
->>>>>>> 76fa4824
 
 pipeline:
 
