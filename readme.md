# Overview
This is the next gen (v4) of AutoRest Java generator. It's built on AutoRest v3, written in Java, and supports OpenAPI3. It generates clients that work with `com.azure:azure-core`.

# Prerequisites
You need to have the following installed on your machine:

- Node.JS v10.x - v13.x
- Java 8+
- Maven 3.x

You need to have [autorest](https://www.npmjs.com/package/autorest) installed through NPM:

```bash
npm install -g autorest
```

# Usage
To use the latest released preview(https://github.com/Azure/autorest.java/releases), run
```bash
autorest --java
    --use:@autorest/java@4.0.x
    --input-file:path/to/specs.json
    --output-folder:where/to/generate/java/files
    --namespace:specified.java.package
```
The first time running it will take a little longer to download and install all the components.

To build from source code, clone this repo and checkout to main branch. Make sure all prerequisites are met, and run

```bash
mvn package -P local
```

This will build a file `javagen-jar-with-dependencies.jar` under `javagen` module, a `preprocess-jar-with-dependencies.jar` under `preprocessor` module, a `fluentgen-jar-with-dependencies.jar` under `fluentgen` module, and a `fluentnamer-jar-with-dependencies.jar` under `fluentnamer` module.

And then run AutoRest

```bash
autorest --java
    --use:where/this/repo/is/cloned/autorest.java
    --input-file:path/to/specs.json
    --output-folder:where/to/generate/java/files
    --namespace:specified.java.package
```

Java files will be generated under `where/to/generate/java/files/src/main/java/specified/java/package`.

To debug, add `--java.debugger` to the argument list. The JVM will suspend at the beginning of the execution. Then attach a remote debugger in your IDE to `localhost:5005`. **Make sure you detach the debugger before killing the AutoRest process. Otherwise it will fail to shutdown the JVM and leave it orphaned. (which can be killed in the Task Manager)**

# Settings
Settings can be provided on the command line through `--name:value` or in a README file through `name: value`. The list of settings for AutoRest in general can be found at https://github.com/Azure/autorest/blob/main/docs/user/command-line-interface.md. The list of settings for AutoRest.Java specifically are listed below:

|Option                                                                &nbsp;| Description |
|------------------|-------------|
|`--enable-xml`|Generates models and clients that can be sent in XML over the wire. Default is false|
|`--client-side-validations`|Generate validations for required parameters and required model properties. Default is false.|
|`--generate-client-as-impl`|Append "Impl" to the names of service clients and method groups and place them in the `implementation` sub-package. Default is false.|
|`--generate-client-interfaces`|Implies `--generate-client-as-impl` and generates interfaces for all the "Impl"s. Default is false.|
|`--generate-sync-async-clients`|Implies `--generate-client-as-impl` and generates sync and async convenience layer clients for all the "Impl"s. Default is false.|
|`--generate-builder-per-client`| Requires `--generate-sync-async-clients`, and generates one ClientBuilder for each Client. Default is false.|
|`--implementation-subpackage=STRING`|The sub-package that the Service client and Method Group client implementation classes will be put into. Default is `implementation`.|
|`--models-subpackage=STRING`|The sub-package that Enums, Exceptions, and Model types will be put into. Default is `models`.|
|`--add-context-parameter`|Indicates whether the `com.azure.core.util.Context` parameter should be included in generated proxy methods. Default is false.|
|`--context-client-method-parameter`|Implies `--add-context-parameter` and indicates whether the `com.azure.core.util.Context` parameter should also be included in generated client methods. Default is false.|
|`--sync-methods=all\|essential\|none`|Specifies mode for generating sync wrappers. Supported value are <br>&nbsp;&nbsp;`essential` - generates only one sync returning body or header (default) <br>&nbsp;&nbsp;`all` - generates one sync method for each async method<br>&nbsp;&nbsp;`none` - does not generate any sync methods|
|`--required-parameter-client-methods`|Indicates whether client method overloads with only required parameters should be generated. Default is false.|
|`--custom-types=COMMA,SEPARATED,STRINGS`|Specifies a list of files to put in the package specified in `--custom-types-subpackage`.|
|`--custom-types-subpackage=STRING`|The sub-package that the custom types should be generated in. The types that custom types reference, or inherit from will also be automatically moved to this sub-package. **Recommended usage**: You can set this value to `models` and set `--models-subpackage=implementation.models`to generate models to `implementation.models` by default and pick specific models to be public through `--custom-types=`.|
|`--client-type-prefix=STRING`|The prefix that will be added to each generated client type.|
|`--model-override-setter-from-superclass`|Indicates whether to override the superclass setter method in model. Default is false.|
|`--service-interface-as-public`|Indicates whether to generate service interfaces as public. This resolves `SecurityManager` issues to prevent reflectively access non-public APIs. Default is false.|
|`--require-x-ms-flattened-to-flatten`|Indicates whether `x-ms-flattened` is required to annotated a class with `@JsonFlatten` if the discriminator has `.` in its name. Default is false.|
|`--client-flattened-annotation-target=TYPE,FIELD,NONE`|Indicates the target of `@JsonFlatten` annotation for `x-ms-client-flatten`. Default is `TYPE`. If value is `FIELD`, it implies `require-x-ms-flattened-to-flatten=true`.|
|`--disable-client-builder`|Indicates whether to disable generating the `ClientBuilder` class. Default is false.|
|`--skip-formatting`|Indicates whether to skip formatting Java file. This is for SDK that already contains a hand-written `ClientBuilder` class. Default is false.|
|`--polling`|Configures how to generate long running operations. See [Polling Configuration](#polling-configuration) to see more details on how to use this flag.|
|`--service-name`|Service name used in Client class and other documentations. If not provided, service name is deduced from `title` configure (from swagger or readme).|
|`--partial-update`|Indicates whether to support partial update for `Client`/`AsyncClient` classes and `ClientBuilder` class.|
|`--pass-discriminator-to-child-deserialization`|Indicates whether the discriminator property is passed to subclass deserialization. Default is false.|
|`--default-http-exception-type`|Indicates the fully-qualified class name that should be used as the default HTTP exception type. The class must extend from `HttpResponseException`.|
|`--use-default-http-status-code-to-exception-type-mapping`|Indicates whether a default HTTP status code to exception mapping should be used if one isn't provided.|
|`--http-status-code-to-exception-type-mapping`|Indicates the HTTP status code to exception mapping that should be used. All exception types must be fully-qualified and extend from `HttpResponseException`.|
<<<<<<< HEAD
|`--no-named-response-types`|Indicates that generic response types are used instead of named response types that extend the generic type.|
=======
|`--custom-strongly-typed-header-deserialization`|Indicates whether strongly-typed HTTP header objects will use custom desrialization instead of Jackson Databind's convertValue method, providing substantial performance benefits.|
>>>>>>> b0820ede

## Settings for minimal clients (low-level clients)

`low-level-client` option enables the generator to generate code for minimal clients.

`low-level-client` option will change the default value for some vanilla options.
For example, `generate-client-interfaces`, `generate-client-as-impl`, `generate-sync-async-clients`, `generate-builder-per-client`, `add-context-parameter`, `context-client-method-parameter` option is by default `true`.
`polling` is by default enabled as default settings globally (`polling={}`).

`sdk-integration` option can be used for integrating to [azure-sdk-for-java](https://github.com/Azure/azure-sdk-for-java/).

`generate-samples` option can be used for generating samples for client.
`generate-tests` option can be used for generating tests for client.
`generate-models` option can be used for generating models.

## Additional settings for Fluent

`fluent` option enables the generator extension for [Azure Management Libraries for Java](https://aka.ms/azsdk/java/mgmt).

Following settings only works when `fluent` option is specified.

| Option      | Description |
| ----------- | ----------- |
| `--fluent` | Enum. `LITE` for Fluent Lite; `PREMIUM` for Fluent Premium. Case insensitive. Default is `PREMIUM` if provided as other values. |
| `--fluent-subpackage` | String. The sub-package that vanilla client and builder will be put into. Default is `fluent`. |
| `--pom-file` | String. Name for Maven POM file. Default is `pom.xml`. |
| `--package-version` | String. Version number for Maven artifact. Default is `1.0.0-beta.1`. |
| `--service-name` | String. Service name used in Manager class and other documentations. If not provided, service name is deduced from `title` configure (from swagger or readme). |
| `--sdk-integration` | Boolean. Integrate to [azure-sdk-for-java](https://github.com/Azure/azure-sdk-for-java/). Default is `false`. Provide `output-folder` as absolute path for best performance. |
| `--generate-samples` | Boolean. Generate samples from `x-ms-examples` in swagger. Default is `false`. |
| `--add-inner` | CSV. Treat as inner class (move to `fluent.models` namespace, append `Inner` to class name). |
| `--remove-inner` | CSV. Exclude from inner classes. |
| `--rename-model` | CSV. Rename classes. Each item is of pattern `from:to`. |
| `--remove-model` | CSV. Remove classes. |
| `--preserve-model` | CSV. Preserve classes from clean-up. |
| `--name-for-ungrouped-operations` | String. Name for ungrouped operation group. Default to `ResourceProviders` for Lite. |

`fluent` option will change the default value for some vanilla options.
For example, `generate-client-interfaces`, `context-client-method-parameter`, `required-parameter-client-methods`, `model-override-setter-from-superclass` option is by default `true`.

The code formatter would require Java 11+ runtime.

## Polling configuration
Polling configurations can be set through `--polling` setting globally or for each operation. The format is a key value map specified below:

```
polling:
  {operationId}:
    strategy: {strategy}
    intermediate-type: {intermediate-type}
    final-type: {final-type}
    poll-interval: {poll-interval}
```

With the fields specified below:

|Field|Type|Required|Description|Example|
|-----|----|--------|-----------|-------|
|operationId|String|true|The `operationId` of the operation. For global polling configuration, use `default`. Case insensitive.|`Pets_put`|
|strategy|String|false|The invocation to construct a polling strategy. Use fully qualified class name if outside the implementation subpackage specified in `namespace` & `implementation-subpackage`. Use dynamic literals `{httpPipeline}`, `{context}`, `{serializerAdapter}`, `{intermediate-type}`, `{final-type}` if these components are required to construct the polling strategy. Default is `com.azure.core.util.polling.ChainedPollingStrategy.createDefault({httpPipeline}, {context})`.|`new com.azure.core.util.polling.OperationResourcePollingStrategy<>({httpPipeline}, {context})`|
|intermediate-type|String|false|The type of the polling intermediate type. Use fully qualified class name if outside the base package specified in `namespace`. Default is the return type specified on the operation in Swagger, or `BinaryData` if the operation returns `void`.|`PollResult`,`com.azure.core.util.BinaryData`|
|final-type|String|false|The type of the final result type. Use fully qualified class name if outside the base package specified in `namespace`. Default is the return type specified on the operation in Swagger, or `BinaryData` if the operation returns `void`.|`Pet`,`com.azure.core.util.BinaryData`|
|poll-interval|integer|false|The default interval in seconds to poll with (can be modified by users in `PollerFlux` and `SyncPoller`. Default is 1.|30|

To use default settings globally, use `--polling={}`.

## HTTP Status Code to Exception Type Handling

By default, Swagger definitions will contain an exception type to be thrown when any error HTTP status code is seen. Swaggers
may also define the error HTTP status code to exception type mapping, but isn't always the case. Or, it may be needed to change
the default exception type to a custom type. In these cases it is possible to configure the error HTTP status code to exception
type handling by using the configurations `--default-http-exception-type`, `--use-default-http-status-code-to-exception-type-mapping`, 
and `--http-status-code-to-exception-type-mapping`. 

NOTE: Using the configurations on an already shipped library will likely result in runtime breaking changes as most 
libraries are already using a sub-class type of `HttpResponseException` and changing sub-types is a breaking change.

### Default Http Exception Type

The default exception type is used for all error HTTP response status codes that do not have an explicit exception type
configured. Generally, there is no error HTTP response status code to exception type mapping, so this will become your
general exception type. The following is an example of configuring `com.azure.core.exception.HttpResponseException` as
the default exception type:

`autorest --default-http-exception-type=com.azure.core.exception.HttpResponseException`

or in the Swagger README configuration:

```
default-http-exception-type: com.azure.core.exception.HttpResponseException
```

If this configuration isn't used the default exception type will be based on the Swagger definition.

### Use Default HTTP Status Code to Exception Type Mapping

The default error HTTP status code to exception type map is the following:

|Status Code|Exception Type|
|-----------|--------------|
|401|com.azure.core.exception.ClientAuthenticationException|
|404|com.azure.core.exception.ResourceNotFoundException|
|409|com.azure.core.exception.ResourceModifiedException|

By default, this mapping isn't used, to use it pass the `--use-default-http-status-code-to-exception-type-mapping` to 
the generator or in the Swagger README configuration:

```
use-default-http-status-code-to-exception-type-mapping: true
```

### Custom HTTP Status Code to Exception Type Mapping

If you need to have a custom mapping it is possible to do so by using `--http-status-code-to-exception-type-mapping`. 
This requires additional configuration in the Swagger README definition as it is a mapping of HTTP status code to 
exception. The following is an example:

```
http-status-code-to-exception-type-mapping:
  404: com.azure.core.exception.ResourceNotFoundException
  412: com.azure.core.exception.ResourceExistsException
```

### Example

The HTTP status code to exception type handling configurations can be used together to offer a nice baseline default
with additional customizations as need. For example, if you wanted to configure the default exception type, use most of
the default error HTTP status code to exception type, and customize one error HTTP status code exception type the following
configurations can be used.

```
default-http-exception-type: com.azure.core.exception.HttpResponseException
use-default-http-status-code-to-exception-type-mapping: true
http-status-code-to-exception-type-mapping:
  404: com.azure.core.exception.ResourceExistsException
```

This results in the following error HTTP response to exception type mapping:

|Status Code|Exception Type|
|-----------|--------------|
|401|com.azure.core.exception.ClientAuthenticationException|
|404|com.azure.core.exception.ResourceExistsException|
|409|com.azure.core.exception.ResourceModifiedException|
|*|com.azure.core.exception.HttpResponseException|

Notices how 404 changes from the default `com.azure.core.exception.ResourceNotFoundException` to
`com.azure.core.exception.ResourceExistsException`.

# Minimal clients (low-level clients)

You can generate the output as minimal clients, a.k.a., low-level clients with `--low-level-client` flag. The models will not be generated and the methods in the clients will be generated as [protocol methods](https://github.com/Azure/azure-sdk-for-java/wiki/Protocol-Methods).

The generated code has the following structure:

```
- pom.xml
- /src/main/java
  |
  - module-info.java
  - /com/azure/<group>/<service>
    |
    - <Service>Builder.java
    - <Service>Client.java
    - <Service>AsyncClient.java
    - /implementation
      |
      - <Service>ClientImpl.java
```

and requires `azure-core` 1.19.0-beta.1 as a dependency.

# Customizations

For guidance on using the post-code generation customization framework see its [documentation](https://github.com/Azure/autorest.java/tree/main/customization-base/README.md).

# Project structure
## extension-base
This contains the base classes and utilities for creating an AutoRest extension in Java. It handles the JSON RPC communications with AutoRest core, provides JSON and YAML parsers, and provides the POJO models for the code model output from [modelerfour](https://github.com/Azure/autorest.modelerfour/).

Extend from `NewPlugin.java` class if you are writing a new extension in Java.

## javagen
This contains the actual generator extension, including mappers that maps a code model to a Java client model, and templates that writes the Java client models into .java files.

## fluentgen
This contains the [generator extension for Azure Management Libraries](#additional-settings-for-fluent).

## tests
This contains the generated classes from the [test swaggers](https://github.com/Azure/autorest.testserver/tree/master/swagger) in `src/main`. The code here should always be kept up-to-date with the output of the generator in `javagen`.

This also contains test code for these generated code under `src/test`. Running the tests will hit the test server running locally (see https://github.com/Azure/autorest.testserver for instructions) and verify the correctness of the generated code.

# Contributing

This project welcomes contributions and suggestions.  Most contributions require you to agree to a
Contributor License Agreement (CLA) declaring that you have the right to, and actually do, grant us
the rights to use your contribution. For details, visit https://cla.microsoft.com.

When you submit a pull request, a CLA-bot will automatically determine whether you need to provide
a CLA and decorate the PR appropriately (e.g., label, comment). Simply follow the instructions
provided by the bot. You will only need to do this once across all repos using our CLA.

This project has adopted the [Microsoft Open Source Code of Conduct](https://opensource.microsoft.com/codeofconduct/).
For more information see the [Code of Conduct FAQ](https://opensource.microsoft.com/codeofconduct/faq/) or
contact [opencode@microsoft.com](mailto:opencode@microsoft.com) with any additional questions or comments.

### Autorest plugin configuration
- Please don't edit this section unless you're re-configuring how the Java extension plugs in to AutoRest
AutoRest needs the below config to pick this up as a plug-in - see https://github.com/Azure/autorest/blob/master/docs/developer/architecture/AutoRest-extension.md

#### Javagen

``` yaml $(java) && !$(fluent) && !$(android)
use: $(this-folder)/javagen
```

``` yaml $(java) && $(fluent) && !$(android)
use: $(this-folder)/fluentgen
```

```  yaml $(java) && $(android)
use: $(this-folder)/androidgen
```

#### Help

```yaml
help-content:
  java:
    activationScope: java
    categoryFriendlyName: Java Generator
    settings:
      - key: enable-xml
        type: bool
        description: Generates models and clients that can be sent in XML over the wire. Default is false
      - key: client-side-validations
        type: bool
        description: Generate validations for required parameters and required model properties. Default is false.
      - key: generate-client-as-impl
        type: bool
        description: Append "Impl" to the names of service clients and method groups and place them in the `implementation` sub-package. Default is false.
      - key: generate-client-interfaces
        type: bool
        description: Implies `--generate-client-as-impl` and generates interfaces for all the "Impl"s. Default is false.
      - key: generate-sync-async-clients
        type: bool
        description: Implies `--generate-client-as-impl` and generates sync and async convenience layer clients for all the "Impl"s. Default is false.
      - key: generate-builder-per-client
        type: bool
        description: Requires `--generate-sync-async-clients`, and generates one ClientBuilder for each Client. Default is false.
      - key: implementation-subpackage=STRING
        type: string
        description: The sub-package that the Service client and Method Group client implementation classes will be put into. Default is `implementation`.
      - key: models-subpackage=STRING
        type: string
        description: The sub-package that Enums, Exceptions, and Model types will be put into. Default is `models`.
      - key: add-context-parameter
        type: bool
        description: Indicates whether the `com.azure.core.util.Context` parameter should be included in generated proxy methods. Default is false.
      - key: context-client-method-parameter
        type: bool
        description: Implies `--add-context-parameter` and indicates whether the `com.azure.core.util.Context` parameter should also be included in generated client methods. Default is false.
      - key: sync-methods
        type: string
        description: \[all|essential|none] Specifies mode for generating sync wrappers. Supported value are <br>&nbsp;&nbsp;`essential` - generates only one sync returning body or header (default) <br>&nbsp;&nbsp;`all` - generates one sync method for each async method<br>&nbsp;&nbsp;`none` - does not generate any sync methods
      - key: required-parameter-client-methods
        type: bool
        description: Indicates whether client method overloads with only required parameters should be generated. Default is false.
      - key: custom-types
        type: string
        description: \[COMMA,SEPARATED,STRINGS] Specifies a list of files to put in the package specified in `--custom-types-subpackage`.
      - key: custom-types-subpackage
        type: string
        description: The sub-package that the custom types should be generated in. The types that custom types reference, or inherit from will also be automatically moved to this sub-package. **Recommended usage** You can set this lue to `models` and set `--models-subpackage=implementation.models`to generate models to `implementation.models` by default and pick specific models to be public through `--custom-types=`.
      - key: client-type-prefix
        type: string
        description: The prefix that will be added to each generated client type.
      - key: model-override-setter-from-superclass
        type: bool
        description: Indicates whether to override the superclass setter method in model. Default is false.
      - key: low-level-client
        type: bool
        description: Indicates whether to generate clients and methods as protocol(low level) clients and methods. Default is false.
      - key: client-flattened-annotation-target
        type: string
        description: \[TYPE,FIELD] Indicates the target of `@JsonFlatten` annotation for `x-ms-client-flatten`. Default is `TYPE`. If value is `FIELD`, it implies `require-x-ms-flattened-to-flatten=true`.
      - key: disable-client-builder
        type: bool
        description: Indicates whether to disable generating the `ClientBuilder` class. This is for SDK that already contains a hand-written `ClientBuilder` class. Default is false.
      - key: skip-formatting
        type: bool
        description: Indicates whether to skip formatting Java file. Default is false.
      - key: polling
        type: string
        description: Configures how to generate long running operations. See [Polling Configuration](https://github.com/Azure/autorest.java#polling-configuration) to see more details on how to use this flag.
      - key: service-name
        type: string
        description: Service name used in Client class and other documentations. If not provided, service name is deduced from `title` configure (from swagger or readme).
      - key: partial-update
        type: bool
        description: Indicates whether to support partial update for `Client`/`AsyncClient` classes and `ClientBuilder` class.
      - key: low-level-client
        type: bool
        description:  Indicates whether to generate code for minimal clients. Default is false.

  javafluent:
    activationScope: fluent
    categoryFriendlyName: Java fluent Generator
    settings:
      - key: fluent
        type: string
        description: Enum. `LITE` for Fluent Lite; `PREMIUM` for Fluent Premium. Case insensitive. Default is `PREMIUM` if provided as other values.
      - key: fluent-subpackage
        type: string
        description: String. The sub-package that vanilla client and builder will be put into. Default is `fluent`.
      - key: pom-file
        type: string
        description: String. Name for Maven POM file. Default is `pom.xml`.
      - key: package-version
        type: string
        description: String. Version number for Maven artifact. Default is `1.0.0-beta.1`.
      - key: service-name
        type: string
        description: String. Service name used in Manager class and other documentations. If not provided, service name is deduced from `title` configure (from swagger or readme).
      - key: sdk-integration
        type: bool
        description: Boolean. Integrate to [azure-sdk-for-java](https://github.com/Azure/azure-sdk-for-java/). Default is `false`. Provide `output-folder` as absolute path for best performance.
      - key: generate-samples
        type: bool
        description: Boolean. Generate samples from `x-ms-examples` in swagger. Default is `false`.
      - key: add-inner
        type: string
        description: CSV. Treat as inner class (move to `fluent.models` namespace, append `Inner` to class name).
      - key: remove-inner
        type: string
        description: CSV. Exclude from inner classes.
      - key: rename-model
        type: string
        description: CSV. Rename classes. Each item is of pattern `from:to`.
      - key: remove-model
        type: string
        description: CSV. Remove classes.
      - key: preserve-model
        type: string
        description: CSV. Preserve classes from clean-up.
      - key: name-for-ungrouped-operations
        type: string
        description: String. Name for ungrouped operation group. Default to `ResourceProviders` for Lite.
```<|MERGE_RESOLUTION|>--- conflicted
+++ resolved
@@ -80,11 +80,8 @@
 |`--default-http-exception-type`|Indicates the fully-qualified class name that should be used as the default HTTP exception type. The class must extend from `HttpResponseException`.|
 |`--use-default-http-status-code-to-exception-type-mapping`|Indicates whether a default HTTP status code to exception mapping should be used if one isn't provided.|
 |`--http-status-code-to-exception-type-mapping`|Indicates the HTTP status code to exception mapping that should be used. All exception types must be fully-qualified and extend from `HttpResponseException`.|
-<<<<<<< HEAD
-|`--no-named-response-types`|Indicates that generic response types are used instead of named response types that extend the generic type.|
-=======
 |`--custom-strongly-typed-header-deserialization`|Indicates whether strongly-typed HTTP header objects will use custom desrialization instead of Jackson Databind's convertValue method, providing substantial performance benefits.|
->>>>>>> b0820ede
+|`--generic-response-type`|Indicates that generic response types are used instead of named response types that extend the generic type.|
 
 ## Settings for minimal clients (low-level clients)
 
