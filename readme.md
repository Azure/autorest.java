--- conflicted
+++ resolved
@@ -100,7 +100,6 @@
 
 The code formatter would require Java 11+ runtime.
 
-<<<<<<< HEAD
 ## Polling configuration
 Polling configurations can be set through `--polling` setting globally or for each operation. The format is a key value map specified below:
 
@@ -124,7 +123,7 @@
 |poll-interval|integer|false|The default interval in seconds to poll with (can be modified by users in `PollerFlux` and `SyncPoller`. Default is 1.|30|
 
 To use default settings globally, use `--polling={}`.
-=======
+
 # Protocol clients (low level clients)
 
 You can generate the output as protocol clients, a.k.a., low level clients with `--low-level-client` flag. The models will not be generated and the methods in the clients will be generated as [protocol methods](https://github.com/Azure/azure-sdk-for-java/wiki/Protocol-Methods). `--low-leve-client` should be used in conjunction with the following settings:
@@ -153,7 +152,6 @@
 ```
 
 and requires `azure-core` 1.19.0-beta.1 as a dependency.
->>>>>>> ef8e0c49
 
 # Customizations
 
