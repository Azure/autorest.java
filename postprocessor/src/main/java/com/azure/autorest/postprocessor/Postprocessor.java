// Copyright (c) Microsoft Corporation. All rights reserved.
// Licensed under the MIT License.

package com.azure.autorest.postprocessor;

import com.azure.autorest.customization.Customization;
import com.azure.autorest.customization.Editor;
import com.azure.autorest.customization.implementation.Utils;
import com.azure.autorest.customization.implementation.ls.BuildWorkspaceStatus;
import com.azure.autorest.customization.implementation.ls.EclipseLanguageClient;
import com.azure.autorest.customization.implementation.ls.models.SymbolInformation;
import com.azure.autorest.extension.base.jsonrpc.Connection;
import com.azure.autorest.extension.base.plugin.JavaSettings;
import com.azure.autorest.extension.base.plugin.NewPlugin;
import com.azure.autorest.extension.base.plugin.PluginLogger;
import com.azure.autorest.partialupdate.util.PartialUpdateHandler;
import org.slf4j.Logger;

import java.io.File;
import java.io.IOException;
import java.io.UncheckedIOException;
import java.net.URI;
import java.net.URISyntaxException;
import java.net.URL;
import java.net.URLClassLoader;
import java.nio.charset.StandardCharsets;
import java.nio.file.FileSystemNotFoundException;
import java.nio.file.Files;
import java.nio.file.Path;
import java.nio.file.Paths;
import java.util.HashMap;
import java.util.List;
import java.util.Map;
<<<<<<< HEAD
=======
import java.util.UUID;
>>>>>>> c0366ccf
import java.util.concurrent.TimeUnit;
import java.util.concurrent.atomic.AtomicBoolean;
import java.util.stream.Collectors;

public class Postprocessor extends NewPlugin {
    private final Logger logger = new PluginLogger(this, Postprocessor.class);

    public Postprocessor(Connection connection, String plugin, String sessionId) {
        super(connection, plugin, sessionId);
    }

    @SuppressWarnings("unchecked")
    @Override
    public boolean processInternal() {
        this.clear();

        List<String> files = listInputs();
        Map<String, String> fileContents = files.stream().collect(Collectors.toMap(f -> f, this::readFile));

        String jarPath = JavaSettings.getInstance().getCustomizationJarPath();
        String className = JavaSettings.getInstance().getCustomizationClass();
        String readme = null;
        try {
            String readmePath = getReadme();
            if (readmePath != null) {
                logger.info("README found at: {}", readmePath);
                readme = Files.readString(Paths.get(new URI(readmePath)));
            }
        } catch (IOException | URISyntaxException | IllegalArgumentException e) {
            logger.warn("Location of README is not valid", e);
            return false;
        } catch (FileSystemNotFoundException e) {
            // likely cause is the URI of the README is "https" scheme
            logger.warn("File system of README not reachable, skip README", e);
            // continue
        }

        if (className == null) {
            try {
                writeToFiles(fileContents);
            } catch (Exception e) {
                logger.error("Failed to complete postprocessing.", e);
                return false;
            }
            return true;
        }

        if (jarPath == null && readme == null) {
            logger.warn("Must provide a JAR path or a README.md config containing the customization class {}", className);
            return false;
        }

        try {
            //Step 1: post process
            Class<? extends Customization> customizationClass;
            if (jarPath != null) {
                URL jarUrl = null;
                if (!jarPath.startsWith("http")) {
                    if (Paths.get(jarPath).isAbsolute()) {
                        jarUrl = new File(jarPath).toURI().toURL();
                    } else {
                        String baseDirectory = getBaseDirectory();
                        if (baseDirectory != null) {
                            jarUrl = Paths.get(baseDirectory, jarPath).toUri().toURL();
                        }
                    }
                } else {
                    jarUrl = new URI(jarPath).toURL();
                }
                if (jarUrl == null || !new File(jarUrl.getFile()).exists()) {
                    new PluginLogger(this, Postprocessor.class, "LoadCustomizationJar")
                        .warn("Customization JAR {} not found. Customization skipped.", jarPath);
                    return true;
                }
                URLClassLoader loader = URLClassLoader.newInstance(new URL[]{jarUrl}, ClassLoader.getSystemClassLoader());
                try {
                    customizationClass = (Class<? extends Customization>) Class.forName(className, true, loader);
                } catch (Exception e) {
                    new PluginLogger(this, Postprocessor.class, "LoadCustomizationClass")
                        .warn("Customization class " + className +
                            " not found in customization jar. Customization skipped.", e);
                    return true;
                }
            } else if (className.startsWith("src") && className.endsWith(".java")) {
                customizationClass = loadCustomizationClassFromJavaCode(className, getBaseDirectory(), logger);
            } else {
                customizationClass = loadCustomizationClassFromReadme(className, readme);
            }

            try {
                Customization customization = customizationClass.getConstructor().newInstance();
                logger.info("Running customization, this may take a while...");
                fileContents = customization.run(fileContents, logger);
            } catch (Exception e) {
                logger.error("Unable to complete customization", e);
                return false;
            }

            //Step 2: Print to files
            writeToFiles(fileContents);
        } catch (Exception e) {
            logger.error("Failed to complete postprocessing.", e);
            return false;
        }
        return true;
    }

    private void writeToFiles(Map<String, String> javaFiles) {
        JavaSettings settings = JavaSettings.getInstance();
        if (settings.isHandlePartialUpdate()) {
            handlePartialUpdate(javaFiles);
        }

<<<<<<< HEAD
        //Step 4: Print to files
        Formatter formatter = new Formatter();


        // Formatting Java source files can be expensive but can be run in parallel.
        // Submit each file for formatting as a task on the common ForkJoinPool and then wait until all tasks
        // complete.
        AtomicBoolean failedFormatting = new AtomicBoolean();
        fileContents.entrySet().parallelStream().forEach(javaFile -> {
            String formattedSource = javaFile.getValue();
            if (javaFile.getKey().endsWith(".java")) {
                if (!settings.isSkipFormatting()) {
                    try {
                        formattedSource = formatter.formatSourceAndFixImports(formattedSource);
                    } catch (Exception e) {
                        logger.error("Unable to format output file " + javaFile.getKey(), e);
                        failedFormatting.set(true);
                    }
=======
        if (!settings.isSkipFormatting()) {
            Path tmpDir = null;
            try {
                tmpDir = Files.createTempDirectory("spotless" + UUID.randomUUID());

                for (Map.Entry<String, String> javaFile : javaFiles.entrySet()) {
                    Path file = tmpDir.resolve(javaFile.getKey());
                    Files.createDirectories(file.getParent());
                    Files.writeString(file, javaFile.getValue());
                }

                Path pomPath = tmpDir.resolve("spotless-pom.xml");
                Files.copy(Postprocessor.class.getClassLoader().getResourceAsStream("readme/pom.xml"), pomPath);
                Files.copy(Postprocessor.class.getClassLoader().getResourceAsStream("readme/eclipse-format-azure-sdk-for-java.xml"),
                    pomPath.resolveSibling("eclipse-format-azure-sdk-for-java.xml"));

                attemptMavenSpotless(pomPath);

                for (Map.Entry<String, String> javaFile : javaFiles.entrySet()) {
                    Path file = tmpDir.resolve(javaFile.getKey());
                    writeFile(javaFile.getKey(), Files.readString(file), null);
                }
            } catch (IOException ex) {
                throw new UncheckedIOException(ex);
            } finally {
                if (tmpDir != null) {
                    Utils.deleteDirectory(tmpDir.toFile());
>>>>>>> c0366ccf
                }
            }
        } else {
            javaFiles.forEach((fileName, content) -> writeFile(fileName, content, null));
        }
    }

<<<<<<< HEAD
            writeFile(javaFile.getKey(), formattedSource, null);
        });

        if (failedFormatting.get()) {
            throw new RuntimeException("Failed to format Java files.");
=======
    private static void attemptMavenSpotless(Path pomPath) {
        String[] command = Utils.isWindows()
            ? new String[] { "cmd", "/c", "mvn", "spotless:apply", "-P", "spotless", "-f", pomPath.toString() }
            : new String[] { "mvn", "spotless:apply", "-P", "spotless", "-f", pomPath.toString() };

        try {
            File outputFile = Files.createTempFile(pomPath.getParent(), "spotless", ".log").toFile();
            outputFile.deleteOnExit();
            Process process = new ProcessBuilder(command)
                .redirectErrorStream(true)
                .redirectOutput(ProcessBuilder.Redirect.to(outputFile))
                .start();
            process.waitFor(60, TimeUnit.SECONDS);

            if (process.isAlive() || process.exitValue() != 0) {
                process.destroyForcibly();
                throw new RuntimeException("Spotless failed to complete within 60 seconds or failed with an error code. "
                    + Files.readString(outputFile.toPath()));
            }
        } catch (IOException | InterruptedException ex) {
            throw new RuntimeException("Failed to run Spotless on generated code.", ex);
>>>>>>> c0366ccf
        }
    }

    private String getReadme() {
        List<String> configurationFiles = getValue(List.class, "configurationFiles");
        return configurationFiles.stream().filter(key -> !key.contains(".autorest")).findFirst().orElse(null);
    }

    private String getBaseDirectory() {
        String readme = getReadme();
        if (readme != null) {
            return new File(URI.create(readme).getPath()).getParent();
        }

        // TODO: get autorest running directory
        return null;
    }

    private Class<? extends Customization> loadCustomizationClassFromReadme(String className, String readmeContent) {
        String customizationFile = String.format("src/main/java/%s.java", className);
        String code;
        if (readmeContent.contains("public class " + className)) {
            int classIndex = readmeContent.indexOf("public class " + className);
            int startIndex = readmeContent.substring(0, classIndex).lastIndexOf("```java");
            code = readmeContent.substring(startIndex).replaceFirst("```java.*([\r]?\n)", "");
            int endIndex = code.indexOf("```");
            code = code.substring(0, endIndex);
        } else {
            logger.warn("No customization class defined in README.");
            return null;
        }

        return loadCustomizationClass(className, customizationFile, code);
    }

    public static Class<? extends Customization> loadCustomizationClassFromJavaCode(String filePath, String baseDirectory, Logger logger) {
        Path customizationFile = Paths.get(filePath);
        if (!customizationFile.isAbsolute()) {
            if (baseDirectory != null) {
                customizationFile = Paths.get(baseDirectory, filePath);
            }
        }
        try {
            String code = Files.readString(customizationFile);
            return loadCustomizationClass(customizationFile.getFileName().toString().replace(".java", ""), filePath, code);
        } catch (IOException e) {
            logger.error("Cannot read customization from base directory " + baseDirectory + " and file " + customizationFile);
            return null;
        }
    }

    @SuppressWarnings("unchecked")
    public static Class<? extends Customization> loadCustomizationClass(String className, String fileName, String code) {
        Path tempDirWithPrefix;

        // Populate editor
        Editor editor;
        try {
            tempDirWithPrefix = Files.createTempDirectory("temp");
            editor = new Editor(new HashMap<>(), tempDirWithPrefix);
            byte[] buffer = Postprocessor.class.getClassLoader().getResourceAsStream("readme/pom.xml").readAllBytes();
            editor.addFile("pom.xml", new String(buffer, StandardCharsets.UTF_8));
            attemptMavenInstall(Paths.get(tempDirWithPrefix.toString(), "pom.xml"));
            editor.addFile(fileName.substring(fileName.indexOf("src/")), code);
        } catch (IOException e) {
            throw new RuntimeException(e);
        }

        int javaVersion = Runtime.version().feature();
        if (javaVersion != -1 && javaVersion < 11) {
            throw new IllegalStateException("Java version was '" + javaVersion + "', code customizations require "
                + "Java 11+ to be used. Please update your environment to Java 11+, preferably Java 17, and run "
                + "Autorest again.");
        }

        // Start language client
        try (EclipseLanguageClient languageClient = new EclipseLanguageClient(tempDirWithPrefix.toString())) {
            languageClient.initialize();
            SymbolInformation classSymbol = languageClient.findWorkspaceSymbol(className)
                .stream().filter(si -> si.getLocation().getUri().toString().endsWith(className + ".java"))
                .findFirst().get();
            URI fileUri = classSymbol.getLocation().getUri();
            Utils.organizeImportsOnRange(languageClient, editor, fileUri, classSymbol.getLocation().getRange());
            BuildWorkspaceStatus status = languageClient.buildWorkspace(true);
            if (status == BuildWorkspaceStatus.SUCCEED) {
                URL fileUrl = new URI(Paths.get(tempDirWithPrefix.toString(), "target", "classes").toUri().toString()).toURL();
                URLClassLoader classLoader = URLClassLoader.newInstance(new URL[]{fileUrl}, ClassLoader.getSystemClassLoader());
                return (Class<? extends Customization>) Class.forName(className, true, classLoader);
            }
            throw new RuntimeException("Failed to build with status code " + status);
        } catch (Exception e) {
            throw new RuntimeException(e);
        } finally {
            Utils.deleteDirectory(tempDirWithPrefix.toFile());
        }
    }

    private void handlePartialUpdate(Map<String, String> fileContents) {
        logger.info("Begin handle partial update...");
        // handle partial update
        // currently only support add additional interface or overload a generated method in sync and async client
        fileContents.replaceAll((path, generatedFileContent) -> {
            if (path.endsWith(".java")) { // only handle for .java file
                // get existing file path
                // use output-folder from autorest, if exists and is absolute path
                String projectBaseDirectoryPath = null;
                String outputFolderPath = JavaSettings.getInstance().getAutorestSettings().getOutputFolder();
                if (Paths.get(outputFolderPath).isAbsolute()) {
                    projectBaseDirectoryPath = outputFolderPath;
                }
                if (projectBaseDirectoryPath == null || !(new File(projectBaseDirectoryPath).isDirectory())) {
                    // use parent directory of swagger/readme.md
                    projectBaseDirectoryPath = new File(getBaseDirectory()).getParent();
                }
                Path existingFilePath = Paths.get(projectBaseDirectoryPath, path);
                // check if existingFile exists, if not, no need to handle partial update
                if (Files.exists(existingFilePath)) {
                    try {
                        String existingFileContent = Files.readString(existingFilePath);
                        return PartialUpdateHandler.handlePartialUpdateForFile(generatedFileContent, existingFileContent);
                    } catch (Exception e) {
                        logger.error("Unable to get content from file path", e);
                        throw new RuntimeException(e);
                    }
                }
            }
            return generatedFileContent;
        });
        logger.info("Finish handle partial update.");
    }

    private static void attemptMavenInstall(Path pomPath) {
        String[] command = Utils.isWindows()
            ? new String[] { "cmd", "/c", "mvn", "compiler:compile", "-f", pomPath.toString() }
            : new String[] { "mvn", "compiler:compile", "-f", pomPath.toString() };

        // Attempt to install the POM file. This will ensure that the Eclipse language server will have all
        // necessary dependencies to run.
        try {
            File outputFile = Files.createTempFile(pomPath.getParent(), "install", ".log").toFile();
            outputFile.deleteOnExit();
            Process process = new ProcessBuilder(command)
                .redirectErrorStream(true)
                .redirectOutput(ProcessBuilder.Redirect.to(outputFile))
                .start();
            process.waitFor(60, TimeUnit.SECONDS);

            if (process.isAlive() || process.exitValue() != 0) {
                process.destroyForcibly();
                throw new RuntimeException("Customization install failed to complete within 60 seconds or failed with "
                    + "an error code." + Files.readString(outputFile.toPath()));
            }
        } catch (IOException | InterruptedException ex) {
            throw new RuntimeException("Failed to install customization POM file.", ex);
        }
    }

    private void clear() {
        JavaSettings.clear();
    }
}<|MERGE_RESOLUTION|>--- conflicted
+++ resolved
@@ -31,13 +31,9 @@
 import java.util.HashMap;
 import java.util.List;
 import java.util.Map;
-<<<<<<< HEAD
-=======
 import java.util.UUID;
->>>>>>> c0366ccf
+import java.util.concurrent.ConcurrentHashMap;
 import java.util.concurrent.TimeUnit;
-import java.util.concurrent.atomic.AtomicBoolean;
-import java.util.stream.Collectors;
 
 public class Postprocessor extends NewPlugin {
     private final Logger logger = new PluginLogger(this, Postprocessor.class);
@@ -52,7 +48,8 @@
         this.clear();
 
         List<String> files = listInputs();
-        Map<String, String> fileContents = files.stream().collect(Collectors.toMap(f -> f, this::readFile));
+        final Map<String, String> fileContents = new ConcurrentHashMap<>();
+        files.parallelStream().forEach(f -> fileContents.put(f, readFile(f)));
 
         String jarPath = JavaSettings.getInstance().getCustomizationJarPath();
         String className = JavaSettings.getInstance().getCustomizationClass();
@@ -127,14 +124,11 @@
             try {
                 Customization customization = customizationClass.getConstructor().newInstance();
                 logger.info("Running customization, this may take a while...");
-                fileContents = customization.run(fileContents, logger);
+                writeToFiles(customization.run(fileContents, logger));
             } catch (Exception e) {
                 logger.error("Unable to complete customization", e);
                 return false;
             }
-
-            //Step 2: Print to files
-            writeToFiles(fileContents);
         } catch (Exception e) {
             logger.error("Failed to complete postprocessing.", e);
             return false;
@@ -148,30 +142,11 @@
             handlePartialUpdate(javaFiles);
         }
 
-<<<<<<< HEAD
-        //Step 4: Print to files
-        Formatter formatter = new Formatter();
-
-
-        // Formatting Java source files can be expensive but can be run in parallel.
-        // Submit each file for formatting as a task on the common ForkJoinPool and then wait until all tasks
-        // complete.
-        AtomicBoolean failedFormatting = new AtomicBoolean();
-        fileContents.entrySet().parallelStream().forEach(javaFile -> {
-            String formattedSource = javaFile.getValue();
-            if (javaFile.getKey().endsWith(".java")) {
-                if (!settings.isSkipFormatting()) {
-                    try {
-                        formattedSource = formatter.formatSourceAndFixImports(formattedSource);
-                    } catch (Exception e) {
-                        logger.error("Unable to format output file " + javaFile.getKey(), e);
-                        failedFormatting.set(true);
-                    }
-=======
         if (!settings.isSkipFormatting()) {
             Path tmpDir = null;
             try {
                 tmpDir = Files.createTempDirectory("spotless" + UUID.randomUUID());
+                Path finalTmpDir = tmpDir;
 
                 for (Map.Entry<String, String> javaFile : javaFiles.entrySet()) {
                     Path file = tmpDir.resolve(javaFile.getKey());
@@ -186,30 +161,27 @@
 
                 attemptMavenSpotless(pomPath);
 
-                for (Map.Entry<String, String> javaFile : javaFiles.entrySet()) {
-                    Path file = tmpDir.resolve(javaFile.getKey());
-                    writeFile(javaFile.getKey(), Files.readString(file), null);
-                }
+                javaFiles.entrySet().parallelStream().forEach(javaFile -> {
+                    Path file = finalTmpDir.resolve(javaFile.getKey());
+                    try {
+                        writeFile(javaFile.getKey(), Files.readString(file), null);
+                    } catch (IOException e) {
+                        throw new UncheckedIOException(e);
+                    }
+                });
             } catch (IOException ex) {
                 throw new UncheckedIOException(ex);
             } finally {
                 if (tmpDir != null) {
                     Utils.deleteDirectory(tmpDir.toFile());
->>>>>>> c0366ccf
                 }
             }
         } else {
-            javaFiles.forEach((fileName, content) -> writeFile(fileName, content, null));
-        }
-    }
-
-<<<<<<< HEAD
-            writeFile(javaFile.getKey(), formattedSource, null);
-        });
-
-        if (failedFormatting.get()) {
-            throw new RuntimeException("Failed to format Java files.");
-=======
+            javaFiles.entrySet().parallelStream()
+                .forEach(javaFile -> writeFile(javaFile.getKey(), javaFile.getValue(), null));
+        }
+    }
+
     private static void attemptMavenSpotless(Path pomPath) {
         String[] command = Utils.isWindows()
             ? new String[] { "cmd", "/c", "mvn", "spotless:apply", "-P", "spotless", "-f", pomPath.toString() }
@@ -231,7 +203,6 @@
             }
         } catch (IOException | InterruptedException ex) {
             throw new RuntimeException("Failed to run Spotless on generated code.", ex);
->>>>>>> c0366ccf
         }
     }
 
