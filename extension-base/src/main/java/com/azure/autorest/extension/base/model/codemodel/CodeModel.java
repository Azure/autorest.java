--- conflicted
+++ resolved
@@ -118,7 +118,6 @@
         this.globalParameters = globalParameters;
     }
 
-<<<<<<< HEAD
     /**
      * Security Configuration
      * (Optional)
@@ -137,7 +136,6 @@
         this.security = security;
     }
 
-=======
     public TestModel getTestModel() {
         return testModel;
     }
@@ -145,5 +143,4 @@
     public void setTestModel(TestModel testModel) {
         this.testModel = testModel;
     }
->>>>>>> 1c404a93
 }