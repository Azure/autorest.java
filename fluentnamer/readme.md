#### Fluentnamer

``` yaml
pass-thru:
  - model-deduplicator
  - subset-reducer

use-extension:
<<<<<<< HEAD
  "@autorest/modelerfour": "4.13.312"
=======
  "@autorest/modelerfour": "4.13.348"
>>>>>>> c7e36d8e

pipeline:

# --- extension remodeler ---

  # "Shake the tree", and normalize the model
  modelerfour:
    input: openapi-document/multi-api/identity     # the plugin where we get inputs from
    additional-checks: false
    flatten-models: true
    flatten-payloads: true
    naming:
      preserve-uppercase-max-length: 2
      override:
        ip: Ip
        id: Id
  
  # allow developer to do transformations on the code model.
  modelerfour/new-transform:
    input: modelerfour

  fluentnamer:
    input: modelerfour/identity
    naming:
      override:
        eTag: etag
        userName: username
        metaData: metadata
        timeStamp: timestamp
        hostName: hostname
        webHook: webhook
        coolDown: cooldown
        resourceregion: resourceRegion
        sTag: stag
        tagname: tagName
        tagvalue: tagValue
```<|MERGE_RESOLUTION|>--- conflicted
+++ resolved
@@ -6,11 +6,7 @@
   - subset-reducer
 
 use-extension:
-<<<<<<< HEAD
-  "@autorest/modelerfour": "4.13.312"
-=======
   "@autorest/modelerfour": "4.13.348"
->>>>>>> c7e36d8e
 
 pipeline:
 
