/**
 * Copyright (c) Microsoft Corporation. All rights reserved.
 * Licensed under the MIT License. See License.txt in the project root for
 * license information.
 *
 * Code generated by Microsoft (R) AutoRest Code Generator.
 * Changes may cause incorrect behavior and will be lost if the code is
 * regenerated.
 */

package fixtures.requiredoptional.implementation;

import com.microsoft.rest.v2.BodyResponse;
import com.microsoft.rest.v2.RestProxy;
import com.microsoft.rest.v2.ServiceCallback;
import com.microsoft.rest.v2.ServiceFuture;
import com.microsoft.rest.v2.VoidResponse;
import com.microsoft.rest.v2.annotations.BodyParam;
import com.microsoft.rest.v2.annotations.ExpectedResponses;
import com.microsoft.rest.v2.annotations.GET;
import com.microsoft.rest.v2.annotations.HeaderParam;
import com.microsoft.rest.v2.annotations.Host;
import com.microsoft.rest.v2.annotations.PathParam;
import com.microsoft.rest.v2.annotations.PUT;
import com.microsoft.rest.v2.annotations.QueryParam;
import com.microsoft.rest.v2.annotations.UnexpectedResponseExceptionType;
import fixtures.requiredoptional.Implicits;
import fixtures.requiredoptional.models.Error;
import fixtures.requiredoptional.models.ErrorException;
import io.reactivex.Completable;
import io.reactivex.Maybe;
import io.reactivex.Single;
import io.reactivex.annotations.NonNull;
import io.reactivex.functions.Function;

/**
 * An instance of this class provides access to all the operations defined in
 * Implicits.
 */
public final class ImplicitsImpl implements Implicits {
    /**
     * The proxy service used to perform REST calls.
     */
    private ImplicitsService service;

    /**
     * The service client containing this operation class.
     */
    private AutoRestRequiredOptionalTestServiceImpl client;

    /**
     * Initializes an instance of ImplicitsImpl.
     *
     * @param client the instance of the service client containing this operation class.
     */
    public ImplicitsImpl(AutoRestRequiredOptionalTestServiceImpl client) {
        this.service = RestProxy.create(ImplicitsService.class, client);
        this.client = client;
    }

    /**
     * The interface defining all the services for Implicits to be used by the
     * proxy service to perform REST calls.
     */
    @Host("http://localhost:3000")
    private interface ImplicitsService {
        @GET("reqopt/implicit/required/path/{pathParameter}")
        @UnexpectedResponseExceptionType(ErrorException.class)
        Single<BodyResponse<Error>> getRequiredPath(@PathParam("pathParameter") String pathParameter);

        @PUT("reqopt/implicit/optional/query")
        @ExpectedResponses({200})
        @UnexpectedResponseExceptionType(ErrorException.class)
        Single<VoidResponse> putOptionalQuery(@QueryParam("queryParameter") String queryParameter);

        @PUT("reqopt/implicit/optional/header")
        @ExpectedResponses({200})
        @UnexpectedResponseExceptionType(ErrorException.class)
        Single<VoidResponse> putOptionalHeader(@HeaderParam("queryParameter") String queryParameter);

        @PUT("reqopt/implicit/optional/body")
        @ExpectedResponses({200})
        @UnexpectedResponseExceptionType(ErrorException.class)
        Single<VoidResponse> putOptionalBody(@BodyParam("application/json; charset=utf-8") String bodyParameter);

        @GET("reqopt/global/required/path/{required-global-path}")
        @UnexpectedResponseExceptionType(ErrorException.class)
        Single<BodyResponse<Error>> getRequiredGlobalPath(@PathParam("required-global-path") String requiredGlobalPath);

        @GET("reqopt/global/required/query")
        @UnexpectedResponseExceptionType(ErrorException.class)
        Single<BodyResponse<Error>> getRequiredGlobalQuery(@QueryParam("required-global-query") String requiredGlobalQuery);

        @GET("reqopt/global/optional/query")
        @UnexpectedResponseExceptionType(ErrorException.class)
        Single<BodyResponse<Error>> getOptionalGlobalQuery(@QueryParam("optional-global-query") Integer optionalGlobalQuery);
    }

    /**
     * Test implicitly required path parameter.
     *
     * @param pathParameter the String value.
     * @throws IllegalArgumentException thrown if parameters fail the validation.
     * @throws ErrorException thrown if the request is rejected by server.
     * @throws RuntimeException all other wrapped checked exceptions if the request fails to be sent.
     * @return the Error object if successful.
     */
    public Error getRequiredPath(@NonNull String pathParameter) {
        return getRequiredPathAsync(pathParameter).blockingGet();
    }

    /**
     * Test implicitly required path parameter.
     *
     * @param pathParameter the String value.
     * @param serviceCallback the async ServiceCallback to handle successful and failed responses.
     * @throws IllegalArgumentException thrown if parameters fail the validation.
     * @return a ServiceFuture which will be completed with the result of the network request.
     */
    public ServiceFuture<Error> getRequiredPathAsync(@NonNull String pathParameter, ServiceCallback<Error> serviceCallback) {
        return ServiceFuture.fromBody(getRequiredPathAsync(pathParameter), serviceCallback);
    }

    /**
     * Test implicitly required path parameter.
     *
     * @param pathParameter the String value.
     * @throws IllegalArgumentException thrown if parameters fail the validation.
     * @return a Single which performs the network request upon subscription.
     */
    public Single<BodyResponse<Error>> getRequiredPathWithRestResponseAsync(@NonNull String pathParameter) {
        if (pathParameter == null) {
            throw new IllegalArgumentException("Parameter pathParameter is required and cannot be null.");
        }
        return service.getRequiredPath(pathParameter);
    }

    /**
     * Test implicitly required path parameter.
     *
     * @param pathParameter the String value.
     * @throws IllegalArgumentException thrown if parameters fail the validation.
     * @return a Single which performs the network request upon subscription.
     */
    public Maybe<Error> getRequiredPathAsync(@NonNull String pathParameter) {
        return getRequiredPathWithRestResponseAsync(pathParameter)
<<<<<<< HEAD
            .flatMapMaybe(new Function<RestResponse<Void, Error>, Maybe<Error>>() {
                @Override
                public Maybe<Error> apply(RestResponse<Void, Error> restResponse) {
                    if (restResponse.body() == null) {
                        return Maybe.empty();
                    } else {
                        return Maybe.just(restResponse.body());
                    }
                }
            });
=======
            .flatMapMaybe(res -> res.body() == null ? Maybe.empty() : Maybe.just(res.body()));
>>>>>>> d0394000
    }

    /**
     * Test implicitly optional query parameter.
     *
     * @throws ErrorException thrown if the request is rejected by server.
     * @throws RuntimeException all other wrapped checked exceptions if the request fails to be sent.
     */
    public void putOptionalQuery() {
        putOptionalQueryAsync().blockingAwait();
    }

    /**
     * Test implicitly optional query parameter.
     *
     * @param serviceCallback the async ServiceCallback to handle successful and failed responses.
     * @throws IllegalArgumentException thrown if parameters fail the validation.
     * @return a ServiceFuture which will be completed with the result of the network request.
     */
    public ServiceFuture<Void> putOptionalQueryAsync(ServiceCallback<Void> serviceCallback) {
        return ServiceFuture.fromBody(putOptionalQueryAsync(), serviceCallback);
    }

    /**
     * Test implicitly optional query parameter.
     *
     * @return a Single which performs the network request upon subscription.
     */
    public Single<VoidResponse> putOptionalQueryWithRestResponseAsync() {
        final String queryParameter = null;
        return service.putOptionalQuery(queryParameter);
    }

    /**
     * Test implicitly optional query parameter.
     *
     * @return a Single which performs the network request upon subscription.
     */
    public Completable putOptionalQueryAsync() {
        return putOptionalQueryWithRestResponseAsync()
            .toCompletable();
    }

    /**
     * Test implicitly optional query parameter.
     *
     * @param queryParameter the String value.
     * @throws IllegalArgumentException thrown if parameters fail the validation.
     * @throws ErrorException thrown if the request is rejected by server.
     * @throws RuntimeException all other wrapped checked exceptions if the request fails to be sent.
     */
    public void putOptionalQuery(String queryParameter) {
        putOptionalQueryAsync(queryParameter).blockingAwait();
    }

    /**
     * Test implicitly optional query parameter.
     *
     * @param queryParameter the String value.
     * @param serviceCallback the async ServiceCallback to handle successful and failed responses.
     * @throws IllegalArgumentException thrown if parameters fail the validation.
     * @return a ServiceFuture which will be completed with the result of the network request.
     */
    public ServiceFuture<Void> putOptionalQueryAsync(String queryParameter, ServiceCallback<Void> serviceCallback) {
        return ServiceFuture.fromBody(putOptionalQueryAsync(queryParameter), serviceCallback);
    }

    /**
     * Test implicitly optional query parameter.
     *
     * @param queryParameter the String value.
     * @throws IllegalArgumentException thrown if parameters fail the validation.
     * @return a Single which performs the network request upon subscription.
     */
    public Single<VoidResponse> putOptionalQueryWithRestResponseAsync(String queryParameter) {
        return service.putOptionalQuery(queryParameter);
    }

    /**
     * Test implicitly optional query parameter.
     *
     * @param queryParameter the String value.
     * @throws IllegalArgumentException thrown if parameters fail the validation.
     * @return a Single which performs the network request upon subscription.
     */
    public Completable putOptionalQueryAsync(String queryParameter) {
        return putOptionalQueryWithRestResponseAsync(queryParameter)
            .toCompletable();
    }

    /**
     * Test implicitly optional header parameter.
     *
     * @throws ErrorException thrown if the request is rejected by server.
     * @throws RuntimeException all other wrapped checked exceptions if the request fails to be sent.
     */
    public void putOptionalHeader() {
        putOptionalHeaderAsync().blockingAwait();
    }

    /**
     * Test implicitly optional header parameter.
     *
     * @param serviceCallback the async ServiceCallback to handle successful and failed responses.
     * @throws IllegalArgumentException thrown if parameters fail the validation.
     * @return a ServiceFuture which will be completed with the result of the network request.
     */
    public ServiceFuture<Void> putOptionalHeaderAsync(ServiceCallback<Void> serviceCallback) {
        return ServiceFuture.fromBody(putOptionalHeaderAsync(), serviceCallback);
    }

    /**
     * Test implicitly optional header parameter.
     *
     * @return a Single which performs the network request upon subscription.
     */
    public Single<VoidResponse> putOptionalHeaderWithRestResponseAsync() {
        final String queryParameter = null;
        return service.putOptionalHeader(queryParameter);
    }

    /**
     * Test implicitly optional header parameter.
     *
     * @return a Single which performs the network request upon subscription.
     */
    public Completable putOptionalHeaderAsync() {
        return putOptionalHeaderWithRestResponseAsync()
            .toCompletable();
    }

    /**
     * Test implicitly optional header parameter.
     *
     * @param queryParameter the String value.
     * @throws IllegalArgumentException thrown if parameters fail the validation.
     * @throws ErrorException thrown if the request is rejected by server.
     * @throws RuntimeException all other wrapped checked exceptions if the request fails to be sent.
     */
    public void putOptionalHeader(String queryParameter) {
        putOptionalHeaderAsync(queryParameter).blockingAwait();
    }

    /**
     * Test implicitly optional header parameter.
     *
     * @param queryParameter the String value.
     * @param serviceCallback the async ServiceCallback to handle successful and failed responses.
     * @throws IllegalArgumentException thrown if parameters fail the validation.
     * @return a ServiceFuture which will be completed with the result of the network request.
     */
    public ServiceFuture<Void> putOptionalHeaderAsync(String queryParameter, ServiceCallback<Void> serviceCallback) {
        return ServiceFuture.fromBody(putOptionalHeaderAsync(queryParameter), serviceCallback);
    }

    /**
     * Test implicitly optional header parameter.
     *
     * @param queryParameter the String value.
     * @throws IllegalArgumentException thrown if parameters fail the validation.
     * @return a Single which performs the network request upon subscription.
     */
    public Single<VoidResponse> putOptionalHeaderWithRestResponseAsync(String queryParameter) {
        return service.putOptionalHeader(queryParameter);
    }

    /**
     * Test implicitly optional header parameter.
     *
     * @param queryParameter the String value.
     * @throws IllegalArgumentException thrown if parameters fail the validation.
     * @return a Single which performs the network request upon subscription.
     */
    public Completable putOptionalHeaderAsync(String queryParameter) {
        return putOptionalHeaderWithRestResponseAsync(queryParameter)
            .toCompletable();
    }

    /**
     * Test implicitly optional body parameter.
     *
     * @throws ErrorException thrown if the request is rejected by server.
     * @throws RuntimeException all other wrapped checked exceptions if the request fails to be sent.
     */
    public void putOptionalBody() {
        putOptionalBodyAsync().blockingAwait();
    }

    /**
     * Test implicitly optional body parameter.
     *
     * @param serviceCallback the async ServiceCallback to handle successful and failed responses.
     * @throws IllegalArgumentException thrown if parameters fail the validation.
     * @return a ServiceFuture which will be completed with the result of the network request.
     */
    public ServiceFuture<Void> putOptionalBodyAsync(ServiceCallback<Void> serviceCallback) {
        return ServiceFuture.fromBody(putOptionalBodyAsync(), serviceCallback);
    }

    /**
     * Test implicitly optional body parameter.
     *
     * @return a Single which performs the network request upon subscription.
     */
    public Single<VoidResponse> putOptionalBodyWithRestResponseAsync() {
        final String bodyParameter = null;
        return service.putOptionalBody(bodyParameter);
    }

    /**
     * Test implicitly optional body parameter.
     *
     * @return a Single which performs the network request upon subscription.
     */
    public Completable putOptionalBodyAsync() {
        return putOptionalBodyWithRestResponseAsync()
            .toCompletable();
    }

    /**
     * Test implicitly optional body parameter.
     *
     * @param bodyParameter the String value.
     * @throws IllegalArgumentException thrown if parameters fail the validation.
     * @throws ErrorException thrown if the request is rejected by server.
     * @throws RuntimeException all other wrapped checked exceptions if the request fails to be sent.
     */
    public void putOptionalBody(String bodyParameter) {
        putOptionalBodyAsync(bodyParameter).blockingAwait();
    }

    /**
     * Test implicitly optional body parameter.
     *
     * @param bodyParameter the String value.
     * @param serviceCallback the async ServiceCallback to handle successful and failed responses.
     * @throws IllegalArgumentException thrown if parameters fail the validation.
     * @return a ServiceFuture which will be completed with the result of the network request.
     */
    public ServiceFuture<Void> putOptionalBodyAsync(String bodyParameter, ServiceCallback<Void> serviceCallback) {
        return ServiceFuture.fromBody(putOptionalBodyAsync(bodyParameter), serviceCallback);
    }

    /**
     * Test implicitly optional body parameter.
     *
     * @param bodyParameter the String value.
     * @throws IllegalArgumentException thrown if parameters fail the validation.
     * @return a Single which performs the network request upon subscription.
     */
    public Single<VoidResponse> putOptionalBodyWithRestResponseAsync(String bodyParameter) {
        return service.putOptionalBody(bodyParameter);
    }

    /**
     * Test implicitly optional body parameter.
     *
     * @param bodyParameter the String value.
     * @throws IllegalArgumentException thrown if parameters fail the validation.
     * @return a Single which performs the network request upon subscription.
     */
    public Completable putOptionalBodyAsync(String bodyParameter) {
        return putOptionalBodyWithRestResponseAsync(bodyParameter)
            .toCompletable();
    }

    /**
     * Test implicitly required path parameter.
     *
     * @throws ErrorException thrown if the request is rejected by server.
     * @throws RuntimeException all other wrapped checked exceptions if the request fails to be sent.
     * @return the Error object if successful.
     */
    public Error getRequiredGlobalPath() {
        return getRequiredGlobalPathAsync().blockingGet();
    }

    /**
     * Test implicitly required path parameter.
     *
     * @param serviceCallback the async ServiceCallback to handle successful and failed responses.
     * @throws IllegalArgumentException thrown if parameters fail the validation.
     * @return a ServiceFuture which will be completed with the result of the network request.
     */
    public ServiceFuture<Error> getRequiredGlobalPathAsync(ServiceCallback<Error> serviceCallback) {
        return ServiceFuture.fromBody(getRequiredGlobalPathAsync(), serviceCallback);
    }

    /**
     * Test implicitly required path parameter.
     *
     * @return a Single which performs the network request upon subscription.
     */
    public Single<BodyResponse<Error>> getRequiredGlobalPathWithRestResponseAsync() {
        if (this.client.requiredGlobalPath() == null) {
            throw new IllegalArgumentException("Parameter this.client.requiredGlobalPath() is required and cannot be null.");
        }
        return service.getRequiredGlobalPath(this.client.requiredGlobalPath());
    }

    /**
     * Test implicitly required path parameter.
     *
     * @return a Single which performs the network request upon subscription.
     */
    public Maybe<Error> getRequiredGlobalPathAsync() {
        return getRequiredGlobalPathWithRestResponseAsync()
<<<<<<< HEAD
            .flatMapMaybe(new Function<RestResponse<Void, Error>, Maybe<Error>>() {
                @Override
                public Maybe<Error> apply(RestResponse<Void, Error> restResponse) {
                    if (restResponse.body() == null) {
                        return Maybe.empty();
                    } else {
                        return Maybe.just(restResponse.body());
                    }
                }
            });
=======
            .flatMapMaybe(res -> res.body() == null ? Maybe.empty() : Maybe.just(res.body()));
>>>>>>> d0394000
    }

    /**
     * Test implicitly required query parameter.
     *
     * @throws ErrorException thrown if the request is rejected by server.
     * @throws RuntimeException all other wrapped checked exceptions if the request fails to be sent.
     * @return the Error object if successful.
     */
    public Error getRequiredGlobalQuery() {
        return getRequiredGlobalQueryAsync().blockingGet();
    }

    /**
     * Test implicitly required query parameter.
     *
     * @param serviceCallback the async ServiceCallback to handle successful and failed responses.
     * @throws IllegalArgumentException thrown if parameters fail the validation.
     * @return a ServiceFuture which will be completed with the result of the network request.
     */
    public ServiceFuture<Error> getRequiredGlobalQueryAsync(ServiceCallback<Error> serviceCallback) {
        return ServiceFuture.fromBody(getRequiredGlobalQueryAsync(), serviceCallback);
    }

    /**
     * Test implicitly required query parameter.
     *
     * @return a Single which performs the network request upon subscription.
     */
    public Single<BodyResponse<Error>> getRequiredGlobalQueryWithRestResponseAsync() {
        if (this.client.requiredGlobalQuery() == null) {
            throw new IllegalArgumentException("Parameter this.client.requiredGlobalQuery() is required and cannot be null.");
        }
        return service.getRequiredGlobalQuery(this.client.requiredGlobalQuery());
    }

    /**
     * Test implicitly required query parameter.
     *
     * @return a Single which performs the network request upon subscription.
     */
    public Maybe<Error> getRequiredGlobalQueryAsync() {
        return getRequiredGlobalQueryWithRestResponseAsync()
<<<<<<< HEAD
            .flatMapMaybe(new Function<RestResponse<Void, Error>, Maybe<Error>>() {
                @Override
                public Maybe<Error> apply(RestResponse<Void, Error> restResponse) {
                    if (restResponse.body() == null) {
                        return Maybe.empty();
                    } else {
                        return Maybe.just(restResponse.body());
                    }
                }
            });
=======
            .flatMapMaybe(res -> res.body() == null ? Maybe.empty() : Maybe.just(res.body()));
>>>>>>> d0394000
    }

    /**
     * Test implicitly optional query parameter.
     *
     * @throws ErrorException thrown if the request is rejected by server.
     * @throws RuntimeException all other wrapped checked exceptions if the request fails to be sent.
     * @return the Error object if successful.
     */
    public Error getOptionalGlobalQuery() {
        return getOptionalGlobalQueryAsync().blockingGet();
    }

    /**
     * Test implicitly optional query parameter.
     *
     * @param serviceCallback the async ServiceCallback to handle successful and failed responses.
     * @throws IllegalArgumentException thrown if parameters fail the validation.
     * @return a ServiceFuture which will be completed with the result of the network request.
     */
    public ServiceFuture<Error> getOptionalGlobalQueryAsync(ServiceCallback<Error> serviceCallback) {
        return ServiceFuture.fromBody(getOptionalGlobalQueryAsync(), serviceCallback);
    }

    /**
     * Test implicitly optional query parameter.
     *
     * @return a Single which performs the network request upon subscription.
     */
    public Single<BodyResponse<Error>> getOptionalGlobalQueryWithRestResponseAsync() {
        return service.getOptionalGlobalQuery(this.client.optionalGlobalQuery());
    }

    /**
     * Test implicitly optional query parameter.
     *
     * @return a Single which performs the network request upon subscription.
     */
    public Maybe<Error> getOptionalGlobalQueryAsync() {
        return getOptionalGlobalQueryWithRestResponseAsync()
<<<<<<< HEAD
            .flatMapMaybe(new Function<RestResponse<Void, Error>, Maybe<Error>>() {
                @Override
                public Maybe<Error> apply(RestResponse<Void, Error> restResponse) {
                    if (restResponse.body() == null) {
                        return Maybe.empty();
                    } else {
                        return Maybe.just(restResponse.body());
                    }
                }
            });
=======
            .flatMapMaybe(res -> res.body() == null ? Maybe.empty() : Maybe.just(res.body()));
>>>>>>> d0394000
    }
}<|MERGE_RESOLUTION|>--- conflicted
+++ resolved
@@ -31,7 +31,6 @@
 import io.reactivex.Maybe;
 import io.reactivex.Single;
 import io.reactivex.annotations.NonNull;
-import io.reactivex.functions.Function;
 
 /**
  * An instance of this class provides access to all the operations defined in
@@ -144,20 +143,7 @@
      */
     public Maybe<Error> getRequiredPathAsync(@NonNull String pathParameter) {
         return getRequiredPathWithRestResponseAsync(pathParameter)
-<<<<<<< HEAD
-            .flatMapMaybe(new Function<RestResponse<Void, Error>, Maybe<Error>>() {
-                @Override
-                public Maybe<Error> apply(RestResponse<Void, Error> restResponse) {
-                    if (restResponse.body() == null) {
-                        return Maybe.empty();
-                    } else {
-                        return Maybe.just(restResponse.body());
-                    }
-                }
-            });
-=======
             .flatMapMaybe(res -> res.body() == null ? Maybe.empty() : Maybe.just(res.body()));
->>>>>>> d0394000
     }
 
     /**
@@ -465,20 +451,7 @@
      */
     public Maybe<Error> getRequiredGlobalPathAsync() {
         return getRequiredGlobalPathWithRestResponseAsync()
-<<<<<<< HEAD
-            .flatMapMaybe(new Function<RestResponse<Void, Error>, Maybe<Error>>() {
-                @Override
-                public Maybe<Error> apply(RestResponse<Void, Error> restResponse) {
-                    if (restResponse.body() == null) {
-                        return Maybe.empty();
-                    } else {
-                        return Maybe.just(restResponse.body());
-                    }
-                }
-            });
-=======
             .flatMapMaybe(res -> res.body() == null ? Maybe.empty() : Maybe.just(res.body()));
->>>>>>> d0394000
     }
 
     /**
@@ -522,20 +495,7 @@
      */
     public Maybe<Error> getRequiredGlobalQueryAsync() {
         return getRequiredGlobalQueryWithRestResponseAsync()
-<<<<<<< HEAD
-            .flatMapMaybe(new Function<RestResponse<Void, Error>, Maybe<Error>>() {
-                @Override
-                public Maybe<Error> apply(RestResponse<Void, Error> restResponse) {
-                    if (restResponse.body() == null) {
-                        return Maybe.empty();
-                    } else {
-                        return Maybe.just(restResponse.body());
-                    }
-                }
-            });
-=======
             .flatMapMaybe(res -> res.body() == null ? Maybe.empty() : Maybe.just(res.body()));
->>>>>>> d0394000
     }
 
     /**
@@ -576,19 +536,6 @@
      */
     public Maybe<Error> getOptionalGlobalQueryAsync() {
         return getOptionalGlobalQueryWithRestResponseAsync()
-<<<<<<< HEAD
-            .flatMapMaybe(new Function<RestResponse<Void, Error>, Maybe<Error>>() {
-                @Override
-                public Maybe<Error> apply(RestResponse<Void, Error> restResponse) {
-                    if (restResponse.body() == null) {
-                        return Maybe.empty();
-                    } else {
-                        return Maybe.just(restResponse.body());
-                    }
-                }
-            });
-=======
             .flatMapMaybe(res -> res.body() == null ? Maybe.empty() : Maybe.just(res.body()));
->>>>>>> d0394000
     }
 }