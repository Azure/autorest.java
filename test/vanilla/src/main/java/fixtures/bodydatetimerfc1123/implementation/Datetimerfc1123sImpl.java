--- conflicted
+++ resolved
@@ -29,7 +29,6 @@
 import io.reactivex.Maybe;
 import io.reactivex.Single;
 import io.reactivex.annotations.NonNull;
-import io.reactivex.functions.Function;
 import org.joda.time.DateTime;
 
 /**
@@ -154,20 +153,7 @@
      */
     public Maybe<DateTime> getNullAsync() {
         return getNullWithRestResponseAsync()
-<<<<<<< HEAD
-            .flatMapMaybe(new Function<RestResponse<Void, DateTime>, Maybe<DateTime>>() {
-                @Override
-                public Maybe<DateTime> apply(RestResponse<Void, DateTime> restResponse) {
-                    if (restResponse.body() == null) {
-                        return Maybe.empty();
-                    } else {
-                        return Maybe.just(restResponse.body());
-                    }
-                }
-            });
-=======
-            .flatMapMaybe(res -> res.body() == null ? Maybe.empty() : Maybe.just(res.body()));
->>>>>>> d0394000
+            .flatMapMaybe(res -> res.body() == null ? Maybe.empty() : Maybe.just(res.body()));
     }
 
     /**
@@ -208,20 +194,7 @@
      */
     public Maybe<DateTime> getInvalidAsync() {
         return getInvalidWithRestResponseAsync()
-<<<<<<< HEAD
-            .flatMapMaybe(new Function<RestResponse<Void, DateTime>, Maybe<DateTime>>() {
-                @Override
-                public Maybe<DateTime> apply(RestResponse<Void, DateTime> restResponse) {
-                    if (restResponse.body() == null) {
-                        return Maybe.empty();
-                    } else {
-                        return Maybe.just(restResponse.body());
-                    }
-                }
-            });
-=======
-            .flatMapMaybe(res -> res.body() == null ? Maybe.empty() : Maybe.just(res.body()));
->>>>>>> d0394000
+            .flatMapMaybe(res -> res.body() == null ? Maybe.empty() : Maybe.just(res.body()));
     }
 
     /**
@@ -262,20 +235,7 @@
      */
     public Maybe<DateTime> getOverflowAsync() {
         return getOverflowWithRestResponseAsync()
-<<<<<<< HEAD
-            .flatMapMaybe(new Function<RestResponse<Void, DateTime>, Maybe<DateTime>>() {
-                @Override
-                public Maybe<DateTime> apply(RestResponse<Void, DateTime> restResponse) {
-                    if (restResponse.body() == null) {
-                        return Maybe.empty();
-                    } else {
-                        return Maybe.just(restResponse.body());
-                    }
-                }
-            });
-=======
-            .flatMapMaybe(res -> res.body() == null ? Maybe.empty() : Maybe.just(res.body()));
->>>>>>> d0394000
+            .flatMapMaybe(res -> res.body() == null ? Maybe.empty() : Maybe.just(res.body()));
     }
 
     /**
@@ -316,20 +276,7 @@
      */
     public Maybe<DateTime> getUnderflowAsync() {
         return getUnderflowWithRestResponseAsync()
-<<<<<<< HEAD
-            .flatMapMaybe(new Function<RestResponse<Void, DateTime>, Maybe<DateTime>>() {
-                @Override
-                public Maybe<DateTime> apply(RestResponse<Void, DateTime> restResponse) {
-                    if (restResponse.body() == null) {
-                        return Maybe.empty();
-                    } else {
-                        return Maybe.just(restResponse.body());
-                    }
-                }
-            });
-=======
-            .flatMapMaybe(res -> res.body() == null ? Maybe.empty() : Maybe.just(res.body()));
->>>>>>> d0394000
+            .flatMapMaybe(res -> res.body() == null ? Maybe.empty() : Maybe.just(res.body()));
     }
 
     /**
@@ -421,20 +368,7 @@
      */
     public Maybe<DateTime> getUtcLowercaseMaxDateTimeAsync() {
         return getUtcLowercaseMaxDateTimeWithRestResponseAsync()
-<<<<<<< HEAD
-            .flatMapMaybe(new Function<RestResponse<Void, DateTime>, Maybe<DateTime>>() {
-                @Override
-                public Maybe<DateTime> apply(RestResponse<Void, DateTime> restResponse) {
-                    if (restResponse.body() == null) {
-                        return Maybe.empty();
-                    } else {
-                        return Maybe.just(restResponse.body());
-                    }
-                }
-            });
-=======
-            .flatMapMaybe(res -> res.body() == null ? Maybe.empty() : Maybe.just(res.body()));
->>>>>>> d0394000
+            .flatMapMaybe(res -> res.body() == null ? Maybe.empty() : Maybe.just(res.body()));
     }
 
     /**
@@ -475,20 +409,7 @@
      */
     public Maybe<DateTime> getUtcUppercaseMaxDateTimeAsync() {
         return getUtcUppercaseMaxDateTimeWithRestResponseAsync()
-<<<<<<< HEAD
-            .flatMapMaybe(new Function<RestResponse<Void, DateTime>, Maybe<DateTime>>() {
-                @Override
-                public Maybe<DateTime> apply(RestResponse<Void, DateTime> restResponse) {
-                    if (restResponse.body() == null) {
-                        return Maybe.empty();
-                    } else {
-                        return Maybe.just(restResponse.body());
-                    }
-                }
-            });
-=======
-            .flatMapMaybe(res -> res.body() == null ? Maybe.empty() : Maybe.just(res.body()));
->>>>>>> d0394000
+            .flatMapMaybe(res -> res.body() == null ? Maybe.empty() : Maybe.just(res.body()));
     }
 
     /**
@@ -580,19 +501,6 @@
      */
     public Maybe<DateTime> getUtcMinDateTimeAsync() {
         return getUtcMinDateTimeWithRestResponseAsync()
-<<<<<<< HEAD
-            .flatMapMaybe(new Function<RestResponse<Void, DateTime>, Maybe<DateTime>>() {
-                @Override
-                public Maybe<DateTime> apply(RestResponse<Void, DateTime> restResponse) {
-                    if (restResponse.body() == null) {
-                        return Maybe.empty();
-                    } else {
-                        return Maybe.just(restResponse.body());
-                    }
-                }
-            });
-=======
-            .flatMapMaybe(res -> res.body() == null ? Maybe.empty() : Maybe.just(res.body()));
->>>>>>> d0394000
+            .flatMapMaybe(res -> res.body() == null ? Maybe.empty() : Maybe.just(res.body()));
     }
 }