/**
 * Copyright (c) Microsoft Corporation. All rights reserved.
 * Licensed under the MIT License. See License.txt in the project root for
 * license information.
 *
 * Code generated by Microsoft (R) AutoRest Code Generator.
 * Changes may cause incorrect behavior and will be lost if the code is
 * regenerated.
 */

package fixtures.url.implementation;

<<<<<<< HEAD
import com.microsoft.rest.v2.RestClient;
import com.microsoft.rest.v2.RestProxy;
import com.microsoft.rest.v2.RestResponse;
import com.microsoft.rest.v2.ServiceClient;
=======
import com.microsoft.rest.v2.RestProxy;
import com.microsoft.rest.v2.ServiceClient;
import com.microsoft.rest.v2.http.HttpPipeline;
>>>>>>> 4f2f5d81
import fixtures.url.AutoRestUrlTestService;
import fixtures.url.PathItems;
import fixtures.url.Paths;
import fixtures.url.Queries;
<<<<<<< HEAD
import io.reactivex.Single;
=======
>>>>>>> 4f2f5d81

/**
 * Initializes a new instance of the AutoRestUrlTestService class.
 */
public class AutoRestUrlTestServiceImpl extends ServiceClient implements AutoRestUrlTestService {

    /**
     * A string value 'globalItemStringPath' that appears in the path.
     */
    private String globalStringPath;

    /**
     * Gets A string value 'globalItemStringPath' that appears in the path.
     *
     * @return the globalStringPath value.
     */
    public String globalStringPath() {
        return this.globalStringPath;
    }

    /**
     * Sets A string value 'globalItemStringPath' that appears in the path.
     *
     * @param globalStringPath the globalStringPath value.
     * @return the service client itself
     */
    public AutoRestUrlTestServiceImpl withglobalStringPath(String globalStringPath) {
        this.globalStringPath = globalStringPath;
        return this;
    }

    /**
     * should contain value null.
     */
    private String globalStringQuery;

    /**
     * Gets should contain value null.
     *
     * @return the globalStringQuery value.
     */
    public String globalStringQuery() {
        return this.globalStringQuery;
    }

    /**
     * Sets should contain value null.
     *
     * @param globalStringQuery the globalStringQuery value.
     * @return the service client itself
     */
    public AutoRestUrlTestServiceImpl withglobalStringQuery(String globalStringQuery) {
        this.globalStringQuery = globalStringQuery;
        return this;
    }

    /**
     * The Paths object to access its operations.
     */
    private Paths paths;

    /**
     * Gets the Paths object to access its operations.
     *
     * @return the Paths object.
     */
    public Paths paths() {
        return this.paths;
    }

    /**
     * The Queries object to access its operations.
     */
    private Queries queries;

    /**
     * Gets the Queries object to access its operations.
     *
     * @return the Queries object.
     */
    public Queries queries() {
        return this.queries;
    }

    /**
     * The PathItems object to access its operations.
     */
    private PathItems pathItems;

    /**
     * Gets the PathItems object to access its operations.
     *
     * @return the PathItems object.
     */
    public PathItems pathItems() {
        return this.pathItems;
    }

    /**
     * Initializes an instance of AutoRestUrlTestService client.
<<<<<<< HEAD
     *
     * @param baseUrl the base URL of the host
     */
    public AutoRestUrlTestServiceImpl(String baseUrl) {
        super(baseUrl);
        initialize();
    }

    /**
     * Initializes an instance of AutoRestUrlTestService client.
=======
>>>>>>> 4f2f5d81
     */
    public AutoRestUrlTestServiceImpl() {
        this(RestProxy.createDefaultPipeline());
    }

    /**
     * Initializes an instance of AutoRestUrlTestService client.
     *
     * @param httpPipeline The HTTP pipeline to send requests through.
     */
    public AutoRestUrlTestServiceImpl(HttpPipeline httpPipeline) {
        super(httpPipeline);

        this.paths = new PathsImpl(this);
        this.queries = new QueriesImpl(this);
        this.pathItems = new PathItemsImpl(this);
    }
}<|MERGE_RESOLUTION|>--- conflicted
+++ resolved
@@ -10,24 +10,13 @@
 
 package fixtures.url.implementation;
 
-<<<<<<< HEAD
-import com.microsoft.rest.v2.RestClient;
-import com.microsoft.rest.v2.RestProxy;
-import com.microsoft.rest.v2.RestResponse;
-import com.microsoft.rest.v2.ServiceClient;
-=======
 import com.microsoft.rest.v2.RestProxy;
 import com.microsoft.rest.v2.ServiceClient;
 import com.microsoft.rest.v2.http.HttpPipeline;
->>>>>>> 4f2f5d81
 import fixtures.url.AutoRestUrlTestService;
 import fixtures.url.PathItems;
 import fixtures.url.Paths;
 import fixtures.url.Queries;
-<<<<<<< HEAD
-import io.reactivex.Single;
-=======
->>>>>>> 4f2f5d81
 
 /**
  * Initializes a new instance of the AutoRestUrlTestService class.
@@ -54,7 +43,7 @@
      * @param globalStringPath the globalStringPath value.
      * @return the service client itself
      */
-    public AutoRestUrlTestServiceImpl withglobalStringPath(String globalStringPath) {
+    public AutoRestUrlTestServiceImpl withGlobalStringPath(String globalStringPath) {
         this.globalStringPath = globalStringPath;
         return this;
     }
@@ -79,7 +68,7 @@
      * @param globalStringQuery the globalStringQuery value.
      * @return the service client itself
      */
-    public AutoRestUrlTestServiceImpl withglobalStringQuery(String globalStringQuery) {
+    public AutoRestUrlTestServiceImpl withGlobalStringQuery(String globalStringQuery) {
         this.globalStringQuery = globalStringQuery;
         return this;
     }
@@ -128,19 +117,6 @@
 
     /**
      * Initializes an instance of AutoRestUrlTestService client.
-<<<<<<< HEAD
-     *
-     * @param baseUrl the base URL of the host
-     */
-    public AutoRestUrlTestServiceImpl(String baseUrl) {
-        super(baseUrl);
-        initialize();
-    }
-
-    /**
-     * Initializes an instance of AutoRestUrlTestService client.
-=======
->>>>>>> 4f2f5d81
      */
     public AutoRestUrlTestServiceImpl() {
         this(RestProxy.createDefaultPipeline());
