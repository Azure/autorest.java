package fixtures.bodycomplex;

<<<<<<< HEAD
=======
import com.microsoft.rest.v2.http.HttpPipeline;
import com.microsoft.rest.v2.policy.DecodingPolicyFactory;
import fixtures.bodycomplex.implementation.AutoRestComplexTestServiceImpl;
import fixtures.bodycomplex.models.Fish;
import fixtures.bodycomplex.models.Goblinshark;
import fixtures.bodycomplex.models.Salmon;
import fixtures.bodycomplex.models.Sawshark;
import fixtures.bodycomplex.models.Shark;
>>>>>>> 4042c122
import org.joda.time.DateTime;
import org.joda.time.DateTimeZone;
import org.junit.Assert;
import org.junit.BeforeClass;
import org.junit.Test;

import java.util.ArrayList;

public class PolymorphismTests {
    private static AutoRestComplexTestService client;

    @BeforeClass
    public static void setup() {
<<<<<<< HEAD
        client = new AutoRestComplexTestServiceImpl();
=======
        client = new AutoRestComplexTestServiceImpl(HttpPipeline.build(new DecodingPolicyFactory()));
>>>>>>> 4042c122
    }

    @Test
    public void getValid() throws Exception {
        Fish result = client.polymorphisms().getValid();
        Assert.assertEquals(Salmon.class, result.getClass());
        Salmon salmon = (Salmon) result;
        Assert.assertEquals("alaska", salmon.location());
        Assert.assertEquals(1.0, salmon.length(), 0f);
        Assert.assertEquals(3, salmon.siblings().size());
        Assert.assertEquals(Shark.class, salmon.siblings().get(0).getClass());
        Shark sib1 = (Shark) (salmon.siblings().get(0));
        Assert.assertEquals(new DateTime(2012, 1, 5, 1, 0, 0, DateTimeZone.UTC), sib1.birthday());
        Assert.assertEquals(Sawshark.class, salmon.siblings().get(1).getClass());
        Sawshark sib2 = (Sawshark) (salmon.siblings().get(1));
        Assert.assertArrayEquals(
                new byte[]{(byte) 255, (byte) 255, (byte) 255, (byte) 255, (byte) 254},
                sib2.picture());
        Goblinshark sib3 = (Goblinshark) (salmon.siblings().get(2));
        Assert.assertEquals(1, sib3.age().longValue());
        Assert.assertEquals(5, sib3.jawsize().longValue());
    }

    @Test
    public void putValid() throws Exception {
        Salmon body = new Salmon();
        body.withLocation("alaska");
        body.withIswild(true);
        body.withSpecies("king");
        body.withLength(1.0);
        body.withSiblings(new ArrayList<Fish>());

        Shark sib1 = new Shark();
        sib1.withAge(6);
        sib1.withBirthday(new DateTime(2012, 1, 5, 1, 0, 0, DateTimeZone.UTC));
        sib1.withLength(20.0);
        sib1.withSpecies("predator");
        body.siblings().add(sib1);

        Sawshark sib2 = new Sawshark();
        sib2.withAge(105);
        sib2.withBirthday(new DateTime(1900, 1, 5, 1, 0, 0, DateTimeZone.UTC));
        sib2.withLength(10.0);
        sib2.withPicture(new byte[] {(byte) 255, (byte) 255, (byte) 255, (byte) 255, (byte) 254});
        sib2.withSpecies("dangerous");
        body.siblings().add(sib2);

        Goblinshark sib3 = new Goblinshark();
        sib3.withAge(1);
        sib3.withBirthday(new DateTime(2015, 8, 8, 0, 0, 0, DateTimeZone.UTC));
        sib3.withLength(30.0);
        sib3.withSpecies("scary");
        sib3.withJawsize(5);
        body.siblings().add(sib3);

        client.polymorphisms().putValid(body);
    }

    @Test
    public void putValidMissingRequired() throws Exception {
        try {
            Salmon body = new Salmon();
            body.withLocation("alaska");
            body.withIswild(true);
            body.withSpecies("king");
            body.withLength(1.0);
            body.withSiblings(new ArrayList<Fish>());

            Shark sib1 = new Shark();
            sib1.withAge(6);
            sib1.withBirthday(new DateTime(2012, 1, 5, 1, 0, 0, DateTimeZone.UTC));
            sib1.withLength(20.0);
            sib1.withSpecies("predator");
            body.siblings().add(sib1);

            Sawshark sib2 = new Sawshark();
            sib2.withAge(105);
            sib2.withLength(10.0);
            sib2.withPicture(new byte[] {(byte) 255, (byte) 255, (byte) 255, (byte) 255, (byte) 254});
            sib2.withSpecies("dangerous");
            body.siblings().add(sib2);

            client.polymorphisms().putValidMissingRequired(body);
        } catch (IllegalArgumentException ex) {
            //expected
            Assert.assertTrue(ex.getMessage().contains("siblings.birthday is required and cannot be null."));
        }
    }
}<|MERGE_RESOLUTION|>--- conflicted
+++ resolved
@@ -1,16 +1,11 @@
 package fixtures.bodycomplex;
 
-<<<<<<< HEAD
-=======
-import com.microsoft.rest.v2.http.HttpPipeline;
-import com.microsoft.rest.v2.policy.DecodingPolicyFactory;
 import fixtures.bodycomplex.implementation.AutoRestComplexTestServiceImpl;
 import fixtures.bodycomplex.models.Fish;
 import fixtures.bodycomplex.models.Goblinshark;
 import fixtures.bodycomplex.models.Salmon;
 import fixtures.bodycomplex.models.Sawshark;
 import fixtures.bodycomplex.models.Shark;
->>>>>>> 4042c122
 import org.joda.time.DateTime;
 import org.joda.time.DateTimeZone;
 import org.junit.Assert;
@@ -24,11 +19,7 @@
 
     @BeforeClass
     public static void setup() {
-<<<<<<< HEAD
         client = new AutoRestComplexTestServiceImpl();
-=======
-        client = new AutoRestComplexTestServiceImpl(HttpPipeline.build(new DecodingPolicyFactory()));
->>>>>>> 4042c122
     }
 
     @Test
