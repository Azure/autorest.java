package fixtures.bodycomplex;

<<<<<<< HEAD
import org.junit.BeforeClass;
import org.junit.Test;

=======
import com.microsoft.rest.v2.http.HttpPipeline;
import com.microsoft.rest.v2.policy.DecodingPolicyFactory;
>>>>>>> 4042c122
import fixtures.bodycomplex.implementation.AutoRestComplexTestServiceImpl;
import fixtures.bodycomplex.models.ReadonlyObj;
import org.junit.BeforeClass;
import org.junit.Test;

public class ReadonlypropertyTests {
    private static AutoRestComplexTestService client;

    @BeforeClass
    public static void setup() {
<<<<<<< HEAD
        client = new AutoRestComplexTestServiceImpl();
=======
        client = new AutoRestComplexTestServiceImpl(HttpPipeline.build(new DecodingPolicyFactory()));
>>>>>>> 4042c122
    }

    @Test
    public void putReadOnlyPropertyValid() throws Exception {
        ReadonlyObj o = client.readonlypropertys().getValid();
        client.readonlypropertys().putValid(o);
    }
}<|MERGE_RESOLUTION|>--- conflicted
+++ resolved
@@ -1,13 +1,8 @@
 package fixtures.bodycomplex;
 
-<<<<<<< HEAD
 import org.junit.BeforeClass;
 import org.junit.Test;
 
-=======
-import com.microsoft.rest.v2.http.HttpPipeline;
-import com.microsoft.rest.v2.policy.DecodingPolicyFactory;
->>>>>>> 4042c122
 import fixtures.bodycomplex.implementation.AutoRestComplexTestServiceImpl;
 import fixtures.bodycomplex.models.ReadonlyObj;
 import org.junit.BeforeClass;
@@ -18,11 +13,7 @@
 
     @BeforeClass
     public static void setup() {
-<<<<<<< HEAD
         client = new AutoRestComplexTestServiceImpl();
-=======
-        client = new AutoRestComplexTestServiceImpl(HttpPipeline.build(new DecodingPolicyFactory()));
->>>>>>> 4042c122
     }
 
     @Test
