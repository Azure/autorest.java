package fixtures.bodycomplex;

<<<<<<< HEAD
=======
import com.microsoft.rest.v2.http.HttpPipeline;
import com.microsoft.rest.v2.policy.DecodingPolicyFactory;
import fixtures.bodycomplex.implementation.AutoRestComplexTestServiceImpl;
import fixtures.bodycomplex.models.DictionaryWrapper;
>>>>>>> 4042c122
import org.junit.Assert;
import org.junit.BeforeClass;
import org.junit.Test;

import java.util.HashMap;
import java.util.Map;

public class DictionaryTests {
    private static AutoRestComplexTestService client;

    @BeforeClass
    public static void setup() {
<<<<<<< HEAD
        client = new AutoRestComplexTestServiceImpl();
=======
        client = new AutoRestComplexTestServiceImpl(HttpPipeline.build(new DecodingPolicyFactory()));
>>>>>>> 4042c122
    }

    @Test
    public void getValid() throws Exception {
        DictionaryWrapper result = client.dictionarys().getValid();
        Assert.assertEquals(5, result.defaultProgram().size());
        Assert.assertEquals("", result.defaultProgram().get("exe"));
        Assert.assertEquals(null, result.defaultProgram().get(""));
    }

    @Test
    public void putValid() throws Exception {
        DictionaryWrapper body = new DictionaryWrapper();
        Map<String, String> programs = new HashMap<String, String>();
        programs.put("txt", "notepad");
        programs.put("bmp", "mspaint");
        programs.put("xls", "excel");
        programs.put("exe", "");
        programs.put("", null);
        body.withDefaultProgram(programs);
        client.dictionarys().putValid(body);
    }

    @Test
    public void getEmpty() throws Exception {
        DictionaryWrapper result = client.dictionarys().getEmpty();
        Assert.assertEquals(0, result.defaultProgram().size());
    }

    @Test
    public void putEmpty() throws Exception {
        DictionaryWrapper body = new DictionaryWrapper();
        body.withDefaultProgram(new HashMap<String, String>());
        client.dictionarys().putEmpty(body);
    }

    @Test
    public void getNull() throws Exception {
        DictionaryWrapper result = client.dictionarys().getNull();
        Assert.assertNull(result.defaultProgram());
    }

    @Test
    public void getNotProvided() throws Exception {
        DictionaryWrapper result = client.dictionarys().getNotProvided();
        Assert.assertNull(result.defaultProgram());
    }
}<|MERGE_RESOLUTION|>--- conflicted
+++ resolved
@@ -1,12 +1,7 @@
 package fixtures.bodycomplex;
 
-<<<<<<< HEAD
-=======
-import com.microsoft.rest.v2.http.HttpPipeline;
-import com.microsoft.rest.v2.policy.DecodingPolicyFactory;
 import fixtures.bodycomplex.implementation.AutoRestComplexTestServiceImpl;
 import fixtures.bodycomplex.models.DictionaryWrapper;
->>>>>>> 4042c122
 import org.junit.Assert;
 import org.junit.BeforeClass;
 import org.junit.Test;
@@ -19,11 +14,7 @@
 
     @BeforeClass
     public static void setup() {
-<<<<<<< HEAD
         client = new AutoRestComplexTestServiceImpl();
-=======
-        client = new AutoRestComplexTestServiceImpl(HttpPipeline.build(new DecodingPolicyFactory()));
->>>>>>> 4042c122
     }
 
     @Test
