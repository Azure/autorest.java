package fixtures.bodyfile;

<<<<<<< HEAD
import com.google.common.io.ByteArrayDataOutput;
import com.google.common.io.ByteStreams;
import com.microsoft.rest.v2.util.ByteBufferUtil;
import io.reactivex.Flowable;
import io.reactivex.Single;
import io.reactivex.functions.BiConsumer;
import io.reactivex.functions.BiFunction;
import io.reactivex.functions.Function;
=======
import com.microsoft.rest.v2.http.HttpPipeline;
import com.microsoft.rest.v2.policy.DecodingPolicyFactory;
import com.microsoft.rest.v2.util.FlowableUtil;
import fixtures.bodyfile.implementation.AutoRestSwaggerBATFileServiceImpl;
import io.reactivex.functions.BiFunction;
>>>>>>> 4042c122
import org.apache.commons.io.IOUtils;
import org.junit.BeforeClass;
import org.junit.Ignore;
import org.junit.Test;

import java.io.InputStream;
import java.nio.ByteBuffer;
<<<<<<< HEAD

import fixtures.bodyfile.implementation.AutoRestSwaggerBATFileServiceImpl;

import static org.junit.Assert.assertArrayEquals;
=======

import static org.junit.Assert.assertArrayEquals;
import static org.junit.Assert.assertEquals;
>>>>>>> 4042c122

public class FilesTests {
    private static AutoRestSwaggerBATFileService client;

    @BeforeClass
    public static void setup() {
<<<<<<< HEAD
        client = new AutoRestSwaggerBATFileServiceImpl();
=======
        client = new AutoRestSwaggerBATFileServiceImpl(HttpPipeline.build(new DecodingPolicyFactory()));
>>>>>>> 4042c122
    }

    @Test
    public void getFile() throws Exception {
        ClassLoader classLoader = getClass().getClassLoader();
        try (InputStream file = classLoader.getResourceAsStream("sample.png")) {
<<<<<<< HEAD
            byte[] actual = client.files().getFileAsync()
                .flatMapSingle(new Function<Flowable<ByteBuffer>, Single<byte[]>>() {
                    @Override
                    public Single<byte[]> apply(Flowable<ByteBuffer> stream) {
                        return coalesce(stream);
                    }
                }).blockingGet();
=======
            byte[] actual = FlowableUtil.collectBytes(client.files().getFile()).blockingGet();
>>>>>>> 4042c122
            byte[] expected = IOUtils.toByteArray(file);
            assertArrayEquals(expected, actual);
        }
    }

    @Test
<<<<<<< HEAD
    @Ignore("Uses Transfer-Encoding: chunked which is not currently supported by RestProxy")
    public void getLargeFile() {
        final long streamSize = 3000L * 1024L * 1024L;
        long skipped = client.files().getFileLargeAsync()
            .flatMapSingle(new Function<Flowable<ByteBuffer>, Single<Long>>() {
                @Override
                public Single<Long> apply(Flowable<ByteBuffer> asyncInputStream) {
                    // Dispose of the response content stream
                    return asyncInputStream.reduce(0L, new BiFunction<Long, ByteBuffer, Long>() {
                        @Override
                        public Long apply(Long sum, ByteBuffer bytes) {
                            return sum + bytes.remaining();
                        }
                    });
                }
            }).blockingGet();
        Assert.assertEquals(streamSize, skipped);
=======
    @Ignore("Uses Transfer-Encoding: chunked which is not currently supported")
    public void getLargeFile() {
        final long streamSize = 3000L * 1024L * 1024L;
        long skipped = client.files().getFileLarge()
                .reduce(0L, new BiFunction<Long, ByteBuffer, Long>() {
                    @Override
                    public Long apply(Long sum, ByteBuffer byteBuffer) {
                        return sum + byteBuffer.remaining();
                    }
                }).blockingGet();
        assertEquals(streamSize, skipped);
>>>>>>> 4042c122
    }

    @Test
    public void getEmptyFile() {
<<<<<<< HEAD
        Flowable<ByteBuffer> stream = client.files().getEmptyFile();
        final byte[] bytes = coalesce(stream).blockingGet();
=======
        final byte[] bytes = FlowableUtil.collectBytes(client.files().getEmptyFile()).blockingGet();
>>>>>>> 4042c122
        assertArrayEquals(new byte[0], bytes);
    }

    /**
     * Coalesce ByteBuffers emitted by a Flowable into a single byte array.
     * @param content A stream which emits ByteBuffers.
     * @return A Single which emits the concatenation of all the ByteBuffers given by the source Flowable.
     */
    private static Single<byte[]> coalesce(Flowable<ByteBuffer> content) {
        return content.collectInto(ByteStreams.newDataOutput(), new BiConsumer<ByteArrayDataOutput, ByteBuffer>() {
            @Override
            public void accept(ByteArrayDataOutput out, ByteBuffer chunk) {
                out.write(ByteBufferUtil.toByteArray(chunk));
            }
        }).map(new Function<ByteArrayDataOutput, byte[]>() {
            @Override
            public byte[] apply(ByteArrayDataOutput out) {
                return out.toByteArray();
            }
        });
    }
}<|MERGE_RESOLUTION|>--- conflicted
+++ resolved
@@ -1,21 +1,7 @@
 package fixtures.bodyfile;
 
-<<<<<<< HEAD
-import com.google.common.io.ByteArrayDataOutput;
-import com.google.common.io.ByteStreams;
-import com.microsoft.rest.v2.util.ByteBufferUtil;
-import io.reactivex.Flowable;
-import io.reactivex.Single;
-import io.reactivex.functions.BiConsumer;
+import com.microsoft.rest.v2.util.FlowableUtil;
 import io.reactivex.functions.BiFunction;
-import io.reactivex.functions.Function;
-=======
-import com.microsoft.rest.v2.http.HttpPipeline;
-import com.microsoft.rest.v2.policy.DecodingPolicyFactory;
-import com.microsoft.rest.v2.util.FlowableUtil;
-import fixtures.bodyfile.implementation.AutoRestSwaggerBATFileServiceImpl;
-import io.reactivex.functions.BiFunction;
->>>>>>> 4042c122
 import org.apache.commons.io.IOUtils;
 import org.junit.BeforeClass;
 import org.junit.Ignore;
@@ -23,69 +9,31 @@
 
 import java.io.InputStream;
 import java.nio.ByteBuffer;
-<<<<<<< HEAD
 
 import fixtures.bodyfile.implementation.AutoRestSwaggerBATFileServiceImpl;
 
 import static org.junit.Assert.assertArrayEquals;
-=======
-
-import static org.junit.Assert.assertArrayEquals;
 import static org.junit.Assert.assertEquals;
->>>>>>> 4042c122
 
 public class FilesTests {
     private static AutoRestSwaggerBATFileService client;
 
     @BeforeClass
     public static void setup() {
-<<<<<<< HEAD
         client = new AutoRestSwaggerBATFileServiceImpl();
-=======
-        client = new AutoRestSwaggerBATFileServiceImpl(HttpPipeline.build(new DecodingPolicyFactory()));
->>>>>>> 4042c122
     }
 
     @Test
     public void getFile() throws Exception {
         ClassLoader classLoader = getClass().getClassLoader();
         try (InputStream file = classLoader.getResourceAsStream("sample.png")) {
-<<<<<<< HEAD
-            byte[] actual = client.files().getFileAsync()
-                .flatMapSingle(new Function<Flowable<ByteBuffer>, Single<byte[]>>() {
-                    @Override
-                    public Single<byte[]> apply(Flowable<ByteBuffer> stream) {
-                        return coalesce(stream);
-                    }
-                }).blockingGet();
-=======
-            byte[] actual = FlowableUtil.collectBytes(client.files().getFile()).blockingGet();
->>>>>>> 4042c122
+            byte[] actual = FlowableUtil.collectBytesInArray(client.files().getFile()).blockingGet();
             byte[] expected = IOUtils.toByteArray(file);
             assertArrayEquals(expected, actual);
         }
     }
 
     @Test
-<<<<<<< HEAD
-    @Ignore("Uses Transfer-Encoding: chunked which is not currently supported by RestProxy")
-    public void getLargeFile() {
-        final long streamSize = 3000L * 1024L * 1024L;
-        long skipped = client.files().getFileLargeAsync()
-            .flatMapSingle(new Function<Flowable<ByteBuffer>, Single<Long>>() {
-                @Override
-                public Single<Long> apply(Flowable<ByteBuffer> asyncInputStream) {
-                    // Dispose of the response content stream
-                    return asyncInputStream.reduce(0L, new BiFunction<Long, ByteBuffer, Long>() {
-                        @Override
-                        public Long apply(Long sum, ByteBuffer bytes) {
-                            return sum + bytes.remaining();
-                        }
-                    });
-                }
-            }).blockingGet();
-        Assert.assertEquals(streamSize, skipped);
-=======
     @Ignore("Uses Transfer-Encoding: chunked which is not currently supported")
     public void getLargeFile() {
         final long streamSize = 3000L * 1024L * 1024L;
@@ -97,36 +45,11 @@
                     }
                 }).blockingGet();
         assertEquals(streamSize, skipped);
->>>>>>> 4042c122
     }
 
     @Test
     public void getEmptyFile() {
-<<<<<<< HEAD
-        Flowable<ByteBuffer> stream = client.files().getEmptyFile();
-        final byte[] bytes = coalesce(stream).blockingGet();
-=======
-        final byte[] bytes = FlowableUtil.collectBytes(client.files().getEmptyFile()).blockingGet();
->>>>>>> 4042c122
+        final byte[] bytes = FlowableUtil.collectBytesInArray(client.files().getEmptyFile()).blockingGet();
         assertArrayEquals(new byte[0], bytes);
     }
-
-    /**
-     * Coalesce ByteBuffers emitted by a Flowable into a single byte array.
-     * @param content A stream which emits ByteBuffers.
-     * @return A Single which emits the concatenation of all the ByteBuffers given by the source Flowable.
-     */
-    private static Single<byte[]> coalesce(Flowable<ByteBuffer> content) {
-        return content.collectInto(ByteStreams.newDataOutput(), new BiConsumer<ByteArrayDataOutput, ByteBuffer>() {
-            @Override
-            public void accept(ByteArrayDataOutput out, ByteBuffer chunk) {
-                out.write(ByteBufferUtil.toByteArray(chunk));
-            }
-        }).map(new Function<ByteArrayDataOutput, byte[]>() {
-            @Override
-            public byte[] apply(ByteArrayDataOutput out) {
-                return out.toByteArray();
-            }
-        });
-    }
 }