--- conflicted
+++ resolved
@@ -1,11 +1,6 @@
 package fixtures.http;
 
-<<<<<<< HEAD
-=======
-import com.microsoft.rest.v2.http.HttpPipeline;
-import com.microsoft.rest.v2.policy.DecodingPolicyFactory;
 import fixtures.http.implementation.AutoRestHttpInfrastructureTestServiceImpl;
->>>>>>> 4042c122
 import org.junit.BeforeClass;
 import org.junit.Test;
 
@@ -14,11 +9,7 @@
 
     @BeforeClass
     public static void setup() {
-<<<<<<< HEAD
         client = new AutoRestHttpInfrastructureTestServiceImpl();
-=======
-        client = new AutoRestHttpInfrastructureTestServiceImpl(HttpPipeline.build(new DecodingPolicyFactory()));
->>>>>>> 4042c122
     }
 
     @Test
