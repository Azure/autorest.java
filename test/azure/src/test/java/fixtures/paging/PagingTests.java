package fixtures.paging;

import com.microsoft.azure.v2.CloudException;
import com.microsoft.azure.v2.Page;
<<<<<<< HEAD
import com.microsoft.rest.v2.credentials.BasicAuthenticationCredentials;
=======
import com.microsoft.rest.v2.http.HttpPipeline;
import com.microsoft.rest.v2.policy.CookiePolicyFactory;
import com.microsoft.rest.v2.policy.DecodingPolicyFactory;
import com.microsoft.rest.v2.policy.PortPolicyFactory;
import com.microsoft.rest.v2.policy.ProtocolPolicyFactory;
import com.microsoft.rest.v2.policy.RetryPolicyFactory;
>>>>>>> 4042c122
import fixtures.paging.implementation.AutoRestPagingTestServiceImpl;
import fixtures.paging.models.CustomParameterGroup;
import fixtures.paging.models.PagingGetMultiplePagesWithOffsetOptions;
import fixtures.paging.models.Product;
import fixtures.paging.models.ProductProperties;
import io.reactivex.Observer;
import io.reactivex.disposables.Disposable;
import org.junit.Assert;
import org.junit.BeforeClass;
import org.junit.Test;

import java.util.List;
import java.util.concurrent.CountDownLatch;
import java.util.concurrent.TimeUnit;

import static org.junit.Assert.fail;

public class PagingTests {
    private static AutoRestPagingTestServiceImpl client;

    @BeforeClass
    public static void setup() {
<<<<<<< HEAD
        client = new AutoRestPagingTestServiceImpl(
            new BasicAuthenticationCredentials(null, null)
        );
=======
        final HttpPipeline httpPipeline = HttpPipeline.build(
                new ProtocolPolicyFactory("http"),
                new PortPolicyFactory(3000),
                new RetryPolicyFactory(),
                new CookiePolicyFactory(),
                new DecodingPolicyFactory());
        client = new AutoRestPagingTestServiceImpl(httpPipeline);
>>>>>>> 4042c122
    }

    @Test
    public void getSinglePages() throws Exception {
        List<Product> response = client.pagings().getSinglePages();
        Assert.assertEquals(1, response.size());
    }

    @Test
    public void getMultiplePages() throws Exception {
        List<Product> response = client.pagings().getMultiplePages();
        Product p1 = new Product();
        p1.withProperties(new ProductProperties());
        response.add(p1);
        response.get(3);
        Product p4 = new Product();
        p4.withProperties(new ProductProperties());
        response.add(p4);
        int i = 0;
        for (Product p : response) {
            if (++i == 7) {
                break;
            }
        }
        Assert.assertEquals(12, response.size());
        Assert.assertEquals(1, response.indexOf(p1));
        Assert.assertEquals(4, response.indexOf(p4));
    }

    @Test
    public void getOdataMultiplePages() throws Exception {
        List<Product> response = client.pagings().getOdataMultiplePages();
        Assert.assertEquals(10, response.size());
    }

    @Test
    public void getMultiplePagesWithOffset() throws Exception {
        PagingGetMultiplePagesWithOffsetOptions options = new PagingGetMultiplePagesWithOffsetOptions();
        options.withOffset(100);
        List<Product> response = client.pagings().getMultiplePagesWithOffset(options, "client-id");
        Assert.assertEquals(10, response.size());
        Assert.assertEquals(110, (int) response.get(response.size() - 1).properties().id());
    }

    @Test
    public void getMultiplePagesAsync() throws Exception {
        final CountDownLatch lock = new CountDownLatch(1);
        client.pagings().getMultiplePagesAsync("client-id", null)
                .blockingSubscribe(new Observer<Page<Product>>() {
                    @Override
                    public void onSubscribe(Disposable d) {}

                    @Override
                    public void onNext(Page<Product> productPage) {}

                    @Override
                    public void onError(Throwable throwable) {
                        fail(throwable.getMessage());
                    }

                    @Override
                    public void onComplete() {
                        lock.countDown();
                    }
                });

        Assert.assertTrue(lock.await(10000, TimeUnit.MILLISECONDS));
    }

    @Test
    public void getMultiplePagesRetryFirst() throws Exception {
        List<Product> response = client.pagings().getMultiplePagesRetryFirst();
        Assert.assertEquals(10, response.size());
    }

    @Test
    public void getMultiplePagesRetrySecond() throws Exception {
        List<Product> response = client.pagings().getMultiplePagesRetrySecond();
        Assert.assertEquals(10, response.size());
    }

    @Test
    public void getSinglePagesFailure() throws Exception {
        try {
            List<Product> response = client.pagings().getSinglePagesFailure();
            fail();
        } catch (CloudException ex) {
            Assert.assertNotNull(ex.response());
        }
    }

    @Test
    public void getMultiplePagesFailure() throws Exception {
        try {
            List<Product> response = client.pagings().getMultiplePagesFailure();
            response.size();
            fail();
        } catch (CloudException ex) {
            Assert.assertNotNull(ex.response());
        }
    }

    @Test(expected = CloudException.class)
    public void getMultiplePagesFailureUri() throws Exception {
        client.pagings().getMultiplePagesFailureUri();
    }

    @Test
    public void getMultiplePagesFragmentNextLink() throws Exception {
        List<Product> response = client.pagings().getMultiplePagesFragmentNextLink("test_user", "1.6");
        Assert.assertEquals(10, response.size());
    }

    @Test
    public void getMultiplePagesFragmentWithGroupingNextLink() throws Exception {
        List<Product> response = client.pagings().getMultiplePagesFragmentWithGroupingNextLink(new CustomParameterGroup().withTenant("test_user").withApiVersion("1.6"));
        Assert.assertEquals(10, response.size());
    }
}<|MERGE_RESOLUTION|>--- conflicted
+++ resolved
@@ -2,16 +2,7 @@
 
 import com.microsoft.azure.v2.CloudException;
 import com.microsoft.azure.v2.Page;
-<<<<<<< HEAD
 import com.microsoft.rest.v2.credentials.BasicAuthenticationCredentials;
-=======
-import com.microsoft.rest.v2.http.HttpPipeline;
-import com.microsoft.rest.v2.policy.CookiePolicyFactory;
-import com.microsoft.rest.v2.policy.DecodingPolicyFactory;
-import com.microsoft.rest.v2.policy.PortPolicyFactory;
-import com.microsoft.rest.v2.policy.ProtocolPolicyFactory;
-import com.microsoft.rest.v2.policy.RetryPolicyFactory;
->>>>>>> 4042c122
 import fixtures.paging.implementation.AutoRestPagingTestServiceImpl;
 import fixtures.paging.models.CustomParameterGroup;
 import fixtures.paging.models.PagingGetMultiplePagesWithOffsetOptions;
@@ -34,19 +25,9 @@
 
     @BeforeClass
     public static void setup() {
-<<<<<<< HEAD
         client = new AutoRestPagingTestServiceImpl(
             new BasicAuthenticationCredentials(null, null)
         );
-=======
-        final HttpPipeline httpPipeline = HttpPipeline.build(
-                new ProtocolPolicyFactory("http"),
-                new PortPolicyFactory(3000),
-                new RetryPolicyFactory(),
-                new CookiePolicyFactory(),
-                new DecodingPolicyFactory());
-        client = new AutoRestPagingTestServiceImpl(httpPipeline);
->>>>>>> 4042c122
     }
 
     @Test
