--- conflicted
+++ resolved
@@ -11,38 +11,18 @@
 package fixtures.lro.implementation;
 
 import com.microsoft.azure.v2.AzureServiceClient;
-<<<<<<< HEAD
-import com.microsoft.rest.v2.RestClient;
-import com.microsoft.rest.v2.RestResponse;
-=======
->>>>>>> 4f2f5d81
 import com.microsoft.rest.v2.credentials.ServiceClientCredentials;
 import fixtures.lro.AutoRestLongRunningOperationTestService;
 import fixtures.lro.LRORetrys;
 import fixtures.lro.LROs;
 import fixtures.lro.LROSADs;
 import fixtures.lro.LROsCustomHeaders;
-<<<<<<< HEAD
-import io.reactivex.Single;
-=======
->>>>>>> 4f2f5d81
 
 /**
- * Initializes a new instance of the AutoRestLongRunningOperationTestService class.
+ * Initializes a new instance of the AutoRestLongRunningOperationTestServiceImpl class.
  */
-public class AutoRestLongRunningOperationTestServiceImpl extends ServiceClient implements AutoRestLongRunningOperationTestService {
-
-    /** Credentials needed for the client to connect to Azure. */
-    private ServiceClientCredentials credentials;
-
-    /**
-     * Gets Credentials needed for the client to connect to Azure.
-     *
-     * @return the credentials value.
-     */
-    public ServiceClientCredentials credentials() {
-        return this.credentials;
-    }
+public class AutoRestLongRunningOperationTestServiceImpl extends AzureServiceClient implements AutoRestLongRunningOperationTestService {
+
 
     /**
      * Gets or sets the preferred language for the response.
@@ -64,7 +44,7 @@
      * @param acceptLanguage the acceptLanguage value.
      * @return the service client itself
      */
-    public AutoRestLongRunningOperationTestServiceImpl withacceptLanguage(String acceptLanguage) {
+    public AutoRestLongRunningOperationTestServiceImpl withAcceptLanguage(String acceptLanguage) {
         this.acceptLanguage = acceptLanguage;
         return this;
     }
@@ -89,7 +69,7 @@
      * @param longRunningOperationRetryTimeout the longRunningOperationRetryTimeout value.
      * @return the service client itself
      */
-    public AutoRestLongRunningOperationTestServiceImpl withlongRunningOperationRetryTimeout(int longRunningOperationRetryTimeout) {
+    public AutoRestLongRunningOperationTestServiceImpl withLongRunningOperationRetryTimeout(int longRunningOperationRetryTimeout) {
         this.longRunningOperationRetryTimeout = longRunningOperationRetryTimeout;
         return this;
     }
@@ -114,7 +94,7 @@
      * @param generateClientRequestId the generateClientRequestId value.
      * @return the service client itself
      */
-    public AutoRestLongRunningOperationTestServiceImpl withgenerateClientRequestId(boolean generateClientRequestId) {
+    public AutoRestLongRunningOperationTestServiceImpl withGenerateClientRequestId(boolean generateClientRequestId) {
         this.generateClientRequestId = generateClientRequestId;
         return this;
     }
@@ -174,32 +154,34 @@
     /**
      * Initializes an instance of AutoRestLongRunningOperationTestService client.
      *
+     * @param credentials the management credentials for Azure
+     */
+    public AutoRestLongRunningOperationTestServiceImpl(ServiceClientCredentials credentials) {
+        this("http://localhost", credentials);
+    }
+
+    /**
+     * Initializes an instance of AutoRestLongRunningOperationTestService client.
+     *
      * @param baseUrl the base URL of the host
-     */
-    public AutoRestLongRunningOperationTestServiceImpl(String baseUrl) {
-        super(baseUrl);
+     * @param credentials the management credentials for Azure
+     */
+    public AutoRestLongRunningOperationTestServiceImpl(String baseUrl, ServiceClientCredentials credentials) {
+        super(baseUrl, credentials);
         initialize();
     }
 
     /**
      * Initializes an instance of AutoRestLongRunningOperationTestService client.
-     */
-    public AutoRestLongRunningOperationTestServiceImpl() {
-        this("http://localhost");
-        initialize();
-    }
-
-    /**
-     * Initializes an instance of AutoRestLongRunningOperationTestService client.
-     *
-     * @param restClient the REST client containing pre-configured settings
+     *
+     * @param restClient the REST client to connect to Azure.
      */
     public AutoRestLongRunningOperationTestServiceImpl(RestClient restClient) {
         super(restClient);
         initialize();
     }
 
-    private void initialize() {
+    protected void initialize() {
         this.acceptLanguage = "en-US";
         this.longRunningOperationRetryTimeout = 30;
         this.generateClientRequestId = true;
@@ -208,4 +190,14 @@
         this.lROSADs = new LROSADsImpl(this);
         this.lROsCustomHeaders = new LROsCustomHeadersImpl(this);
     }
+
+    /**
+     * Gets the User-Agent header for the client.
+     *
+     * @return the user agent string.
+     */
+    @Override
+    public String userAgent() {
+        return String.format("%s (%s, %s)", super.userAgent(), "AutoRestLongRunningOperationTestService", "1.0.0");
+    }
 }