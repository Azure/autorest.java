--- conflicted
+++ resolved
@@ -13,11 +13,6 @@
 import com.google.common.reflect.TypeToken;
 import com.microsoft.azure.v2.AzureServiceClient;
 import com.microsoft.azure.v2.Resource;
-<<<<<<< HEAD
-import com.microsoft.rest.v2.RestClient;
-import com.microsoft.rest.v2.RestResponse;
-=======
->>>>>>> 4f2f5d81
 import com.microsoft.rest.v2.ServiceCallback;
 import com.microsoft.rest.v2.ServiceFuture;
 import com.microsoft.rest.v2.Validator;
@@ -42,33 +37,14 @@
 import java.io.IOException;
 import java.util.List;
 import java.util.Map;
-<<<<<<< HEAD
-=======
-import rx.Observable;
-import rx.Single;
-import rx.functions.Func1;
->>>>>>> 4f2f5d81
 
 /**
- * Initializes a new instance of the AutoRestResourceFlatteningTestService class.
+ * Initializes a new instance of the AutoRestResourceFlatteningTestServiceImpl class.
  */
-public class AutoRestResourceFlatteningTestServiceImpl extends ServiceClient implements AutoRestResourceFlatteningTestService {
-    /**
-     * The Retrofit service to perform REST calls.
-     */
+public class AutoRestResourceFlatteningTestServiceImpl extends AzureServiceClient implements AutoRestResourceFlatteningTestService {
+    /** The RestProxy service to perform REST calls. */
     private AutoRestResourceFlatteningTestServiceService service;
 
-    /** Credentials needed for the client to connect to Azure. */
-    private ServiceClientCredentials credentials;
-
-    /**
-     * Gets Credentials needed for the client to connect to Azure.
-     *
-     * @return the credentials value.
-     */
-    public ServiceClientCredentials credentials() {
-        return this.credentials;
-    }
 
     /**
      * Gets or sets the preferred language for the response.
@@ -90,7 +66,7 @@
      * @param acceptLanguage the acceptLanguage value.
      * @return the service client itself
      */
-    public AutoRestResourceFlatteningTestServiceImpl withacceptLanguage(String acceptLanguage) {
+    public AutoRestResourceFlatteningTestServiceImpl withAcceptLanguage(String acceptLanguage) {
         this.acceptLanguage = acceptLanguage;
         return this;
     }
@@ -115,7 +91,7 @@
      * @param longRunningOperationRetryTimeout the longRunningOperationRetryTimeout value.
      * @return the service client itself
      */
-    public AutoRestResourceFlatteningTestServiceImpl withlongRunningOperationRetryTimeout(int longRunningOperationRetryTimeout) {
+    public AutoRestResourceFlatteningTestServiceImpl withLongRunningOperationRetryTimeout(int longRunningOperationRetryTimeout) {
         this.longRunningOperationRetryTimeout = longRunningOperationRetryTimeout;
         return this;
     }
@@ -140,7 +116,7 @@
      * @param generateClientRequestId the generateClientRequestId value.
      * @return the service client itself
      */
-    public AutoRestResourceFlatteningTestServiceImpl withgenerateClientRequestId(boolean generateClientRequestId) {
+    public AutoRestResourceFlatteningTestServiceImpl withGenerateClientRequestId(boolean generateClientRequestId) {
         this.generateClientRequestId = generateClientRequestId;
         return this;
     }
@@ -148,54 +124,61 @@
     /**
      * Initializes an instance of AutoRestResourceFlatteningTestService client.
      *
+     * @param credentials the management credentials for Azure
+     */
+    public AutoRestResourceFlatteningTestServiceImpl(ServiceClientCredentials credentials) {
+        this("http://localhost", credentials);
+    }
+
+    /**
+     * Initializes an instance of AutoRestResourceFlatteningTestService client.
+     *
      * @param baseUrl the base URL of the host
-     */
-    public AutoRestResourceFlatteningTestServiceImpl(String baseUrl) {
-        super(baseUrl);
+     * @param credentials the management credentials for Azure
+     */
+    public AutoRestResourceFlatteningTestServiceImpl(String baseUrl, ServiceClientCredentials credentials) {
+        super(baseUrl, credentials);
         initialize();
     }
 
     /**
      * Initializes an instance of AutoRestResourceFlatteningTestService client.
-     */
-    public AutoRestResourceFlatteningTestServiceImpl() {
-        this("http://localhost");
-        initialize();
-    }
-
-    /**
-     * Initializes an instance of AutoRestResourceFlatteningTestService client.
-     *
-     * @param restClient the REST client containing pre-configured settings
+     *
+     * @param restClient the REST client to connect to Azure.
      */
     public AutoRestResourceFlatteningTestServiceImpl(RestClient restClient) {
         super(restClient);
         initialize();
     }
 
-    private void initialize() {
+    protected void initialize() {
         this.acceptLanguage = "en-US";
         this.longRunningOperationRetryTimeout = 30;
         this.generateClientRequestId = true;
         initializeService();
     }
 
+    /**
+     * Gets the User-Agent header for the client.
+     *
+     * @return the user agent string.
+     */
+    @Override
+    public String userAgent() {
+        return String.format("%s (%s, %s)", super.userAgent(), "AutoRestResourceFlatteningTestService", "1.0.0");
+    }
+
     private void initializeService() {
-        service = RestProxy.create(AutoRestResourceFlatteningTestServiceService.class, restClient().baseURL(), httpClient(), serializerAdapter());
+        service = AzureProxy.create(AutoRestResourceFlatteningTestServiceService.class, restClient().baseURL(), httpClient(), serializerAdapter());
     }
 
     /**
      * The interface defining all the services for
-<<<<<<< HEAD
-     * AutoRestResourceFlatteningTestService to be used by Retrofit to perform
-     * actually REST calls.
-=======
      * AutoRestResourceFlatteningTestService to be used by RestProxy to perform
      * REST calls.
->>>>>>> 4f2f5d81
      */
     @Host("http://localhost")
-    interface AutoRestResourceFlatteningTestService {
+    interface AutoRestResourceFlatteningTestServiceService {
         @Headers({ "x-ms-logging-context: fixtures.azureresource.AutoRestResourceFlatteningTestService putArray" })
         @PUT("azure/resource-flatten/array")
         @ExpectedResponses({200})
@@ -266,11 +249,9 @@
     public Single<RestResponse<Void, Void>> putArrayWithRestResponseAsync() {
         final List<Resource> resourceArray = null;
         Validator.validate(resourceArray);
-
-
-
         return service.putArray(resourceArray, this.acceptLanguage(), this.userAgent());
     }
+
     /**
      * Put External Resource as an Array.
      *
@@ -316,11 +297,9 @@
      */
     public Single<RestResponse<Void, Void>> putArrayWithRestResponseAsync(List<Resource> resourceArray) {
         Validator.validate(resourceArray);
-
-
-
         return service.putArray(resourceArray, this.acceptLanguage(), this.userAgent());
     }
+
     /**
      * Put External Resource as an Array.
      *
@@ -364,11 +343,9 @@
      * @return a {@link Single} emitting the RestResponse<Void, List<FlattenedProduct>> object
      */
     public Single<RestResponse<Void, List<FlattenedProduct>>> getArrayWithRestResponseAsync() {
-
-
-
         return service.getArray(this.acceptLanguage(), this.userAgent());
     }
+
     /**
      * Get External Resource as an Array.
      *
@@ -413,11 +390,9 @@
     public Single<RestResponse<Void, Void>> putDictionaryWithRestResponseAsync() {
         final Map<String, FlattenedProduct> resourceDictionary = null;
         Validator.validate(resourceDictionary);
-
-
-
         return service.putDictionary(resourceDictionary, this.acceptLanguage(), this.userAgent());
     }
+
     /**
      * Put External Resource as a Dictionary.
      *
@@ -463,11 +438,9 @@
      */
     public Single<RestResponse<Void, Void>> putDictionaryWithRestResponseAsync(Map<String, FlattenedProduct> resourceDictionary) {
         Validator.validate(resourceDictionary);
-
-
-
         return service.putDictionary(resourceDictionary, this.acceptLanguage(), this.userAgent());
     }
+
     /**
      * Put External Resource as a Dictionary.
      *
@@ -511,11 +484,9 @@
      * @return a {@link Single} emitting the RestResponse<Void, Map<String, FlattenedProduct>> object
      */
     public Single<RestResponse<Void, Map<String, FlattenedProduct>>> getDictionaryWithRestResponseAsync() {
-
-
-
         return service.getDictionary(this.acceptLanguage(), this.userAgent());
     }
+
     /**
      * Get External Resource as a Dictionary.
      *
@@ -560,11 +531,9 @@
     public Single<RestResponse<Void, Void>> putResourceCollectionWithRestResponseAsync() {
         final ResourceCollection resourceComplexObject = null;
         Validator.validate(resourceComplexObject);
-
-
-
         return service.putResourceCollection(resourceComplexObject, this.acceptLanguage(), this.userAgent());
     }
+
     /**
      * Put External Resource as a ResourceCollection.
      *
@@ -610,11 +579,9 @@
      */
     public Single<RestResponse<Void, Void>> putResourceCollectionWithRestResponseAsync(ResourceCollection resourceComplexObject) {
         Validator.validate(resourceComplexObject);
-
-
-
         return service.putResourceCollection(resourceComplexObject, this.acceptLanguage(), this.userAgent());
     }
+
     /**
      * Put External Resource as a ResourceCollection.
      *
@@ -658,11 +625,9 @@
      * @return a {@link Single} emitting the RestResponse<Void, ResourceCollection> object
      */
     public Single<RestResponse<Void, ResourceCollection>> getResourceCollectionWithRestResponseAsync() {
-
-
-
         return service.getResourceCollection(this.acceptLanguage(), this.userAgent());
     }
+
     /**
      * Get External Resource as a ResourceCollection.
      *
