<?xml version="1.0" encoding="UTF-8"?>
<project xmlns="http://maven.apache.org/POM/4.0.0"
         xmlns:xsi="http://www.w3.org/2001/XMLSchema-instance"
         xsi:schemaLocation="http://maven.apache.org/POM/4.0.0 http://maven.apache.org/xsd/maven-4.0.0.xsd">
  <modelVersion>4.0.0</modelVersion>

  <groupId>com.azure</groupId>
  <artifactId>autorest-java</artifactId>
  <version>1.0.0-SNAPSHOT</version>
  <packaging>pom</packaging>

  <properties>
    <project.build.sourceEncoding>UTF-8</project.build.sourceEncoding>
  </properties>

  <dependencyManagement>
    <dependencies>
      <dependency>
        <groupId>com.github.briandilley.jsonrpc4j</groupId>
        <artifactId>jsonrpc4j</artifactId>
        <version>1.5.3</version>
      </dependency>
    </dependencies>
  </dependencyManagement>

  <build>
    <pluginManagement>
      <plugins>
        <plugin>
          <groupId>org.apache.maven.plugins</groupId>
          <artifactId>maven-assembly-plugin</artifactId>
          <version>3.1.1</version>
        </plugin>
        <plugin>
          <groupId>org.apache.maven.plugins</groupId>
          <artifactId>maven-compiler-plugin</artifactId>
          <version>3.8.0</version>
          <configuration>
            <source>1.8</source>
            <target>1.8</target>
          </configuration>
        </plugin>
      </plugins>
    </pluginManagement>
  </build>

  <modules>
    <module>./javagen</module>
<<<<<<< HEAD
    <module>./fluentgen</module>
=======
    <module>./preprocessor</module>
>>>>>>> 85525b57
    <!--<module>./java-transformer</module>-->
    <module>./extension-base</module>
    <!--<module>./tests</module>-->
  </modules>

  <profiles>
    <profile>
      <id>integration</id>
      <activation>
        <property><name>integration</name></property>
      </activation>
      <modules>
        <module>./fluent-tests</module>
      </modules>
    </profile>
  </profiles>

</project><|MERGE_RESOLUTION|>--- conflicted
+++ resolved
@@ -46,11 +46,8 @@
 
   <modules>
     <module>./javagen</module>
-<<<<<<< HEAD
+    <module>./preprocessor</module>
     <module>./fluentgen</module>
-=======
-    <module>./preprocessor</module>
->>>>>>> 85525b57
     <!--<module>./java-transformer</module>-->
     <module>./extension-base</module>
     <!--<module>./tests</module>-->
