--- conflicted
+++ resolved
@@ -1,210 +1,208 @@
-<!--
- Copyright (c) Microsoft Corporation. All rights reserved.
- Licensed under the MIT License. See License.txt in the project root for
- license information.
--->
-<project xmlns="http://maven.apache.org/POM/4.0.0" xmlns:xsi="http://www.w3.org/2001/XMLSchema-instance" xsi:schemaLocation="http://maven.apache.org/POM/4.0.0 http://maven.apache.org/xsd/maven-4.0.0.xsd">
-  <modelVersion>4.0.0</modelVersion>
-
-  <groupId>com.microsoft.azure</groupId>
-  <artifactId>autorest-java</artifactId>
-  <version>1.0.0-SNAPSHOT</version>
-  <packaging>pom</packaging>
-
-  <name>AutoRest Code Generator Tests</name>
-  <description>This package contains the test for AutoRest generated Java clients.</description>
-  <url>https://github.com/Azure/autorest</url>
-
-  <licenses>
-    <license>
-      <name>The MIT License (MIT)</name>
-      <url>http://opensource.org/licenses/MIT</url>
-      <distribution>repo</distribution>
-    </license>
-  </licenses>
-
-  <scm>
-    <url>scm:git:https://github.com/Azure/autorest-clientruntime-for-java</url>
-    <connection>scm:git:git@github.com:Azure/autorest-clientruntime-for-java.git</connection>
-    <tag>HEAD</tag>
-  </scm>
-
-  <properties>
-    <project.build.sourceEncoding>UTF-8</project.build.sourceEncoding>
-    <legal><![CDATA[[INFO] Any downloads listed may be third party software.  Microsoft grants you no rights for third party software.]]></legal>
-    <project.parentdir>${project.basedir}</project.parentdir>
-  </properties>
-
-  <developers>
-    <developer>
-      <id>microsoft</id>
-      <name>Microsoft</name>
-    </developer>
-  </developers>
-
-  <repositories>
-    <repository>
-      <id>ossrh</id>
-      <name>Sonatype Snapshots</name>
-      <url>https://oss.sonatype.org/content/repositories/snapshots/</url>
-      <layout>default</layout>
-      <snapshots>
-        <enabled>true</enabled>
-        <updatePolicy>always</updatePolicy>
-      </snapshots>
-    </repository>
-  </repositories>
-
-  <distributionManagement>
-    <snapshotRepository>
-      <id>ossrh</id>
-      <name>Sonatype Snapshots</name>
-      <url>https://oss.sonatype.org/content/repositories/snapshots/</url>
-      <uniqueVersion>true</uniqueVersion>
-      <layout>default</layout>
-    </snapshotRepository>
-  </distributionManagement>
-
-  <dependencyManagement>
-    <dependencies>
-      <dependency>
-        <groupId>com.microsoft.azure</groupId>
-        <artifactId>azure-mgmt-resources</artifactId>
-        <version>1.0.0</version>
-      </dependency>
-      <dependency>
-        <groupId>com.microsoft.rest.v2</groupId>
-        <artifactId>client-runtime</artifactId>
-        <version>2.0.0-SNAPSHOT</version>
-      </dependency>
-      <dependency>
-        <groupId>com.microsoft.azure.v2</groupId>
-        <artifactId>azure-client-runtime</artifactId>
-        <version>2.0.0-SNAPSHOT</version>
-      </dependency>
-      <dependency>
-        <groupId>commons-codec</groupId>
-        <artifactId>commons-codec</artifactId>
-        <version>1.10</version>
-      </dependency>
-      <dependency>
-        <groupId>commons-io</groupId>
-        <artifactId>commons-io</artifactId>
-        <version>2.4</version>
-        <scope>test</scope>
-      </dependency>
-      <dependency>
-        <groupId>junit</groupId>
-        <artifactId>junit</artifactId>
-        <version>4.12</version>
-        <scope>test</scope>
-      </dependency>
-      <dependency>
-        <groupId>junit</groupId>
-        <artifactId>junit-dep</artifactId>
-        <version>4.11</version>
-        <scope>test</scope>
-      </dependency>
-      <dependency>
-        <groupId>org.slf4j</groupId>
-        <artifactId>slf4j-simple</artifactId>
-        <version>1.7.22</version>
-        <scope>test</scope>
-      </dependency>
-    </dependencies>
-  </dependencyManagement>
-
-  <build>
-    <plugins>
-      <plugin>
-        <groupId>org.apache.maven.plugins</groupId>
-        <artifactId>maven-checkstyle-plugin</artifactId>
-        <version>2.17</version>
-        <dependencies>
-          <dependency>
-            <groupId>com.microsoft.azure</groupId>
-            <artifactId>autorest-build-tools</artifactId>
-            <version>1.0.0</version>
-          </dependency>
-          <dependency>
-            <groupId>com.puppycrawl.tools</groupId>
-            <artifactId>checkstyle</artifactId>
-            <version>6.18</version>
-          </dependency>
-        </dependencies>
-        <configuration>
-          <configLocation>checkstyle.xml</configLocation>
-          <propertyExpansion>samedir=build-tools/src/main/resources</propertyExpansion>
-          <suppressionsLocation>suppressions.xml</suppressionsLocation>
-        </configuration>
-      </plugin>
-
-      <plugin>
-        <groupId>org.apache.maven.plugins</groupId>
-        <artifactId>maven-compiler-plugin</artifactId>
-        <version>3.1</version>
-        <configuration>
-          <source>1.7</source>
-          <target>1.7</target>
-          <showWarnings>true</showWarnings>
-          <showDeprecation>true</showDeprecation>
-          <compilerArgument>-Xlint:unchecked</compilerArgument>
-        </configuration>
-      </plugin>
-
-      <plugin>
-        <groupId>org.apache.maven.plugins</groupId>
-        <artifactId>maven-javadoc-plugin</artifactId>
-        <version>2.8</version>
-        <configuration>
-          <excludePackageNames>*.implementation.*;*.utils.*;com.microsoft.schemas._2003._10.serialization;*.blob.core.storage</excludePackageNames>
-          <bottom><![CDATA[<code>/**
-<br />* Copyright (c) Microsoft Corporation. All rights reserved.
-<br />* Licensed under the MIT License. See License.txt in the project root for
-<br />* license information.
-<br />*/</code>]]></bottom>
-        </configuration>
-      </plugin>
-    </plugins>
-    <pluginManagement>
-      <plugins>
-        <plugin>
-          <groupId>org.apache.maven.plugins</groupId>
-          <artifactId>maven-resources-plugin</artifactId>
-          <version>2.4.3</version>
-        </plugin>
-        <plugin>
-          <groupId>org.apache.maven.plugins</groupId>
-          <artifactId>maven-surefire-plugin</artifactId>
-          <version>2.18.1</version>
-          <configuration>
-            <includes>
-              <include>**/Test*.java</include>
-              <include>**/*Test.java</include>
-              <include>**/*Tests.java</include>
-              <include>**/*TestCase.java</include>
-            </includes>
-          </configuration>
-        </plugin>
-        <plugin>
-          <groupId>org.apache.maven.plugins</groupId>
-          <artifactId>maven-release-plugin</artifactId>
-          <version>2.5.2</version>
-        </plugin>
-      </plugins>
-    </pluginManagement>
-  </build>
-  <modules>
-    <module>test/vanilla</module>
-    <module>test/azure</module>
-    <module>test/azurefluent</module>
-    <module>test/nonnull</module>
-    <module>test/clienttypeprefix</module>
-    <module>test/generateclientinterfaces</module>
-<<<<<<< HEAD
-    <module>test/implementationsubpackage</module>
-=======
-    <module>test/xml</module>
->>>>>>> 9d13aa40
-  </modules>
-</project>
+<!--
+ Copyright (c) Microsoft Corporation. All rights reserved.
+ Licensed under the MIT License. See License.txt in the project root for
+ license information.
+-->
+<project xmlns="http://maven.apache.org/POM/4.0.0" xmlns:xsi="http://www.w3.org/2001/XMLSchema-instance" xsi:schemaLocation="http://maven.apache.org/POM/4.0.0 http://maven.apache.org/xsd/maven-4.0.0.xsd">
+  <modelVersion>4.0.0</modelVersion>
+
+  <groupId>com.microsoft.azure</groupId>
+  <artifactId>autorest-java</artifactId>
+  <version>1.0.0-SNAPSHOT</version>
+  <packaging>pom</packaging>
+
+  <name>AutoRest Code Generator Tests</name>
+  <description>This package contains the test for AutoRest generated Java clients.</description>
+  <url>https://github.com/Azure/autorest</url>
+
+  <licenses>
+    <license>
+      <name>The MIT License (MIT)</name>
+      <url>http://opensource.org/licenses/MIT</url>
+      <distribution>repo</distribution>
+    </license>
+  </licenses>
+
+  <scm>
+    <url>scm:git:https://github.com/Azure/autorest-clientruntime-for-java</url>
+    <connection>scm:git:git@github.com:Azure/autorest-clientruntime-for-java.git</connection>
+    <tag>HEAD</tag>
+  </scm>
+
+  <properties>
+    <project.build.sourceEncoding>UTF-8</project.build.sourceEncoding>
+    <legal><![CDATA[[INFO] Any downloads listed may be third party software.  Microsoft grants you no rights for third party software.]]></legal>
+    <project.parentdir>${project.basedir}</project.parentdir>
+  </properties>
+
+  <developers>
+    <developer>
+      <id>microsoft</id>
+      <name>Microsoft</name>
+    </developer>
+  </developers>
+
+  <repositories>
+    <repository>
+      <id>ossrh</id>
+      <name>Sonatype Snapshots</name>
+      <url>https://oss.sonatype.org/content/repositories/snapshots/</url>
+      <layout>default</layout>
+      <snapshots>
+        <enabled>true</enabled>
+        <updatePolicy>always</updatePolicy>
+      </snapshots>
+    </repository>
+  </repositories>
+
+  <distributionManagement>
+    <snapshotRepository>
+      <id>ossrh</id>
+      <name>Sonatype Snapshots</name>
+      <url>https://oss.sonatype.org/content/repositories/snapshots/</url>
+      <uniqueVersion>true</uniqueVersion>
+      <layout>default</layout>
+    </snapshotRepository>
+  </distributionManagement>
+
+  <dependencyManagement>
+    <dependencies>
+      <dependency>
+        <groupId>com.microsoft.azure</groupId>
+        <artifactId>azure-mgmt-resources</artifactId>
+        <version>1.0.0</version>
+      </dependency>
+      <dependency>
+        <groupId>com.microsoft.rest.v2</groupId>
+        <artifactId>client-runtime</artifactId>
+        <version>2.0.0-SNAPSHOT</version>
+      </dependency>
+      <dependency>
+        <groupId>com.microsoft.azure.v2</groupId>
+        <artifactId>azure-client-runtime</artifactId>
+        <version>2.0.0-SNAPSHOT</version>
+      </dependency>
+      <dependency>
+        <groupId>commons-codec</groupId>
+        <artifactId>commons-codec</artifactId>
+        <version>1.10</version>
+      </dependency>
+      <dependency>
+        <groupId>commons-io</groupId>
+        <artifactId>commons-io</artifactId>
+        <version>2.4</version>
+        <scope>test</scope>
+      </dependency>
+      <dependency>
+        <groupId>junit</groupId>
+        <artifactId>junit</artifactId>
+        <version>4.12</version>
+        <scope>test</scope>
+      </dependency>
+      <dependency>
+        <groupId>junit</groupId>
+        <artifactId>junit-dep</artifactId>
+        <version>4.11</version>
+        <scope>test</scope>
+      </dependency>
+      <dependency>
+        <groupId>org.slf4j</groupId>
+        <artifactId>slf4j-simple</artifactId>
+        <version>1.7.22</version>
+        <scope>test</scope>
+      </dependency>
+    </dependencies>
+  </dependencyManagement>
+
+  <build>
+    <plugins>
+      <plugin>
+        <groupId>org.apache.maven.plugins</groupId>
+        <artifactId>maven-checkstyle-plugin</artifactId>
+        <version>2.17</version>
+        <dependencies>
+          <dependency>
+            <groupId>com.microsoft.azure</groupId>
+            <artifactId>autorest-build-tools</artifactId>
+            <version>1.0.0</version>
+          </dependency>
+          <dependency>
+            <groupId>com.puppycrawl.tools</groupId>
+            <artifactId>checkstyle</artifactId>
+            <version>6.18</version>
+          </dependency>
+        </dependencies>
+        <configuration>
+          <configLocation>checkstyle.xml</configLocation>
+          <propertyExpansion>samedir=build-tools/src/main/resources</propertyExpansion>
+          <suppressionsLocation>suppressions.xml</suppressionsLocation>
+        </configuration>
+      </plugin>
+
+      <plugin>
+        <groupId>org.apache.maven.plugins</groupId>
+        <artifactId>maven-compiler-plugin</artifactId>
+        <version>3.1</version>
+        <configuration>
+          <source>1.7</source>
+          <target>1.7</target>
+          <showWarnings>true</showWarnings>
+          <showDeprecation>true</showDeprecation>
+          <compilerArgument>-Xlint:unchecked</compilerArgument>
+        </configuration>
+      </plugin>
+
+      <plugin>
+        <groupId>org.apache.maven.plugins</groupId>
+        <artifactId>maven-javadoc-plugin</artifactId>
+        <version>2.8</version>
+        <configuration>
+          <excludePackageNames>*.implementation.*;*.utils.*;com.microsoft.schemas._2003._10.serialization;*.blob.core.storage</excludePackageNames>
+          <bottom><![CDATA[<code>/**
+<br />* Copyright (c) Microsoft Corporation. All rights reserved.
+<br />* Licensed under the MIT License. See License.txt in the project root for
+<br />* license information.
+<br />*/</code>]]></bottom>
+        </configuration>
+      </plugin>
+    </plugins>
+    <pluginManagement>
+      <plugins>
+        <plugin>
+          <groupId>org.apache.maven.plugins</groupId>
+          <artifactId>maven-resources-plugin</artifactId>
+          <version>2.4.3</version>
+        </plugin>
+        <plugin>
+          <groupId>org.apache.maven.plugins</groupId>
+          <artifactId>maven-surefire-plugin</artifactId>
+          <version>2.18.1</version>
+          <configuration>
+            <includes>
+              <include>**/Test*.java</include>
+              <include>**/*Test.java</include>
+              <include>**/*Tests.java</include>
+              <include>**/*TestCase.java</include>
+            </includes>
+          </configuration>
+        </plugin>
+        <plugin>
+          <groupId>org.apache.maven.plugins</groupId>
+          <artifactId>maven-release-plugin</artifactId>
+          <version>2.5.2</version>
+        </plugin>
+      </plugins>
+    </pluginManagement>
+  </build>
+  <modules>
+    <module>test/azure</module>
+    <module>test/azurefluent</module>
+    <module>test/clienttypeprefix</module>
+    <module>test/generateclientinterfaces</module>
+    <module>test/implementationsubpackage</module>
+    <module>test/implementationsubpackage-empty</module>
+    <module>test/nonnull</module>
+    <module>test/vanilla</module>
+    <module>test/xml</module>
+  </modules>
+</project>