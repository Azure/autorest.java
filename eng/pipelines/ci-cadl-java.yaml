--- conflicted
+++ resolved
@@ -48,64 +48,11 @@
           jdkArchitectureOption: 'x64'
           publishJUnitResults: false
 
-<<<<<<< HEAD
-      - task: Npm@1
-        displayName: 'Install Dependencies for TypeSpec Java'
-        inputs:
-          command: install
-          workingDir: ./cadl-extension
-
-      - task: Npm@1
-        displayName: 'Build TypeSpec Java'
-        inputs:
-          command: custom
-          customCommand: run build
-          workingDir: ./cadl-extension
-
-      - task: Npm@1
-        displayName: 'Lint TypeSpec Java'
-        inputs:
-          command: custom
-          customCommand: run lint
-          workingDir: ./cadl-extension
-
-      - task: Npm@1
-        displayName: 'Check-Format TypeSpec Java'
-        inputs:
-          command: custom
-          customCommand: run check-format
-          workingDir: ./cadl-extension
-
-      - task: Npm@1
-        displayName: 'Pack TypeSpec Java'
-        inputs:
-          command: custom
-          customCommand: pack
-          workingDir: ./cadl-extension
-
-      - script: |
-          npm install -g @typespec/compiler
-        displayName: 'Install TypeSpec'
-
-=======
->>>>>>> 0625fa8f
       - task: PowerShell@2
         displayName: 'Generate Code'
         inputs:
           pwsh: true
-<<<<<<< HEAD
-          filePath: cadl-tests/Generate.ps1
-          workingDirectory: ./cadl-tests
-
-      - task: Npm@1
-        displayName: 'Check-Format TypeSpec Tests'
-        inputs:
-          command: custom
-          customCommand: run check-format
-          workingDir: ./cadl-tests
-=======
           filePath: Generate-TypeSpec.ps1
->>>>>>> 0625fa8f
 
       - script: |
           git status
