*.class

#Javadoc files
dist/
.publish/

#External libs
extlib/

# Auth files
*.auth
*.azureauth

# Local checkstyle
*.checkstyle

# Mobile Tools for Java (J2ME)
.mtj.tmp/

# Package Files #
*.jar
*.war
*.ear

# Azure Tooling #
node_modules
packages

# Eclipse #
*.pydevproject
.project
.metadata
bin/**
tmp/**
tmp/**/*
*.tmp
*.bak
*.swp
*~.nib
local.properties
.classpath
.settings/
.loadpath

# Other Tooling #
.classpath
.project
target
.idea
*.iml

# Mac OS #
.DS_Store
.DS_Store?

# Windows #
Thumbs.db

# reduced pom files should not be included
dependency-reduced-pom.xml
package-lock.json
<<<<<<< HEAD
codemodel.yaml

# Generated code for tests #
fluent-tests/src/main/java/com/azure/mgmttest/**
=======
*.yaml
*.log
*.log.gz
>>>>>>> 1db09dff
<|MERGE_RESOLUTION|>--- conflicted
+++ resolved
@@ -59,13 +59,9 @@
 # reduced pom files should not be included
 dependency-reduced-pom.xml
 package-lock.json
-<<<<<<< HEAD
-codemodel.yaml
-
-# Generated code for tests #
-fluent-tests/src/main/java/com/azure/mgmttest/**
-=======
 *.yaml
 *.log
 *.log.gz
->>>>>>> 1db09dff
+
+# Generated code for tests #
+fluent-tests/src/main/java/com/azure/mgmttest/**