--- conflicted
+++ resolved
@@ -2825,11 +2825,7 @@
         if (arrayBody == null) {
             return Mono.error(new IllegalArgumentException("Parameter arrayBody is required and cannot be null."));
         } else {
-<<<<<<< HEAD
-            arrayBody.values().forEach(e -> {if (e != null) {e.validate();}});
-=======
             arrayBody.values().forEach(e -> { if (e != null) { e.validate(); } });
->>>>>>> 80c5a10c
         }
         return FluxUtil.withContext(context -> service.putComplexValid(this.client.getHost(), arrayBody, context));
     }
