--- conflicted
+++ resolved
@@ -366,11 +366,7 @@
             return Mono.error(new IllegalArgumentException("Parameter this.getHost() is required and cannot be null."));
         }
         if (resourceDictionary != null) {
-<<<<<<< HEAD
-            resourceDictionary.values().forEach(e -> {if (e != null) {e.validate();}});
-=======
             resourceDictionary.values().forEach(e -> { if (e != null) { e.validate(); } });
->>>>>>> 80c5a10c
         }
         return FluxUtil.withContext(context -> service.putDictionary(this.getHost(), resourceDictionary, context));
     }
