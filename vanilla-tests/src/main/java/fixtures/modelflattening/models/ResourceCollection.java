--- conflicted
+++ resolved
@@ -103,11 +103,7 @@
             getArrayofresources().forEach(e -> e.validate());
         }
         if (getDictionaryofresources() != null) {
-<<<<<<< HEAD
-            getDictionaryofresources().values().forEach(e -> {if (e != null) {e.validate();}});
-=======
             getDictionaryofresources().values().forEach(e -> { if (e != null) { e.validate(); } });
->>>>>>> 80c5a10c
         }
     }
 }