package fixtures.mediatypes;

import com.azure.core.annotation.BodyParam;
import com.azure.core.annotation.ExpectedResponses;
import com.azure.core.annotation.HeaderParam;
import com.azure.core.annotation.Host;
import com.azure.core.annotation.HostParam;
import com.azure.core.annotation.Post;
import com.azure.core.annotation.ReturnType;
import com.azure.core.annotation.ServiceInterface;
import com.azure.core.annotation.ServiceMethod;
import com.azure.core.annotation.UnexpectedResponseExceptionType;
import com.azure.core.exception.HttpResponseException;
import com.azure.core.http.HttpPipeline;
import com.azure.core.http.HttpPipelineBuilder;
import com.azure.core.http.policy.CookiePolicy;
import com.azure.core.http.policy.RetryPolicy;
import com.azure.core.http.policy.UserAgentPolicy;
import com.azure.core.http.rest.Response;
import com.azure.core.http.rest.RestProxy;
import com.azure.core.util.Context;
import com.azure.core.util.FluxUtil;
import fixtures.mediatypes.models.ContentType;
import fixtures.mediatypes.models.SourcePath;
import java.nio.ByteBuffer;
import reactor.core.publisher.Flux;
import reactor.core.publisher.Mono;

/** Initializes a new instance of the MediaTypesClient type. */
public final class MediaTypesClient {
    /** The proxy service used to perform REST calls. */
    private final MediaTypesClientService service;

    /** server parameter. */
    private final String host;

    /**
     * Gets server parameter.
     *
     * @return the host value.
     */
    public String getHost() {
        return this.host;
    }

    /** The HTTP pipeline to send requests through. */
    private final HttpPipeline httpPipeline;

    /**
     * Gets The HTTP pipeline to send requests through.
     *
     * @return the httpPipeline value.
     */
    public HttpPipeline getHttpPipeline() {
        return this.httpPipeline;
    }

    /** Initializes an instance of MediaTypesClient client. */
    MediaTypesClient(String host) {
        this(
                new HttpPipelineBuilder()
                        .policies(new UserAgentPolicy(), new RetryPolicy(), new CookiePolicy())
                        .build(),
                host);
    }

    /**
     * Initializes an instance of MediaTypesClient client.
     *
     * @param httpPipeline The HTTP pipeline to send requests through.
     */
    MediaTypesClient(HttpPipeline httpPipeline, String host) {
        this.httpPipeline = httpPipeline;
        this.host = host;
        this.service = RestProxy.create(MediaTypesClientService.class, this.httpPipeline);
    }

    /**
     * The interface defining all the services for MediaTypesClient to be used by the proxy service to perform REST
     * calls.
     */
    @Host("{$host}")
    @ServiceInterface(name = "MediaTypesClient")
    private interface MediaTypesClientService {
        @Post("/mediatypes/analyze")
        @ExpectedResponses({200})
        @UnexpectedResponseExceptionType(HttpResponseException.class)
<<<<<<< HEAD
        Mono<SimpleResponse<String>> analyzeBody(@HostParam("$host") String host, @HeaderParam("Content-Type") ContentType contentType, @BodyParam("application/octet-stream") Flux<ByteBuffer> input, @HeaderParam("Content-Length") long contentLength, Context context);
=======
        Mono<Response<String>> analyzeBody(
                @HostParam("$host") String host,
                @HeaderParam("Content-Type") ContentType contentType,
                @BodyParam("application/octet-stream") Flux<ByteBuffer> input,
                @HeaderParam("Content-Length") long contentLength,
                Context context);
>>>>>>> a579edb6

        @Post("/mediatypes/analyze")
        @ExpectedResponses({200})
        @UnexpectedResponseExceptionType(HttpResponseException.class)
<<<<<<< HEAD
        Mono<SimpleResponse<String>> analyzeBody(@HostParam("$host") String host, @BodyParam("application/json") SourcePath input, Context context);
=======
        Mono<Response<String>> analyzeBody(
                @HostParam("$host") String host, @BodyParam("application/json") SourcePath input, Context context);

        @Post("/mediatypes/contentTypeWithEncoding")
        @ExpectedResponses({200})
        @UnexpectedResponseExceptionType(HttpResponseException.class)
        Mono<Response<String>> contentTypeWithEncoding(
                @HostParam("$host") String host, @BodyParam("text/plain") String input, Context context);
>>>>>>> a579edb6
    }

    /**
     * Analyze body, that could be different media types.
     *
     * @param contentType Content type for upload.
     * @param input Uri or local path to source data.
     * @param contentLength The contentLength parameter.
     * @throws IllegalArgumentException thrown if parameters fail the validation.
     * @throws HttpResponseException thrown if the request is rejected by server.
     * @throws RuntimeException all other wrapped checked exceptions if the request fails to be sent.
     * @return the response.
     */
    @ServiceMethod(returns = ReturnType.SINGLE)
    public Mono<Response<String>> analyzeBodyWithResponseAsync(
            ContentType contentType, Flux<ByteBuffer> input, long contentLength) {
        if (this.getHost() == null) {
            return Mono.error(new IllegalArgumentException("Parameter this.getHost() is required and cannot be null."));
        }
        if (contentType == null) {
            return Mono.error(new IllegalArgumentException("Parameter contentType is required and cannot be null."));
        }
        if (input == null) {
            return Mono.error(new IllegalArgumentException("Parameter input is required and cannot be null."));
        }
        return FluxUtil.withContext(
                context -> service.analyzeBody(this.getHost(), contentType, input, contentLength, context));
    }

    /**
     * Analyze body, that could be different media types.
     *
     * @param contentType Content type for upload.
     * @param input Uri or local path to source data.
     * @param contentLength The contentLength parameter.
     * @throws IllegalArgumentException thrown if parameters fail the validation.
     * @throws HttpResponseException thrown if the request is rejected by server.
     * @throws RuntimeException all other wrapped checked exceptions if the request fails to be sent.
     * @return the response.
     */
    @ServiceMethod(returns = ReturnType.SINGLE)
    public Mono<String> analyzeBodyAsync(ContentType contentType, Flux<ByteBuffer> input, long contentLength) {
        return analyzeBodyWithResponseAsync(contentType, input, contentLength)
                .flatMap(
                        (Response<String> res) -> {
                            if (res.getValue() != null) {
                                return Mono.just(res.getValue());
                            } else {
                                return Mono.empty();
                            }
                        });
    }

    /**
     * Analyze body, that could be different media types.
     *
     * @param contentType Content type for upload.
     * @param input Uri or local path to source data.
     * @param contentLength The contentLength parameter.
     * @throws IllegalArgumentException thrown if parameters fail the validation.
     * @throws HttpResponseException thrown if the request is rejected by server.
     * @throws RuntimeException all other wrapped checked exceptions if the request fails to be sent.
     * @return the response.
     */
    @ServiceMethod(returns = ReturnType.SINGLE)
    public String analyzeBody(ContentType contentType, Flux<ByteBuffer> input, long contentLength) {
        return analyzeBodyAsync(contentType, input, contentLength).block();
    }

    /**
     * Analyze body, that could be different media types.
     *
     * @param source File source path.
     * @throws IllegalArgumentException thrown if parameters fail the validation.
     * @throws HttpResponseException thrown if the request is rejected by server.
     * @throws RuntimeException all other wrapped checked exceptions if the request fails to be sent.
     * @return the response.
     */
    @ServiceMethod(returns = ReturnType.SINGLE)
    public Mono<Response<String>> analyzeBodyWithResponseAsync(String source) {
        if (this.getHost() == null) {
            return Mono.error(new IllegalArgumentException("Parameter this.getHost() is required and cannot be null."));
        }
        SourcePath inputInternal = null;
        if (source != null) {
            inputInternal = new SourcePath();
            inputInternal.setSource(source);
        }
        SourcePath input = inputInternal;
        return FluxUtil.withContext(context -> service.analyzeBody(this.getHost(), input, context));
    }

    /**
     * Analyze body, that could be different media types.
     *
     * @param source File source path.
     * @throws IllegalArgumentException thrown if parameters fail the validation.
     * @throws HttpResponseException thrown if the request is rejected by server.
     * @throws RuntimeException all other wrapped checked exceptions if the request fails to be sent.
     * @return the response.
     */
    @ServiceMethod(returns = ReturnType.SINGLE)
    public Mono<String> analyzeBodyAsync(String source) {
        return analyzeBodyWithResponseAsync(source)
                .flatMap(
                        (Response<String> res) -> {
                            if (res.getValue() != null) {
                                return Mono.just(res.getValue());
                            } else {
                                return Mono.empty();
                            }
                        });
    }

    /**
     * Analyze body, that could be different media types.
     *
     * @param source File source path.
     * @throws IllegalArgumentException thrown if parameters fail the validation.
     * @throws HttpResponseException thrown if the request is rejected by server.
     * @throws RuntimeException all other wrapped checked exceptions if the request fails to be sent.
     * @return the response.
     */
    @ServiceMethod(returns = ReturnType.SINGLE)
    public String analyzeBody(String source) {
        return analyzeBodyAsync(source).block();
    }

    /**
     * Pass in contentType 'text/plain; encoding=UTF-8' to pass test. Value for input does not matter.
     *
     * @param input simple string.
     * @throws IllegalArgumentException thrown if parameters fail the validation.
     * @throws HttpResponseException thrown if the request is rejected by server.
     * @throws RuntimeException all other wrapped checked exceptions if the request fails to be sent.
     * @return the response.
     */
    @ServiceMethod(returns = ReturnType.SINGLE)
    public Mono<Response<String>> contentTypeWithEncodingWithResponseAsync(String input) {
        if (this.getHost() == null) {
            return Mono.error(new IllegalArgumentException("Parameter this.getHost() is required and cannot be null."));
        }
        if (input == null) {
            return Mono.error(new IllegalArgumentException("Parameter input is required and cannot be null."));
        }
        return FluxUtil.withContext(context -> service.contentTypeWithEncoding(this.getHost(), input, context));
    }

    /**
     * Pass in contentType 'text/plain; encoding=UTF-8' to pass test. Value for input does not matter.
     *
     * @param input simple string.
     * @throws IllegalArgumentException thrown if parameters fail the validation.
     * @throws HttpResponseException thrown if the request is rejected by server.
     * @throws RuntimeException all other wrapped checked exceptions if the request fails to be sent.
     * @return the response.
     */
    @ServiceMethod(returns = ReturnType.SINGLE)
    public Mono<String> contentTypeWithEncodingAsync(String input) {
        return contentTypeWithEncodingWithResponseAsync(input)
                .flatMap(
                        (Response<String> res) -> {
                            if (res.getValue() != null) {
                                return Mono.just(res.getValue());
                            } else {
                                return Mono.empty();
                            }
                        });
    }

    /**
     * Pass in contentType 'text/plain; encoding=UTF-8' to pass test. Value for input does not matter.
     *
     * @param input simple string.
     * @throws IllegalArgumentException thrown if parameters fail the validation.
     * @throws HttpResponseException thrown if the request is rejected by server.
     * @throws RuntimeException all other wrapped checked exceptions if the request fails to be sent.
     * @return the response.
     */
    @ServiceMethod(returns = ReturnType.SINGLE)
    public String contentTypeWithEncoding(String input) {
        return contentTypeWithEncodingAsync(input).block();
    }
}<|MERGE_RESOLUTION|>--- conflicted
+++ resolved
@@ -85,23 +85,16 @@
         @Post("/mediatypes/analyze")
         @ExpectedResponses({200})
         @UnexpectedResponseExceptionType(HttpResponseException.class)
-<<<<<<< HEAD
-        Mono<SimpleResponse<String>> analyzeBody(@HostParam("$host") String host, @HeaderParam("Content-Type") ContentType contentType, @BodyParam("application/octet-stream") Flux<ByteBuffer> input, @HeaderParam("Content-Length") long contentLength, Context context);
-=======
         Mono<Response<String>> analyzeBody(
                 @HostParam("$host") String host,
                 @HeaderParam("Content-Type") ContentType contentType,
                 @BodyParam("application/octet-stream") Flux<ByteBuffer> input,
                 @HeaderParam("Content-Length") long contentLength,
                 Context context);
->>>>>>> a579edb6
 
         @Post("/mediatypes/analyze")
         @ExpectedResponses({200})
         @UnexpectedResponseExceptionType(HttpResponseException.class)
-<<<<<<< HEAD
-        Mono<SimpleResponse<String>> analyzeBody(@HostParam("$host") String host, @BodyParam("application/json") SourcePath input, Context context);
-=======
         Mono<Response<String>> analyzeBody(
                 @HostParam("$host") String host, @BodyParam("application/json") SourcePath input, Context context);
 
@@ -110,7 +103,6 @@
         @UnexpectedResponseExceptionType(HttpResponseException.class)
         Mono<Response<String>> contentTypeWithEncoding(
                 @HostParam("$host") String host, @BodyParam("text/plain") String input, Context context);
->>>>>>> a579edb6
     }
 
     /**
