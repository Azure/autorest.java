package fixtures.bodybyte;

import fixtures.httpinfrastructure.models.ErrorException;
import org.junit.Assert;
import org.junit.BeforeClass;
import org.junit.Test;

import java.nio.charset.StandardCharsets;

public class ByteOperationsTests {
    private static AutoRestSwaggerBATByteService client;

    @BeforeClass
    public static void setup() {
        client = new AutoRestSwaggerBATByteServiceBuilder().buildClient();
    }

    @Test
    public void getNull() throws Exception {
<<<<<<< HEAD
        byte[] result = client.getBytes().getNull();
        Assert.assertNull(result);
=======
        byte[] result = client.getByteOperations().getNull();
        Assert.assertEquals(0, result.length);
>>>>>>> a579edb6
    }

    @Test
    public void getEmpty() throws Exception {
        byte[] result = client.getByteOperations().getEmpty();
        Assert.assertArrayEquals("\"\"".getBytes(StandardCharsets.UTF_8), result);
    }

    @Test
    public void getNonAscii() throws Exception {
        byte[] result = client.getByteOperations().getNonAscii();
        // Previously, byte[] response bodies were automatically base64 decoded by the runtime.
        // This conflicts with the octet-stream  (e.g. file/media download) use case,
        // so we're now passing the byte[] through as-is.
        byte[] expected = new byte[] { 34, 47, 47, 55, 57, 47, 80, 118, 54, 43, 102, 106, 51, 57, 103, 61, 61, 34 };
        Assert.assertArrayEquals(expected, result);
    }

    @Test
    public void putNonAscii() throws Exception {
        byte[] body = new byte[] {
                (byte) 255, (byte) 254, (byte) 253, (byte) 252, (byte) 251,
                (byte) 250, (byte) 249, (byte) 248, (byte) 247, (byte) 246
        };

        client.getByteOperations().putNonAscii(body);
    }

    @Test
    public void getInvalid() throws Exception {
        try {
            byte[] result = client.getByteOperations().getInvalid();
            Assert.assertArrayEquals("\"::::SWAGGER::::\"".getBytes(StandardCharsets.UTF_8), result);
        } catch (ErrorException e) {
            e.printStackTrace();
        }
    }
}<|MERGE_RESOLUTION|>--- conflicted
+++ resolved
@@ -17,13 +17,8 @@
 
     @Test
     public void getNull() throws Exception {
-<<<<<<< HEAD
-        byte[] result = client.getBytes().getNull();
+        byte[] result = client.getByteOperations().getNull();
         Assert.assertNull(result);
-=======
-        byte[] result = client.getByteOperations().getNull();
-        Assert.assertEquals(0, result.length);
->>>>>>> a579edb6
     }
 
     @Test
