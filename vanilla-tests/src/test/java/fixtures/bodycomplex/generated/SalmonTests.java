// Copyright (c) Microsoft Corporation. All rights reserved.
// Licensed under the MIT License.
// Code generated by Microsoft (R) AutoRest Code Generator.

package fixtures.bodycomplex.generated;

import com.azure.core.util.BinaryData;
import fixtures.bodycomplex.models.Fish;
import fixtures.bodycomplex.models.Salmon;
import java.util.Arrays;
import org.junit.jupiter.api.Assertions;

public final class SalmonTests {
    @org.junit.jupiter.api.Test
    public void testDeserialize() throws Exception {
        Salmon model = BinaryData.fromString(
            "{\"fishtype\":\"likwyqkgfgib\",\"location\":\"hejkotynqgou\",\"iswild\":false,\"species\":\"dgak\",\"length\":66.59647,\"siblings\":[{\"fishtype\":\"yb\",\"species\":\"qedqytbciqfoufl\",\"length\":48.112488,\"siblings\":[{\"fishtype\":\"smodmgloug\",\"species\":\"kwtmutduqktapspw\",\"length\":37.104095,\"siblings\":[{\"fishtype\":\"Fish\",\"length\":56.303608},{\"fishtype\":\"Fish\",\"length\":78.37993}]},{\"fishtype\":\"mkdo\",\"species\":\"qw\",\"length\":22.323168,\"siblings\":[{\"fishtype\":\"Fish\",\"length\":77.20989}]}]},{\"fishtype\":\"bjf\",\"species\":\"gmbmbexppbh\",\"length\":4.9203157,\"siblings\":[{\"fishtype\":\"lfp\",\"species\":\"s\",\"length\":49.08141,\"siblings\":[{\"fishtype\":\"Fish\",\"length\":17.372614},{\"fishtype\":\"Fish\",\"length\":20.176643}]},{\"fishtype\":\"igjyjg\",\"species\":\"aoyfhrtxilnerkuj\",\"length\":1.0115743,\"siblings\":[{\"fishtype\":\"Fish\",\"length\":16.52248}]}]}]}")
            .toObject(Salmon.class);
        Assertions.assertEquals("dgak", model.getSpecies());
        Assertions.assertEquals(66.59647f, model.getLength());
        Assertions.assertEquals("qedqytbciqfoufl", model.getSiblings().get(0).getSpecies());
        Assertions.assertEquals(48.112488f, model.getSiblings().get(0).getLength());
        Assertions.assertEquals("kwtmutduqktapspw", model.getSiblings().get(0).getSiblings().get(0).getSpecies());
        Assertions.assertEquals(37.104095f, model.getSiblings().get(0).getSiblings().get(0).getLength());
        Assertions.assertEquals(56.303608f,
            model.getSiblings().get(0).getSiblings().get(0).getSiblings().get(0).getLength());
        Assertions.assertEquals("hejkotynqgou", model.getLocation());
        Assertions.assertEquals(false, model.iswild());
    }

    @org.junit.jupiter.api.Test
    public void testSerialize() throws Exception {
<<<<<<< HEAD
        Salmon model = new Salmon(66.59647f).setSpecies("dgak")
            .setSiblings(Arrays.asList(
                new Fish(48.112488f).setSpecies("qedqytbciqfoufl")
                    .setSiblings(Arrays.asList(
                        new Fish(37.104095f).setSpecies("kwtmutduqktapspw")
                            .setSiblings(Arrays.asList(new Fish(56.303608f), new Fish(78.37993f))),
                        new Fish(22.323168f).setSpecies("qw").setSiblings(Arrays.asList(new Fish(77.20989f))))),
                new Fish(4.9203157f).setSpecies("gmbmbexppbh")
                    .setSiblings(Arrays.asList(
                        new Fish(49.08141f).setSpecies("s")
                            .setSiblings(Arrays.asList(new Fish(17.372614f), new Fish(20.176643f))),
                        new Fish(1.0115743f).setSpecies("aoyfhrtxilnerkuj")
                            .setSiblings(Arrays.asList(new Fish(16.52248f)))))))
            .setLocation("hejkotynqgou").setIswild(false);
=======
        Salmon model
            = new Salmon(38.31058f)
                .setSpecies(
                    "vyevcciqi")
                .setSiblings(
                    Arrays
                        .asList(
                            new Fish(15.608067f).setSpecies("gbwjzrnf")
                                .setSiblings(
                                    Arrays.asList(
                                        new Fish(30.775976f).setSpecies("spemvtzfk")
                                            .setSiblings(Arrays.asList(new Fish(93.34901f), new Fish(33.460037f),
                                                new Fish(16.258835f))),
                                        new Fish(2.1371305f).setSpecies("xqeofjaeqjhqjba")
                                            .setSiblings(Arrays.asList(new Fish(53.99528f), new Fish(21.614403f),
                                                new Fish(95.46702f), new Fish(48.216724f))),
                                        new Fish(9.4591675f).setSpecies("ngsntnbybk")
                                            .setSiblings(Arrays.asList(new Fish(70.90245f), new Fish(49.255276f),
                                                new Fish(57.128227f))),
                                        new Fish(31.060987f).setSpecies("xxwr").setSiblings(Arrays
                                            .asList(new Fish(72.06065f), new Fish(70.73601f), new Fish(50.07295f)))))))
                .setLocation("xzxtheo").setIswild(false);
>>>>>>> 23f2cb92
        model = BinaryData.fromObject(model).toObject(Salmon.class);
        Assertions.assertEquals("dgak", model.getSpecies());
        Assertions.assertEquals(66.59647f, model.getLength());
        Assertions.assertEquals("qedqytbciqfoufl", model.getSiblings().get(0).getSpecies());
        Assertions.assertEquals(48.112488f, model.getSiblings().get(0).getLength());
        Assertions.assertEquals("kwtmutduqktapspw", model.getSiblings().get(0).getSiblings().get(0).getSpecies());
        Assertions.assertEquals(37.104095f, model.getSiblings().get(0).getSiblings().get(0).getLength());
        Assertions.assertEquals(56.303608f,
            model.getSiblings().get(0).getSiblings().get(0).getSiblings().get(0).getLength());
        Assertions.assertEquals("hejkotynqgou", model.getLocation());
        Assertions.assertEquals(false, model.iswild());
    }
}<|MERGE_RESOLUTION|>--- conflicted
+++ resolved
@@ -30,45 +30,18 @@
 
     @org.junit.jupiter.api.Test
     public void testSerialize() throws Exception {
-<<<<<<< HEAD
-        Salmon model = new Salmon(66.59647f).setSpecies("dgak")
-            .setSiblings(Arrays.asList(
-                new Fish(48.112488f).setSpecies("qedqytbciqfoufl")
-                    .setSiblings(Arrays.asList(
+        Salmon model = new Salmon(66.59647f).setSpecies("dgak").setSiblings(Arrays.asList(
+            new Fish(48.112488f).setSpecies("qedqytbciqfoufl")
+                .setSiblings(
+                    Arrays.asList(
                         new Fish(37.104095f).setSpecies("kwtmutduqktapspw")
                             .setSiblings(Arrays.asList(new Fish(56.303608f), new Fish(78.37993f))),
                         new Fish(22.323168f).setSpecies("qw").setSiblings(Arrays.asList(new Fish(77.20989f))))),
-                new Fish(4.9203157f).setSpecies("gmbmbexppbh")
-                    .setSiblings(Arrays.asList(
-                        new Fish(49.08141f).setSpecies("s")
-                            .setSiblings(Arrays.asList(new Fish(17.372614f), new Fish(20.176643f))),
-                        new Fish(1.0115743f).setSpecies("aoyfhrtxilnerkuj")
-                            .setSiblings(Arrays.asList(new Fish(16.52248f)))))))
+            new Fish(4.9203157f).setSpecies("gmbmbexppbh").setSiblings(Arrays.asList(
+                new Fish(49.08141f).setSpecies("s")
+                    .setSiblings(Arrays.asList(new Fish(17.372614f), new Fish(20.176643f))),
+                new Fish(1.0115743f).setSpecies("aoyfhrtxilnerkuj").setSiblings(Arrays.asList(new Fish(16.52248f)))))))
             .setLocation("hejkotynqgou").setIswild(false);
-=======
-        Salmon model
-            = new Salmon(38.31058f)
-                .setSpecies(
-                    "vyevcciqi")
-                .setSiblings(
-                    Arrays
-                        .asList(
-                            new Fish(15.608067f).setSpecies("gbwjzrnf")
-                                .setSiblings(
-                                    Arrays.asList(
-                                        new Fish(30.775976f).setSpecies("spemvtzfk")
-                                            .setSiblings(Arrays.asList(new Fish(93.34901f), new Fish(33.460037f),
-                                                new Fish(16.258835f))),
-                                        new Fish(2.1371305f).setSpecies("xqeofjaeqjhqjba")
-                                            .setSiblings(Arrays.asList(new Fish(53.99528f), new Fish(21.614403f),
-                                                new Fish(95.46702f), new Fish(48.216724f))),
-                                        new Fish(9.4591675f).setSpecies("ngsntnbybk")
-                                            .setSiblings(Arrays.asList(new Fish(70.90245f), new Fish(49.255276f),
-                                                new Fish(57.128227f))),
-                                        new Fish(31.060987f).setSpecies("xxwr").setSiblings(Arrays
-                                            .asList(new Fish(72.06065f), new Fish(70.73601f), new Fish(50.07295f)))))))
-                .setLocation("xzxtheo").setIswild(false);
->>>>>>> 23f2cb92
         model = BinaryData.fromObject(model).toObject(Salmon.class);
         Assertions.assertEquals("dgak", model.getSpecies());
         Assertions.assertEquals(66.59647f, model.getLength());
