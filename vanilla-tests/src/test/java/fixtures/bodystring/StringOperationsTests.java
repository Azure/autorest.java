package fixtures.bodystring;

import com.azure.core.exception.HttpResponseException;
import org.junit.Assert;
import org.junit.BeforeClass;
import org.junit.Test;

import java.nio.charset.StandardCharsets;
import java.util.Base64;
import java.util.concurrent.CountDownLatch;
import java.util.concurrent.TimeUnit;

import static org.junit.Assert.assertTrue;
import static org.junit.Assert.fail;

public class StringOperationsTests {
    private static AutoRestSwaggerBATService client;
    private CountDownLatch lock = new CountDownLatch(1);

    @BeforeClass
    public static void setup() {
        client = new AutoRestSwaggerBATServiceBuilder().buildClient();
    }

    @Test
    public void getNull() throws Exception {
        Assert.assertNull(client.getStringOperations().getNull());
    }

    @Test
    public void putNull() throws Exception {
        try {
            client.getStringOperations().putNullWithResponseAsync(null).block();
        } catch (Exception ex) {
            Assert.assertEquals(IllegalArgumentException.class, ex.getClass());
            assertTrue(ex.getMessage().contains("Argument for @BodyParam parameter must be non-null"));
        }
    }

    @Test
    public void getEmpty() throws Exception {
        String result = client.getStringOperations().getEmpty();
        Assert.assertEquals("", result);
    }

    @Test
    public void putEmpty() throws Exception {
        client.getStringOperations().putEmptyWithResponseAsync().subscribe(v -> {}, t -> fail(t.getMessage()),
            () -> lock.countDown());
        assertTrue(lock.await(1000, TimeUnit.MILLISECONDS));
    }

    @Test
    public void getMbcs() throws Exception {
        String result = client.getStringOperations().getMbcs();
        String expected = "啊齄丂狛狜隣郎隣兀﨩ˊ〞〡￤℡㈱‐ー﹡﹢﹫、〓ⅰⅹ⒈€㈠㈩ⅠⅫ！￣ぁんァヶΑ︴АЯаяāɡㄅㄩ─╋︵﹄︻︱︳︴ⅰⅹɑ\uE7C7ɡ〇〾⿻⺁\uE843䜣\uE864€";
        Assert.assertEquals(expected, result);
    }

    @Test
    public void putMbcs() throws Exception {
        client.getStringOperations().putMbcsWithResponseAsync().block();
    }

    @Test
    public void getWhitespace() throws Exception {
        String result = client.getStringOperations().getWhitespace();
        Assert.assertEquals("    Now is the time for all good men to come to the aid of their country    ", result);
    }

    @Test
    public void putWhitespace() throws Exception {
        client.getStringOperations().putWhitespaceWithResponseAsync().block();
    }

    @Test
    public void getNotProvided() throws Exception {
        try {
            client.getStringOperations().getNotProvided();
        } catch (Exception ex) {
            Assert.assertEquals(HttpResponseException.class, ex.getClass());
            assertTrue(ex.getMessage().contains("JsonMappingException"));
        }
    }

    @Test
    public void getBase64Encoded() throws Exception {
        byte[] result = client.getStringOperations().getBase64Encoded();
        Assert.assertEquals("a string that gets encoded with base64",
            new String(Base64.getDecoder().decode(unquote(new String(result, StandardCharsets.UTF_8))), StandardCharsets.UTF_8));
    }

    // copied from azure-core
    private static String unquote(String string) {
        if (string != null && !string.isEmpty()) {
            final char firstCharacter = string.charAt(0);
            if (firstCharacter == '\"' || firstCharacter == '\'') {
                final int base64UrlStringLength = string.length();
                final char lastCharacter = string.charAt(base64UrlStringLength - 1);
                if (lastCharacter == firstCharacter) {
                    string = string.substring(1, base64UrlStringLength - 1);
                }
            }
        }
        return string;
    }

    @Test
    public void getBase64UrlEncoded() throws Exception {
        byte[] result = client.getStringOperations().getBase64UrlEncoded();
        Assert.assertEquals("a string that gets encoded with base64url", new String(result));
    }

    @Test
    public void getNullBase64UrlEncoded() throws Exception {
<<<<<<< HEAD
        byte[] result = client.getStrings().getNullBase64UrlEncoded();
        Assert.assertNull(result);
=======
        byte[] result = client.getStringOperations().getNullBase64UrlEncoded();
        Assert.assertEquals(0, result.length);
>>>>>>> a579edb6
    }

    @Test
    public void putBase64UrlEncoded() throws Exception {
        client.getStringOperations().putBase64UrlEncodedWithResponseAsync("a string that gets encoded with base64url".getBytes()).block();
    }
}<|MERGE_RESOLUTION|>--- conflicted
+++ resolved
@@ -113,13 +113,8 @@
 
     @Test
     public void getNullBase64UrlEncoded() throws Exception {
-<<<<<<< HEAD
-        byte[] result = client.getStrings().getNullBase64UrlEncoded();
+        byte[] result = client.getStringOperations().getNullBase64UrlEncoded();
         Assert.assertNull(result);
-=======
-        byte[] result = client.getStringOperations().getNullBase64UrlEncoded();
-        Assert.assertEquals(0, result.length);
->>>>>>> a579edb6
     }
 
     @Test
