// Copyright (c) Microsoft Corporation. All rights reserved.
// Licensed under the MIT License.
// Code generated by Microsoft (R) AutoRest Code Generator.

package com.arrays.itemtypes.implementation;

import com.azure.core.annotation.BodyParam;
import com.azure.core.annotation.ExpectedResponses;
import com.azure.core.annotation.Get;
import com.azure.core.annotation.HeaderParam;
import com.azure.core.annotation.Host;
import com.azure.core.annotation.Put;
import com.azure.core.annotation.ReturnType;
import com.azure.core.annotation.ServiceInterface;
import com.azure.core.annotation.ServiceMethod;
import com.azure.core.annotation.UnexpectedResponseExceptionType;
import com.azure.core.exception.ClientAuthenticationException;
import com.azure.core.exception.HttpResponseException;
import com.azure.core.exception.ResourceModifiedException;
import com.azure.core.exception.ResourceNotFoundException;
import com.azure.core.http.rest.RequestOptions;
import com.azure.core.http.rest.Response;
import com.azure.core.http.rest.RestProxy;
import com.azure.core.util.BinaryData;
import com.azure.core.util.Context;
import com.azure.core.util.FluxUtil;
import reactor.core.publisher.Mono;

/** An instance of this class provides access to all the operations defined in ModelValues. */
public final class ModelValuesImpl {
    /** The proxy service used to perform REST calls. */
    private final ModelValuesService service;

    /** The service client containing this operation class. */
    private final ItemTypesClientImpl client;

    /**
     * Initializes an instance of ModelValuesImpl.
     *
     * @param client the instance of the service client containing this operation class.
     */
    ModelValuesImpl(ItemTypesClientImpl client) {
        this.service =
                RestProxy.create(ModelValuesService.class, client.getHttpPipeline(), client.getSerializerAdapter());
        this.client = client;
    }

    /**
     * The interface defining all the services for ItemTypesClientModelValues to be used by the proxy service to perform
     * REST calls.
     */
    @Host("http://localhost:3000")
<<<<<<< HEAD
    @ServiceInterface(name = "ArraysItemTypesModel")
    public interface ModelValuesService {
=======
    @ServiceInterface(name = "ItemTypesClientModel")
    private interface ModelValuesService {
>>>>>>> 09f89f9b
        @Get("/arrays/item-types/model")
        @ExpectedResponses({200})
        @UnexpectedResponseExceptionType(
                value = ClientAuthenticationException.class,
                code = {401})
        @UnexpectedResponseExceptionType(
                value = ResourceNotFoundException.class,
                code = {404})
        @UnexpectedResponseExceptionType(
                value = ResourceModifiedException.class,
                code = {409})
        @UnexpectedResponseExceptionType(HttpResponseException.class)
        Mono<Response<BinaryData>> get(
                @HeaderParam("accept") String accept, RequestOptions requestOptions, Context context);

        @Put("/arrays/item-types/model")
        @ExpectedResponses({204})
        @UnexpectedResponseExceptionType(
                value = ClientAuthenticationException.class,
                code = {401})
        @UnexpectedResponseExceptionType(
                value = ResourceNotFoundException.class,
                code = {404})
        @UnexpectedResponseExceptionType(
                value = ResourceModifiedException.class,
                code = {409})
        @UnexpectedResponseExceptionType(HttpResponseException.class)
        Mono<Response<Void>> put(
                @HeaderParam("accept") String accept,
                @BodyParam("application/json") BinaryData body,
                RequestOptions requestOptions,
                Context context);
    }

    /**
     * The get operation.
     *
     * <p><strong>Response Body Schema</strong>
     *
     * <pre>{@code
     * [
     *      (Required){
     *         property: String (Required)
     *         children (Optional): [
     *             (recursive schema, see above)
     *         ]
     *     }
     * ]
     * }</pre>
     *
     * @param requestOptions The options to configure the HTTP request before HTTP client sends it.
     * @throws HttpResponseException thrown if the request is rejected by server.
     * @throws ClientAuthenticationException thrown if the request is rejected by server on status code 401.
     * @throws ResourceNotFoundException thrown if the request is rejected by server on status code 404.
     * @throws ResourceModifiedException thrown if the request is rejected by server on status code 409.
     * @return the response body along with {@link Response} on successful completion of {@link Mono}.
     */
    @ServiceMethod(returns = ReturnType.SINGLE)
    public Mono<Response<BinaryData>> getWithResponseAsync(RequestOptions requestOptions) {
        final String accept = "application/json";
        return FluxUtil.withContext(context -> service.get(accept, requestOptions, context));
    }

    /**
     * The get operation.
     *
     * <p><strong>Response Body Schema</strong>
     *
     * <pre>{@code
     * [
     *      (Required){
     *         property: String (Required)
     *         children (Optional): [
     *             (recursive schema, see above)
     *         ]
     *     }
     * ]
     * }</pre>
     *
     * @param requestOptions The options to configure the HTTP request before HTTP client sends it.
     * @throws HttpResponseException thrown if the request is rejected by server.
     * @throws ClientAuthenticationException thrown if the request is rejected by server on status code 401.
     * @throws ResourceNotFoundException thrown if the request is rejected by server on status code 404.
     * @throws ResourceModifiedException thrown if the request is rejected by server on status code 409.
     * @return the response body along with {@link Response}.
     */
    @ServiceMethod(returns = ReturnType.SINGLE)
    public Response<BinaryData> getWithResponse(RequestOptions requestOptions) {
        return getWithResponseAsync(requestOptions).block();
    }

    /**
     * The put operation.
     *
     * <p><strong>Request Body Schema</strong>
     *
     * <pre>{@code
     * [
     *      (Required){
     *         property: String (Required)
     *         children (Optional): [
     *             (recursive schema, see above)
     *         ]
     *     }
     * ]
     * }</pre>
     *
     * @param body The body parameter.
     * @param requestOptions The options to configure the HTTP request before HTTP client sends it.
     * @throws HttpResponseException thrown if the request is rejected by server.
     * @throws ClientAuthenticationException thrown if the request is rejected by server on status code 401.
     * @throws ResourceNotFoundException thrown if the request is rejected by server on status code 404.
     * @throws ResourceModifiedException thrown if the request is rejected by server on status code 409.
     * @return the {@link Response} on successful completion of {@link Mono}.
     */
    @ServiceMethod(returns = ReturnType.SINGLE)
    public Mono<Response<Void>> putWithResponseAsync(BinaryData body, RequestOptions requestOptions) {
        final String accept = "application/json";
        return FluxUtil.withContext(context -> service.put(accept, body, requestOptions, context));
    }

    /**
     * The put operation.
     *
     * <p><strong>Request Body Schema</strong>
     *
     * <pre>{@code
     * [
     *      (Required){
     *         property: String (Required)
     *         children (Optional): [
     *             (recursive schema, see above)
     *         ]
     *     }
     * ]
     * }</pre>
     *
     * @param body The body parameter.
     * @param requestOptions The options to configure the HTTP request before HTTP client sends it.
     * @throws HttpResponseException thrown if the request is rejected by server.
     * @throws ClientAuthenticationException thrown if the request is rejected by server on status code 401.
     * @throws ResourceNotFoundException thrown if the request is rejected by server on status code 404.
     * @throws ResourceModifiedException thrown if the request is rejected by server on status code 409.
     * @return the {@link Response}.
     */
    @ServiceMethod(returns = ReturnType.SINGLE)
    public Response<Void> putWithResponse(BinaryData body, RequestOptions requestOptions) {
        return putWithResponseAsync(body, requestOptions).block();
    }
}<|MERGE_RESOLUTION|>--- conflicted
+++ resolved
@@ -50,13 +50,8 @@
      * REST calls.
      */
     @Host("http://localhost:3000")
-<<<<<<< HEAD
-    @ServiceInterface(name = "ArraysItemTypesModel")
+    @ServiceInterface(name = "ItemTypesClientModel")
     public interface ModelValuesService {
-=======
-    @ServiceInterface(name = "ItemTypesClientModel")
-    private interface ModelValuesService {
->>>>>>> 09f89f9b
         @Get("/arrays/item-types/model")
         @ExpectedResponses({200})
         @UnexpectedResponseExceptionType(
