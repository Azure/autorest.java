// Copyright (c) Microsoft Corporation. All rights reserved.
// Licensed under the MIT License.
// Code generated by Microsoft (R) AutoRest Code Generator.

package com.models.property.types.implementation;

import com.azure.core.annotation.BodyParam;
import com.azure.core.annotation.ExpectedResponses;
import com.azure.core.annotation.Get;
import com.azure.core.annotation.HeaderParam;
import com.azure.core.annotation.Host;
import com.azure.core.annotation.Put;
import com.azure.core.annotation.ReturnType;
import com.azure.core.annotation.ServiceInterface;
import com.azure.core.annotation.ServiceMethod;
import com.azure.core.annotation.UnexpectedResponseExceptionType;
import com.azure.core.exception.ClientAuthenticationException;
import com.azure.core.exception.HttpResponseException;
import com.azure.core.exception.ResourceModifiedException;
import com.azure.core.exception.ResourceNotFoundException;
import com.azure.core.http.rest.RequestOptions;
import com.azure.core.http.rest.Response;
import com.azure.core.http.rest.RestProxy;
import com.azure.core.util.BinaryData;
import com.azure.core.util.Context;
import com.azure.core.util.FluxUtil;
import reactor.core.publisher.Mono;

/** An instance of this class provides access to all the operations defined in Bytes. */
public final class BytesImpl {
    /** The proxy service used to perform REST calls. */
    private final BytesService service;

    /** The service client containing this operation class. */
    private final TypesClientImpl client;

    /**
     * Initializes an instance of BytesImpl.
     *
     * @param client the instance of the service client containing this operation class.
     */
    BytesImpl(TypesClientImpl client) {
        this.service = RestProxy.create(BytesService.class, client.getHttpPipeline(), client.getSerializerAdapter());
        this.client = client;
    }

    /**
     * The interface defining all the services for TypesClientBytes to be used by the proxy service to perform REST
     * calls.
     */
    @Host("http://localhost:3000")
<<<<<<< HEAD
    @ServiceInterface(name = "ModelsPropertyTypesB")
    public interface BytesService {
=======
    @ServiceInterface(name = "TypesClientBytes")
    private interface BytesService {
>>>>>>> 09f89f9b
        @Get("/models/properties/types/bytes")
        @ExpectedResponses({200})
        @UnexpectedResponseExceptionType(
                value = ClientAuthenticationException.class,
                code = {401})
        @UnexpectedResponseExceptionType(
                value = ResourceNotFoundException.class,
                code = {404})
        @UnexpectedResponseExceptionType(
                value = ResourceModifiedException.class,
                code = {409})
        @UnexpectedResponseExceptionType(HttpResponseException.class)
        Mono<Response<BinaryData>> get(
                @HeaderParam("accept") String accept, RequestOptions requestOptions, Context context);

        @Put("/models/properties/types/bytes")
        @ExpectedResponses({204})
        @UnexpectedResponseExceptionType(
                value = ClientAuthenticationException.class,
                code = {401})
        @UnexpectedResponseExceptionType(
                value = ResourceNotFoundException.class,
                code = {404})
        @UnexpectedResponseExceptionType(
                value = ResourceModifiedException.class,
                code = {409})
        @UnexpectedResponseExceptionType(HttpResponseException.class)
        Mono<Response<Void>> put(
                @HeaderParam("accept") String accept,
                @BodyParam("application/json") BinaryData body,
                RequestOptions requestOptions,
                Context context);
    }

    /**
     * The get operation.
     *
     * <p><strong>Response Body Schema</strong>
     *
     * <pre>{@code
     * {
     *     property: byte[] (Required)
     * }
     * }</pre>
     *
     * @param requestOptions The options to configure the HTTP request before HTTP client sends it.
     * @throws HttpResponseException thrown if the request is rejected by server.
     * @throws ClientAuthenticationException thrown if the request is rejected by server on status code 401.
     * @throws ResourceNotFoundException thrown if the request is rejected by server on status code 404.
     * @throws ResourceModifiedException thrown if the request is rejected by server on status code 409.
     * @return model with a bytes property along with {@link Response} on successful completion of {@link Mono}.
     */
    @ServiceMethod(returns = ReturnType.SINGLE)
    public Mono<Response<BinaryData>> getWithResponseAsync(RequestOptions requestOptions) {
        final String accept = "application/json";
        return FluxUtil.withContext(context -> service.get(accept, requestOptions, context));
    }

    /**
     * The get operation.
     *
     * <p><strong>Response Body Schema</strong>
     *
     * <pre>{@code
     * {
     *     property: byte[] (Required)
     * }
     * }</pre>
     *
     * @param requestOptions The options to configure the HTTP request before HTTP client sends it.
     * @throws HttpResponseException thrown if the request is rejected by server.
     * @throws ClientAuthenticationException thrown if the request is rejected by server on status code 401.
     * @throws ResourceNotFoundException thrown if the request is rejected by server on status code 404.
     * @throws ResourceModifiedException thrown if the request is rejected by server on status code 409.
     * @return model with a bytes property along with {@link Response}.
     */
    @ServiceMethod(returns = ReturnType.SINGLE)
    public Response<BinaryData> getWithResponse(RequestOptions requestOptions) {
        return getWithResponseAsync(requestOptions).block();
    }

    /**
     * The put operation.
     *
     * <p><strong>Request Body Schema</strong>
     *
     * <pre>{@code
     * {
     *     property: byte[] (Required)
     * }
     * }</pre>
     *
     * @param body Model with a bytes property.
     * @param requestOptions The options to configure the HTTP request before HTTP client sends it.
     * @throws HttpResponseException thrown if the request is rejected by server.
     * @throws ClientAuthenticationException thrown if the request is rejected by server on status code 401.
     * @throws ResourceNotFoundException thrown if the request is rejected by server on status code 404.
     * @throws ResourceModifiedException thrown if the request is rejected by server on status code 409.
     * @return the {@link Response} on successful completion of {@link Mono}.
     */
    @ServiceMethod(returns = ReturnType.SINGLE)
    public Mono<Response<Void>> putWithResponseAsync(BinaryData body, RequestOptions requestOptions) {
        final String accept = "application/json";
        return FluxUtil.withContext(context -> service.put(accept, body, requestOptions, context));
    }

    /**
     * The put operation.
     *
     * <p><strong>Request Body Schema</strong>
     *
     * <pre>{@code
     * {
     *     property: byte[] (Required)
     * }
     * }</pre>
     *
     * @param body Model with a bytes property.
     * @param requestOptions The options to configure the HTTP request before HTTP client sends it.
     * @throws HttpResponseException thrown if the request is rejected by server.
     * @throws ClientAuthenticationException thrown if the request is rejected by server on status code 401.
     * @throws ResourceNotFoundException thrown if the request is rejected by server on status code 404.
     * @throws ResourceModifiedException thrown if the request is rejected by server on status code 409.
     * @return the {@link Response}.
     */
    @ServiceMethod(returns = ReturnType.SINGLE)
    public Response<Void> putWithResponse(BinaryData body, RequestOptions requestOptions) {
        return putWithResponseAsync(body, requestOptions).block();
    }
}<|MERGE_RESOLUTION|>--- conflicted
+++ resolved
@@ -49,13 +49,8 @@
      * calls.
      */
     @Host("http://localhost:3000")
-<<<<<<< HEAD
-    @ServiceInterface(name = "ModelsPropertyTypesB")
+    @ServiceInterface(name = "TypesClientBytes")
     public interface BytesService {
-=======
-    @ServiceInterface(name = "TypesClientBytes")
-    private interface BytesService {
->>>>>>> 09f89f9b
         @Get("/models/properties/types/bytes")
         @ExpectedResponses({200})
         @UnexpectedResponseExceptionType(
