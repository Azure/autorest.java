--- conflicted
+++ resolved
@@ -8,26 +8,15 @@
     "start-test-server": "npx cadl-ranch serve ./node_modules/@azure-tools/cadl-ranch-specs/http  --coverageFile ./cadl-ranch-coverage-java.json"
   },
   "dependencies": {
-<<<<<<< HEAD
     "@cadl-lang/compiler": "~0.37.0",
     "@cadl-lang/rest": "~0.19.0",
     "@cadl-lang/openapi": "~0.14.0",
+    "@azure-tools/cadl-autorest": "~0.22.0",
     "@azure-tools/cadl-azure-core": "~0.9.0",
     "@azure-tools/cadl-dpg": "~0.3.0",
     "@azure-tools/cadl-ranch-specs": "~0.5.0",
     "@azure-tools/cadl-ranch-expect": "~0.1.12",
-    "@azure-tools/cadl-java": "file:/../cadl-extension/azure-tools-cadl-java-0.1.0.tgz",
-    "@azure-tools/cadl-autorest": "~0.22.0"
-=======
-    "@cadl-lang/compiler": "~0.36.0",
-    "@cadl-lang/rest": "~0.18.0",
-    "@cadl-lang/openapi": "~0.13.0",
-    "@azure-tools/cadl-azure-core": "~0.8.0",
-    "@azure-tools/cadl-dpg": "~0.1.0",
-    "@azure-tools/cadl-ranch-specs": "~0.4.3",
-    "@azure-tools/cadl-ranch-expect": "0.1.11",
-    "@azure-tools/cadl-java": "file:/../cadl-extension/azure-tools-cadl-java-0.1.0-dev.12.tgz"
->>>>>>> cced32bc
+    "@azure-tools/cadl-java": "file:/../cadl-extension/azure-tools-cadl-java-0.1.0.tgz"
   },
   "devDependencies": {
     "@cadl-lang/prettier-plugin-cadl": "~0.5.15",
