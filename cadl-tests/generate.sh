--- conflicted
+++ resolved
@@ -1,20 +1,4 @@
 bash ./setup.sh
-
-function generate_remote {
-    echo "cadl compile $1"
-
-    curl $1 --output tmp.cadl
-    cadl compile tmp.cadl
-    if [ $? -ne 0 ]; then
-        exit 1
-    fi
-
-    cp -rf cadl-output/java/src .
-    rm src/main/java/module-info.java
-
-    rm -rf cadl-output/java/src
-    rm tmp.cadl
-}
 
 function generate {
     echo "cadl compile $1"
@@ -33,19 +17,15 @@
 rm -rf src/main/
 rm -rf cadl-output/
 
-<<<<<<< HEAD
+# enable convenience methods for tests
 export GENERATE_MODELS=true
 export GENERATE_CONVENIENCE_METHODS=true
 
-# testserver
-generate_remote https://raw.githubusercontent.com/Azure/autorest.testserver/dpg_cadl/cadl/dpg-update1.cadl
-=======
 # run local tests
 for f in $(find ./cadl/ -name "*.cadl")
 do
     generate $f
 done
->>>>>>> 1b762298
 
 # run cadl ranch tests sources
 for f in $(find ./node_modules/@azure-tools/cadl-ranch-specs/http -name "*.cadl")
