--- conflicted
+++ resolved
@@ -32,6 +32,8 @@
 import com.azure.mgmtlitetest.storage.StorageManager;
 import com.azure.mgmtlitetest.storage.models.AccessTier;
 import com.azure.mgmtlitetest.storage.models.BlobContainer;
+import com.azure.mgmtlitetest.storage.models.BlobServiceProperties;
+import com.azure.mgmtlitetest.storage.models.DeleteRetentionPolicy;
 import com.azure.mgmtlitetest.storage.models.Kind;
 import com.azure.mgmtlitetest.storage.models.MinimumTlsVersion;
 import com.azure.mgmtlitetest.storage.models.PublicAccess;
@@ -177,8 +179,8 @@
                     .withPublicAccess(PublicAccess.NONE)
                     .apply(new Context("key", "value"));
 
-<<<<<<< HEAD
-=======
+            storageManager.blobContainers().deleteById(blobContainer.id());
+
             // container blob service properties
             BlobServiceProperties blobService = storageManager.blobServices().define()
                     .withExistingStorageAccount(rgName, saName)
@@ -191,9 +193,6 @@
             Assertions.assertEquals(3, blobService.deleteRetentionPolicy().days());
 
             Assertions.assertEquals(1, storageManager.blobContainers().list(rgName, saName).stream().count());
-
->>>>>>> 28ddaa7b
-            storageManager.blobContainers().deleteById(blobContainer.id());
 
             // test media services for SystemData
             testMediaServices(storageAccount);
