// Copyright (c) Microsoft Corporation. All rights reserved.
// Licensed under the MIT License.

package com.azure.autorest.template;

import com.azure.autorest.extension.base.model.codemodel.RequestParameterLocation;
import com.azure.autorest.extension.base.plugin.JavaSettings;
import com.azure.autorest.model.clientmodel.Annotation;
import com.azure.autorest.model.clientmodel.ClassType;
import com.azure.autorest.model.clientmodel.ClientMethod;
import com.azure.autorest.model.clientmodel.ClientMethodParameter;
import com.azure.autorest.model.clientmodel.ClientMethodType;
import com.azure.autorest.model.clientmodel.ClientModel;
import com.azure.autorest.model.clientmodel.ClientModelProperty;
import com.azure.autorest.model.clientmodel.ConvenienceMethod;
import com.azure.autorest.model.clientmodel.EnumType;
import com.azure.autorest.model.clientmodel.GenericType;
import com.azure.autorest.model.clientmodel.IType;
import com.azure.autorest.model.clientmodel.ImplementationDetails;
import com.azure.autorest.model.clientmodel.IterableType;
import com.azure.autorest.model.clientmodel.MethodTransformationDetail;
import com.azure.autorest.model.clientmodel.ParameterMapping;
import com.azure.autorest.model.clientmodel.ParameterSynthesizedOrigin;
import com.azure.autorest.model.clientmodel.PrimitiveType;
import com.azure.autorest.model.clientmodel.ProxyMethodParameter;
import com.azure.autorest.model.javamodel.JavaBlock;
import com.azure.autorest.model.javamodel.JavaClass;
import com.azure.autorest.model.javamodel.JavaType;
import com.azure.autorest.model.javamodel.JavaVisibility;
import com.azure.autorest.template.util.ModelTemplateHeaderHelper;
import com.azure.autorest.util.ClientModelUtil;
import com.azure.autorest.util.CodeNamer;
import com.azure.autorest.util.TemplateUtil;
import com.azure.core.util.CoreUtils;
import com.azure.core.util.FluxUtil;
import com.azure.core.util.serializer.CollectionFormat;
import com.azure.core.util.serializer.JacksonAdapter;
import com.azure.core.util.serializer.TypeReference;

import java.util.Arrays;
import java.util.HashMap;
import java.util.HashSet;
import java.util.LinkedHashMap;
import java.util.List;
import java.util.Locale;
import java.util.Map;
import java.util.Objects;
import java.util.Optional;
import java.util.Set;
import java.util.function.Consumer;
import java.util.function.Function;
import java.util.stream.Collectors;

abstract class ConvenienceMethodTemplateBase {

    protected ConvenienceMethodTemplateBase() {
    }

    public void write(ConvenienceMethod convenienceMethodObj, JavaClass classBlock, Set<GenericType> typeReferenceStaticClasses) {
        if (!isMethodIncluded(convenienceMethodObj)) {
            return;
        }

        ClientMethod protocolMethod = convenienceMethodObj.getProtocolMethod();
        convenienceMethodObj.getConvenienceMethods().stream()
                .filter(this::isMethodIncluded)
                .forEach(convenienceMethod -> {
                    // javadoc
                    classBlock.javadocComment(comment -> {
                        ClientMethodTemplate.generateJavadoc(convenienceMethod, comment, convenienceMethod.getProxyMethod(), false);
                    });

                    addGeneratedAnnotation(classBlock);
                    TemplateUtil.writeClientMethodServiceMethodAnnotation(convenienceMethod, classBlock);

                    JavaVisibility methodVisibility = convenienceMethod.getMethodVisibilityInWrapperClient();

                    // convenience method
                    String methodDeclaration = String.format("%1$s %2$s(%3$s)", convenienceMethod.getReturnValue().getType(), getMethodName(convenienceMethod), convenienceMethod.getParametersDeclaration());
                    classBlock.method(methodVisibility, null, methodDeclaration, methodBlock -> {
                        methodBlock.line("// Generated convenience method for " + getMethodName(protocolMethod));

                        writeMethodImplementation(protocolMethod, convenienceMethod, methodBlock, typeReferenceStaticClasses);
                    });
                });
    }

    /**
     * Write the implementation of the convenience method.
     *
     * @param protocolMethod the protocol method.
     * @param convenienceMethod the convenience method.
     * @param methodBlock the code block.
     */
    protected void writeMethodImplementation(
            ClientMethod protocolMethod,
            ClientMethod convenienceMethod,
            JavaBlock methodBlock,
            Set<GenericType> typeReferenceStaticClasses) {

        // matched parameters from convenience method to protocol method
        Map<MethodParameter, MethodParameter> parametersMap =
                findParametersForConvenienceMethod(convenienceMethod, protocolMethod);

        // RequestOptions
        methodBlock.line("RequestOptions requestOptions = new RequestOptions();");

        // parameter transformation
        if (!CoreUtils.isNullOrEmpty(convenienceMethod.getMethodTransformationDetails())) {
            convenienceMethod.getMethodTransformationDetails().forEach(d -> writeParameterTransformation(d, convenienceMethod, protocolMethod, methodBlock, parametersMap));
        }

        writeValidationForVersioning(convenienceMethod, parametersMap.keySet(), methodBlock);

        Map<String, String> parameterExpressionsMap = new HashMap<>();
        for (Map.Entry<MethodParameter, MethodParameter> entry : parametersMap.entrySet()) {
            MethodParameter parameter = entry.getKey();
            MethodParameter protocolParameter = entry.getValue();

            if (parameter.getProxyMethodParameter() != null && parameter.getProxyMethodParameter().getOrigin() == ParameterSynthesizedOrigin.CONTEXT) {
                // Context
                methodBlock.line(String.format("requestOptions.setContext(%s);", parameter.getName()));
            } else if (protocolParameter != null) {
                // protocol method parameter exists
                String expression = expressionConvertToType(parameter.getName(), parameter);
                parameterExpressionsMap.put(protocolParameter.getName(), expression);
            } else if (parameter.getProxyMethodParameter() != null) {
                // protocol method parameter not exist, set the parameter via RequestOptions
                switch (parameter.getProxyMethodParameter().getRequestParameterLocation()) {
                    case HEADER:
                        writeHeader(parameter, methodBlock);
                        break;

                    case QUERY:
                        writeQueryParam(parameter, methodBlock);
                        break;

                    case BODY: {
                        Consumer<JavaBlock> writeLine = javaBlock -> javaBlock.line(
                                String.format("requestOptions.setBody(%s);",
                                        expressionConvertToBinaryData(parameter.getName(), parameter.getClientMethodParameter().getWireType())));
                        if (!parameter.getClientMethodParameter().isRequired()) {
                            methodBlock.ifBlock(String.format("%s != null", parameter.getName()), writeLine);
                        } else {
                            writeLine.accept(methodBlock);
                        }
                    }
                    break;
                }
            }
        }

        // invocation with protocol method parameters and RequestOptions
        String invocationExpression = protocolMethod.getMethodInputParameters().stream()
                .map(p -> {
                    String expression = parameterExpressionsMap.get(p.getName());
                    if (expression == null) {
                        expression = p.getName();
                    }
                    return expression;
                })
                .collect(Collectors.joining(", "));

        // write the invocation of protocol method, and related type conversion
        writeInvocationAndConversion(convenienceMethod, protocolMethod, invocationExpression, methodBlock, typeReferenceStaticClasses);
    }


    /**
     * Write the validation for parameters against current api-version.
     *
     * @param parameters the parameters
     * @param methodBlock the method block
     */
    protected void writeValidationForVersioning(ClientMethod convenienceMethod, Set<MethodParameter> parameters, JavaBlock methodBlock) {
        // validate parameter for versioning
        for (MethodParameter parameter : parameters) {
            if (parameter.getClientMethodParameter().getVersioning() != null && parameter.getClientMethodParameter().getVersioning().getAdded() != null) {
                String condition = String.format(
                        "!Arrays.asList(%1$s).contains(serviceClient.getServiceVersion().getVersion())",
                        parameter.getClientMethodParameter().getVersioning().getAdded().stream().map(ClassType.STRING::defaultValueExpression).collect(Collectors.joining(", ")));
                methodBlock.ifBlock(condition, ifBlock -> {
                    String exceptionExpression = String.format(
                            "new IllegalArgumentException(\"Parameter %1$s is only available in api-version %2$s.\")",
                            parameter.getName(),
                            String.join(", ", parameter.getClientMethodParameter().getVersioning().getAdded()));
                    writeThrowException(convenienceMethod.getType(), exceptionExpression, ifBlock);
                });
            }
        }
    }

    abstract void writeThrowException(ClientMethodType methodType, String exceptionExpression, JavaBlock methodBlock);

    private static boolean isGroupByTransformation(MethodTransformationDetail detail) {
        return !CoreUtils.isNullOrEmpty(detail.getParameterMappings())
                && detail.getParameterMappings().iterator().next().getOutputParameterPropertyName() == null;
    }

    private static void writeParameterTransformation(
            MethodTransformationDetail detail,
            ClientMethod convenienceMethod, ClientMethod protocolMethod,
            JavaBlock methodBlock,
            Map<MethodParameter, MethodParameter> parametersMap) {

        if (isGroupByTransformation(detail)) {
            // grouping

            ParameterMapping mapping = detail.getParameterMappings().iterator().next();
            ClientMethodParameter sourceParameter = mapping.getInputParameter();

            boolean sourceParameterInMethod = false;
            for (MethodParameter parameter: parametersMap.keySet()) {
                if (parameter.clientMethodParameter != null && parameter.clientMethodParameter.getName() != null
                        && Objects.equals(parameter.clientMethodParameter.getName(), sourceParameter.getName())) {
                    sourceParameterInMethod = true;
                    break;
                }
            }

            if (sourceParameterInMethod) {
                // null check on input parameter
                String assignmentExpression = "%1$s %2$s = %3$s.%4$s();";
                if (!sourceParameter.isRequired()) {
                    assignmentExpression = "%1$s %2$s = %3$s == null ? null : %3$s.%4$s();";
                }

                methodBlock.line(String.format(assignmentExpression,
                        detail.getOutParameter().getClientType(),
                        detail.getOutParameter().getName(),
                        sourceParameter.getName(),
                        CodeNamer.getModelNamer().modelPropertyGetterName(mapping.getInputParameterProperty())));

                if (detail.getOutParameter().getRequestParameterLocation() != null) {
                    ClientMethodParameter clientMethodParameter = detail.getOutParameter();
                    ProxyMethodParameter proxyMethodParameter = convenienceMethod.getProxyMethod().getAllParameters().stream()
                            .filter(p -> clientMethodParameter.getName().equals(CodeNamer.getEscapedReservedClientMethodParameterName(p.getName())))
                            .findFirst().orElse(null);
                    if (proxyMethodParameter != null) {
                        MethodParameter methodParameter = new MethodParameter(proxyMethodParameter, clientMethodParameter);
                        parametersMap.put(methodParameter, findParameterForConvenienceMethod(methodParameter, protocolMethod));
                    }
                }
            }
        } else {
            // flatten (possible with grouping)

            ClientMethodParameter targetParameter = detail.getOutParameter();
            if (targetParameter.getWireType() == ClassType.BINARY_DATA) {
                String targetParameterName = targetParameter.getName();
                String targetParameterObjectName = targetParameterName + "Obj";
                methodBlock.line(String.format("Map<String, Object> %1$s = new HashMap<>();", targetParameterObjectName));
                for (ParameterMapping mapping : detail.getParameterMappings()) {
                    if (mapping.getInputParameter().isRequired() || !convenienceMethod.getOnlyRequiredParameters()) {
                        String inputPath;
                        if (mapping.getInputParameterProperty() != null) {
                            inputPath = String.format("%s.%s()", mapping.getInputParameter().getName(),
                                    CodeNamer.getModelNamer().modelPropertyGetterName(mapping.getInputParameterProperty()));
                        } else {
                            inputPath = mapping.getInputParameter().getName();
                        }

                        methodBlock.line(String.format("%1$s.put(\"%2$s\", %3$s);",
                                targetParameterObjectName,
                                mapping.getOutputParameterProperty().getSerializedName(),
                                inputPath));
                    }
                }
                methodBlock.line(String.format("BinaryData %1$s = BinaryData.fromObject(%2$s);", targetParameterName, targetParameterObjectName));
            }
        }
    }

    protected void addImports(Set<String> imports, List<ConvenienceMethod> convenienceMethods) {
        // methods
        JavaSettings settings = JavaSettings.getInstance();
        convenienceMethods.stream().flatMap(m -> m.getConvenienceMethods().stream())
                .forEach(m -> {
                    m.addImportsTo(imports, false, settings);
                    // hack, add wire type of parameters, as they are not added in ClientMethod, even when includeImplementationImports=true
                    for (ClientMethodParameter p : m.getParameters()) {
                        p.getWireType().addImportsTo(imports, false);
                    }
                });

        ClassType.HTTP_HEADER_NAME.addImportsTo(imports, false);
        ClassType.BINARY_DATA.addImportsTo(imports, false);
        ClassType.REQUEST_OPTIONS.addImportsTo(imports, false);
        imports.add(Collectors.class.getName());
        imports.add(Objects.class.getName());
        imports.add(FluxUtil.class.getName());

        // collection format
        imports.add(JacksonAdapter.class.getName());
        imports.add(CollectionFormat.class.getName());
        imports.add(TypeReference.class.getName());

        // byte[]
        ClassType.BASE_64_URL.addImportsTo(imports, false);

        // flatten payload
        imports.add(Map.class.getName());
        imports.add(HashMap.class.getName());

        // MultipartFormDataHelper class
        imports.add(settings.getPackage(settings.getImplementationSubpackage()) + "." + ClientModelUtil.MULTI_PART_FORM_DATA_HELPER_CLASS_NAME);

        // versioning
        imports.add(Arrays.class.getName());
    }

    protected void addGeneratedAnnotation(JavaType typeBlock) {
        typeBlock.annotation(Annotation.GENERATED.getName());
    }

    /**
     * Whether the convenience method should be included.
     *
     * @param method the convenience method.
     * @return Whether include the convenience method.
     */
    protected abstract boolean isMethodIncluded(ClientMethod method);

    /**
     * Whether the convenience/protocol method should be included.
     *
     * @param method the convenience/protocol method.
     * @return Whether include the convenience/protocol method.
     */
    protected abstract boolean isMethodIncluded(ConvenienceMethod method);

    protected boolean isMethodAsync(ClientMethod method) {
        return method.getType().name().contains("Async");
    }

    protected boolean isMethodVisible(ClientMethod method) {
        return method.getMethodVisibility() == JavaVisibility.Public;
    }

    protected String getMethodName(ClientMethod method) {
        if (isMethodAsync(method)) {
            return method.getName().endsWith("Async")
                    ? method.getName().substring(0, method.getName().length() - "Async".length())
                    : method.getName();
        } else {
            return method.getName();
        }
    }

    /**
     * Write the code of the method invocation of client method, and the conversion of parameters and return value.
     *
     * @param convenienceMethod the convenience method.
     * @param protocolMethod the protocol method.
     * @param invocationExpression the prepared expression of invocation on client method.
     * @param methodBlock the code block.
     */
    protected abstract void writeInvocationAndConversion(
            ClientMethod convenienceMethod, ClientMethod protocolMethod,
            String invocationExpression,
            JavaBlock methodBlock,
            Set<GenericType> typeReferenceStaticClasses);

    protected boolean isModelOrBuiltin(IType type) {
<<<<<<< HEAD
        // TODO (weidxu): other built-in types
        boolean ret =
                // string
                type == ClassType.String
                // unknown
                || type == ClassType.Object
                // boolean, int, float, etc.
                || (type instanceof PrimitiveType && type.asNullable() != ClassType.Void)
                // client model
                || ClientModelUtil.isClientModel(type);
        return ret;
=======
        // TODO: other built-in types
        return type == ClassType.STRING // string
            || type == ClassType.OBJECT // unknown
            || (type instanceof PrimitiveType && type.asNullable() != ClassType.VOID) // boolean, int, float, etc.
            || ClientModelUtil.isClientModel(type); // client model
>>>>>>> 7fd94ee2
    }

    private static String expressionConvertToBinaryData(String name, IType type) {
        if (type == ClassType.BINARY_DATA) {
            return name;
        } else {
            if (type == ClassType.BASE_64_URL) {
                return String.format("BinaryData.fromObject(Base64Url.encode(%s))", name);
            } else {
                return String.format("BinaryData.fromObject(%s)", name);
            }
        }
    }

    private static void writeHeader(MethodParameter parameter, JavaBlock methodBlock) {
        Consumer<JavaBlock> writeLine = javaBlock -> javaBlock.line(
                String.format("requestOptions.setHeader(%1$s, %2$s);",
                        ModelTemplateHeaderHelper.getHttpHeaderNameInstanceExpression(parameter.getSerializedName()),
                        expressionConvertToString(parameter.getName(), parameter.getClientMethodParameter().getWireType(), parameter.getProxyMethodParameter())));
        if (!parameter.getClientMethodParameter().isRequired()) {
            methodBlock.ifBlock(String.format("%s != null", parameter.getName()), writeLine);
        } else {
            writeLine.accept(methodBlock);
        }
    }

    private static void writeQueryParam(MethodParameter parameter, JavaBlock methodBlock) {
        Consumer<JavaBlock> writeLine;
        if (parameter.proxyMethodParameter.getExplode() && parameter.getClientMethodParameter().getWireType() instanceof IterableType) {
            // multi
            IType elementType = ((IterableType) parameter.getClientMethodParameter().getWireType()).getElementType();
            String elementTypeExpression = expressionConvertToString("paramItemValue", elementType, parameter.getProxyMethodParameter());
            writeLine = javaBlock -> {
                String addQueryParamLine = getAddQueryParamExpression(parameter, elementTypeExpression);

                javaBlock.line(String.format("for (%1$s paramItemValue : %2$s) {", elementType, parameter.getName()));
                javaBlock.indent(() -> {
                    if (elementType instanceof PrimitiveType) {
                        javaBlock.line(addQueryParamLine);
                    } else {
                        javaBlock.ifBlock("paramItemValue != null", ifBlock -> ifBlock.line(addQueryParamLine));
                    }
                });
                javaBlock.line("}");
            };
        } else {
            writeLine = javaBlock -> javaBlock.line(
                    getAddQueryParamExpression(parameter,
                            expressionConvertToString(parameter.getName(), parameter.getClientMethodParameter().getWireType(), parameter.getProxyMethodParameter())));
        }
        if (!parameter.getClientMethodParameter().isRequired()) {
            methodBlock.ifBlock(String.format("%s != null", parameter.getName()), writeLine);
        } else {
            writeLine.accept(methodBlock);
        }
    }

    private static String getAddQueryParamExpression(MethodParameter parameter, String variable) {
        // TODO: generic not having 3rd parameter "encoded"
        if (JavaSettings.getInstance().isBranded()) {
            return String.format("requestOptions.addQueryParam(%1$s, %2$s, %3$s);",
                    ClassType.STRING.defaultValueExpression(parameter.getSerializedName()),
                    variable,
                    parameter.getProxyMethodParameter().getAlreadyEncoded());
        } else {
            return String.format("requestOptions.addQueryParam(%1$s, %2$s);",
                    ClassType.STRING.defaultValueExpression(parameter.getSerializedName()),
                    variable);
        }
    }

    private static String expressionConvertToString(String name, IType type, ProxyMethodParameter parameter) {
        if (type == ClassType.STRING) {
            return name;
        } else if (type instanceof EnumType) {
            // enum
            EnumType enumType = (EnumType) type;
            if (enumType.getElementType() == ClassType.STRING) {
                return name + ".toString()";
            } else {
                return String.format("String.valueOf(%1$s.%2$s())", name, enumType.getToMethodName());
            }
        } else if (type instanceof IterableType) {
            if (parameter.getCollectionFormat() == CollectionFormat.MULTI && parameter.getExplode()) {
                // multi, RestProxy will handle the array with "multipleQueryParams = true"
                return name;
            } else {
                String delimiter = parameter.getCollectionFormat().getDelimiter();
                IType elementType = ((IterableType) type).getElementType();
                if (elementType instanceof EnumType) {
                    // EnumTypes should provide a toString implementation that represents the wire value.
                    // Circumvent the use of JacksonAdapter and handle this manually.
                    EnumType enumType = (EnumType) elementType;
                    // Not enums will be backed by Strings. Get the backing value before stringifying it, this
                    // will prevent using the enum name rather than the enum value when it isn't a String-based
                    // enum. Ex, a long-based enum with value 100 called HIGH will return "100" rather than
                    // "HIGH".
                    String enumToString = enumType.getElementType() == ClassType.STRING
                        ? "paramItemValue"
                        : "paramItemValue == null ? null : paramItemValue." + enumType.getToMethodName() + "()";
                    return name + ".stream()\n" +
                        "    .map(paramItemValue -> Objects.toString(" + enumToString + ", \"\"))\n" +
                        "    .collect(Collectors.joining(\"" + delimiter + "\"))";
                } else if (elementType == ClassType.STRING
                    || (elementType instanceof ClassType && ((ClassType) elementType).isBoxedType())) {
                    return name + ".stream()\n" +
                        "    .map(paramItemValue -> Objects.toString(paramItemValue, \"\"))\n" +
                        "    .collect(Collectors.joining(\"" + delimiter + "\"))";
                } else {
                    // Always use serializeIterable as Iterable supports both Iterable and List.

                    // this logic depends on rawType of proxy method parameter be List<WireType>
                    // alternative would be check wireType of client method parameter
                    IType elementWireType = parameter.getRawType() instanceof IterableType
                        ? ((IterableType) parameter.getRawType()).getElementType()
                        : elementType;

                    String serializeIterableInput = name;
                    if (elementWireType != elementType) {
                        // convert List<ClientType> to List<WireType>, if necessary
                        serializeIterableInput = String.format(
                            "%s.stream().map(paramItemValue -> %s).collect(Collectors.toList())",
                            name, elementWireType.convertFromClientType("paramItemValue"));
                    }

                    // convert List<WireType> to String
                    return String.format(
                        "JacksonAdapter.createDefaultSerializerAdapter().serializeIterable(%s, CollectionFormat.%s)",
                        serializeIterableInput, parameter.getCollectionFormat().toString().toUpperCase(Locale.ROOT));
                }
            }
        } else {
            // primitive or date-time
            String conversionExpression = type.convertFromClientType(name);
            return String.format("String.valueOf(%s)", conversionExpression);
        }
    }

    private static String expressionConvertToType(String name, MethodParameter convenienceParameter) {
        if (convenienceParameter.getProxyMethodParameter().getRequestParameterLocation() == RequestParameterLocation.BODY) {
            IType bodyType = convenienceParameter.getProxyMethodParameter().getRawType();
            if (bodyType instanceof ClassType) {
                ClientModel model = ClientModelUtil.getClientModel(bodyType.toString());
                // serialize model for multipart/form-data
                if (model != null && model.getImplementationDetails() != null && model.getImplementationDetails().getUsages().contains(ImplementationDetails.Usage.MULTIPART_FORM_DATA)) {
                    return expressionMultipartFormDataToBinaryData(name, model);
                }
            }
            return expressionConvertToBinaryData(name, convenienceParameter.getClientMethodParameter().getWireType());
        } else {
            IType type = convenienceParameter.getClientMethodParameter().getWireType();
            if (type instanceof EnumType) {
                return expressionConvertToString(name, type, convenienceParameter.getProxyMethodParameter());
            } else if (type instanceof IterableType && ((IterableType) type).getElementType() instanceof EnumType) {
                IType enumType = ((IterableType) type).getElementType();
                IType enumValueType = ((EnumType) enumType).getElementType().asNullable();
                if (enumValueType == ClassType.STRING) {
                    return String.format(
                            "%1$s.stream().map(paramItemValue -> Objects.toString(paramItemValue, \"\")).collect(Collectors.toList())",
                            name);
                } else {
                    return String.format(
                            "%1$s.stream().map(paramItemValue -> paramItemValue == null ? \"\" : String.valueOf(paramItemValue.to%2$s())).collect(Collectors.toList())",
                            name, enumValueType);
                }
            } else {
                return name;
            }
        }
    }

    private static String expressionMultipartFormDataToBinaryData(String name, ClientModel model) {
        // serialize model for multipart/form-data
        StringBuilder builder = new StringBuilder().append("new MultipartFormDataHelper(requestOptions)");
        Set<String> filePropertySerializedNames = new HashSet<>();
        for (ClientModelProperty property : model.getProperties()) {
            if (property.getWireType() == ClassType.BinaryData) {
                // application/octet-stream
                String serializedName = property.getSerializedName();
                filePropertySerializedNames.add(serializedName);

                // find corresponding filename property
                String filenameExpression;
                Optional<ClientModelProperty> filenameProperty = model.getProperties().stream()
                        // here is a hack to find matching filename property by finding property of type String and of same serializedName
                        .filter(p -> p.getWireType() == ClassType.String && Objects.equals(serializedName, p.getSerializedName()))
                        .findFirst();
                if (filenameProperty.isPresent()) {
                    filenameExpression = name + "." + filenameProperty.get().getGetterName() + "()";
                } else {
                    filenameExpression = ClassType.String.defaultValueExpression(property.getSerializedName());
                }

                builder.append(String.format(
                        ".serializeField(%1$s, %2$s.%3$s(), %4$s)",
                        ClassType.String.defaultValueExpression(property.getSerializedName()),
                        name,
                        property.getGetterName(),
                        filenameExpression
                ));
            } else if (filePropertySerializedNames.contains(property.getSerializedName())) {
                // skip filename property
            } else {
                // text/plain
                String stringExpression = name + "." + property.getGetterName() + "()";
                // convert to String
                if (property.getWireType() instanceof PrimitiveType) {
                    stringExpression = String.format("String.valueOf(%s)", stringExpression);
                } else if (property.getWireType() != ClassType.String) {
                    stringExpression = String.format("Objects.toString(%s)", stringExpression);
                }
                builder.append(String.format(
                        ".serializeField(%1$s, %2$s)",
                        ClassType.String.defaultValueExpression(property.getSerializedName()),
                        stringExpression
                ));
            }
            // TODO (weidxu): application/json
        }
        builder.append(".end().getRequestBody()");
        return builder.toString();
    }

    private static Map<MethodParameter, MethodParameter> findParametersForConvenienceMethod(
            ClientMethod convenienceMethod, ClientMethod protocolMethod) {
        Map<MethodParameter, MethodParameter> parameterMap = new LinkedHashMap<>();
        List<MethodParameter> convenienceParameters = getParameters(convenienceMethod, true);
        Map<String, MethodParameter> clientParameters = getParameters(protocolMethod, false).stream()
                .collect(Collectors.toMap(MethodParameter::getSerializedName, Function.identity()));
        for (MethodParameter convenienceParameter : convenienceParameters) {
            String name = convenienceParameter.getSerializedName();
            parameterMap.put(convenienceParameter, clientParameters.get(name));
        }
        return parameterMap;
    }

    private static MethodParameter findParameterForConvenienceMethod(
            MethodParameter parameter, ClientMethod protocolMethod) {
        List<MethodParameter> protocolParameters = getParameters(protocolMethod, false);
        return protocolParameters.stream().filter(p -> Objects.equals(parameter.getSerializedName(), p.getSerializedName())).findFirst().orElse(null);
    }

    private static List<MethodParameter> getParameters(ClientMethod method, boolean useAllParameters) {
        List<ProxyMethodParameter> proxyMethodParameters = useAllParameters ? method.getProxyMethod().getAllParameters() : method.getProxyMethod().getParameters();
        Map<String, ProxyMethodParameter> proxyMethodParameterByClientParameterName = proxyMethodParameters.stream()
                .collect(Collectors.toMap(p -> CodeNamer.getEscapedReservedClientMethodParameterName(p.getName()), Function.identity()));
        return method.getMethodInputParameters().stream()
                .filter(p -> !p.isConstant() && !p.isFromClient())
                .map(p -> new MethodParameter(proxyMethodParameterByClientParameterName.get(p.getName()), p))
                .collect(Collectors.toList());
    }

    protected static class MethodParameter {

        private final ProxyMethodParameter proxyMethodParameter;
        private final ClientMethodParameter clientMethodParameter;

        public MethodParameter(ProxyMethodParameter proxyMethodParameter, ClientMethodParameter clientMethodParameter) {
            this.proxyMethodParameter = proxyMethodParameter;
            this.clientMethodParameter = clientMethodParameter;
        }

        public ProxyMethodParameter getProxyMethodParameter() {
            return proxyMethodParameter;
        }

        public ClientMethodParameter getClientMethodParameter() {
            return clientMethodParameter;
        }

        public String getName() {
            return this.getClientMethodParameter().getName();
        }

        public String getSerializedName() {
            if (this.getProxyMethodParameter() == null) {
                return null;
            } else {
                String name = this.getProxyMethodParameter().getRequestParameterName();
                if (name == null && this.getProxyMethodParameter().getRequestParameterLocation() == RequestParameterLocation.BODY) {
                    name = "__internal_request_BODY";
                }
                return name;
            }
        }
    }
}<|MERGE_RESOLUTION|>--- conflicted
+++ resolved
@@ -362,25 +362,11 @@
             Set<GenericType> typeReferenceStaticClasses);
 
     protected boolean isModelOrBuiltin(IType type) {
-<<<<<<< HEAD
-        // TODO (weidxu): other built-in types
-        boolean ret =
-                // string
-                type == ClassType.String
-                // unknown
-                || type == ClassType.Object
-                // boolean, int, float, etc.
-                || (type instanceof PrimitiveType && type.asNullable() != ClassType.Void)
-                // client model
-                || ClientModelUtil.isClientModel(type);
-        return ret;
-=======
         // TODO: other built-in types
         return type == ClassType.STRING // string
-            || type == ClassType.OBJECT // unknown
-            || (type instanceof PrimitiveType && type.asNullable() != ClassType.VOID) // boolean, int, float, etc.
-            || ClientModelUtil.isClientModel(type); // client model
->>>>>>> 7fd94ee2
+                || type == ClassType.OBJECT // unknown
+                || (type instanceof PrimitiveType && type.asNullable() != ClassType.VOID)
+                || ClientModelUtil.isClientModel(type); // client model
     }
 
     private static String expressionConvertToBinaryData(String name, IType type) {
@@ -557,7 +543,7 @@
         StringBuilder builder = new StringBuilder().append("new MultipartFormDataHelper(requestOptions)");
         Set<String> filePropertySerializedNames = new HashSet<>();
         for (ClientModelProperty property : model.getProperties()) {
-            if (property.getWireType() == ClassType.BinaryData) {
+            if (property.getWireType() == ClassType.BINARY_DATA) {
                 // application/octet-stream
                 String serializedName = property.getSerializedName();
                 filePropertySerializedNames.add(serializedName);
@@ -566,17 +552,17 @@
                 String filenameExpression;
                 Optional<ClientModelProperty> filenameProperty = model.getProperties().stream()
                         // here is a hack to find matching filename property by finding property of type String and of same serializedName
-                        .filter(p -> p.getWireType() == ClassType.String && Objects.equals(serializedName, p.getSerializedName()))
+                        .filter(p -> p.getWireType() == ClassType.STRING && Objects.equals(serializedName, p.getSerializedName()))
                         .findFirst();
                 if (filenameProperty.isPresent()) {
                     filenameExpression = name + "." + filenameProperty.get().getGetterName() + "()";
                 } else {
-                    filenameExpression = ClassType.String.defaultValueExpression(property.getSerializedName());
+                    filenameExpression = ClassType.STRING.defaultValueExpression(property.getSerializedName());
                 }
 
                 builder.append(String.format(
                         ".serializeField(%1$s, %2$s.%3$s(), %4$s)",
-                        ClassType.String.defaultValueExpression(property.getSerializedName()),
+                        ClassType.STRING.defaultValueExpression(property.getSerializedName()),
                         name,
                         property.getGetterName(),
                         filenameExpression
@@ -589,12 +575,12 @@
                 // convert to String
                 if (property.getWireType() instanceof PrimitiveType) {
                     stringExpression = String.format("String.valueOf(%s)", stringExpression);
-                } else if (property.getWireType() != ClassType.String) {
+                } else if (property.getWireType() != ClassType.STRING) {
                     stringExpression = String.format("Objects.toString(%s)", stringExpression);
                 }
                 builder.append(String.format(
                         ".serializeField(%1$s, %2$s)",
-                        ClassType.String.defaultValueExpression(property.getSerializedName()),
+                        ClassType.STRING.defaultValueExpression(property.getSerializedName()),
                         stringExpression
                 ));
             }
