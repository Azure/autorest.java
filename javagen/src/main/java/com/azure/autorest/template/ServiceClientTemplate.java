//====================================================================================================
//The Free Edition of C# to Java Converter limits conversion output to 100 lines per snippet.

//To subscribe to the Premium Edition, visit our website:
//https://www.tangiblesoftwaresolutions.com/order/order-csharp-to-java.html
//====================================================================================================

package com.azure.autorest.template;


import com.azure.autorest.model.clientmodel.ClassType;
import com.azure.autorest.model.clientmodel.ClientMethod;
import com.azure.autorest.model.clientmodel.ClientMethodParameter;
import com.azure.autorest.model.clientmodel.Constructor;
import com.azure.autorest.model.clientmodel.MethodGroupClient;
import com.azure.autorest.model.clientmodel.ServiceClient;
import com.azure.autorest.model.clientmodel.ServiceClientProperty;
import com.azure.autorest.extension.base.plugin.JavaSettings;
import com.azure.autorest.model.javamodel.JavaFile;
import com.azure.autorest.util.CodeNamer;

import java.util.Arrays;
import java.util.HashSet;
import java.util.Set;
import java.util.stream.Collectors;

/**
 * Writes a ServiceClient to a JavaFile.
 */
public class ServiceClientTemplate implements IJavaTemplate<ServiceClient, JavaFile> {
    private static ServiceClientTemplate _instance = new ServiceClientTemplate();

    private ServiceClientTemplate() {
    }

    public static ServiceClientTemplate getInstance() {
        return _instance;
    }

    public final void write(ServiceClient serviceClient, JavaFile javaFile) {
        JavaSettings settings = JavaSettings.getInstance();
        String serviceClientClassDeclaration = String.format("%1$s", serviceClient.getClassName());
        if (!settings.isFluent() && settings.shouldGenerateClientInterfaces()) {
            serviceClientClassDeclaration += String.format(" implements %1$s", serviceClient.getInterfaceName());
        }
        if (settings.isFluent()) {
            serviceClientClassDeclaration += String.format(" extends %1$s", "AzureServiceClient");
        }

        Set<String> imports = new HashSet<String>();
        serviceClient.addImportsTo(imports, true, false, settings);
        javaFile.declareImport(imports);

        javaFile.javadocComment(comment ->
        {
            String serviceClientTypeName = settings.isFluent() ? serviceClient.getClassName() : serviceClient.getInterfaceName();
            comment.description(String.format("Initializes a new instance of the %1$s type.", serviceClientTypeName));
        });
        javaFile.publicFinalClass(serviceClientClassDeclaration, classBlock ->
        {
            // Add proxy service member variable
            if (serviceClient.getProxy() != null) {
                classBlock.javadocComment(String.format("The proxy service used to perform REST calls."));
                classBlock.privateMemberVariable(serviceClient.getProxy().getName(), "service");
            }

            // Add ServiceClient client property variables, getters, and setters
            for (ServiceClientProperty serviceClientProperty : serviceClient.getProperties()) {
                classBlock.javadocComment(comment ->
                {
                    comment.description(serviceClientProperty.getDescription());
                });
                classBlock.privateMemberVariable(String.format("%1$s %2$s", serviceClientProperty.getType(), serviceClientProperty.getName()));

                classBlock.javadocComment(comment ->
                {
                    comment.description(String.format("Gets %1$s", serviceClientProperty.getDescription()));
                    comment.methodReturns(String.format("the %1$s value.", serviceClientProperty.getName()));
                });
                classBlock.publicMethod(String.format("%1$s get%2$s()", serviceClientProperty.getType(), CodeNamer.toPascalCase(serviceClientProperty.getName())), function ->
                {
                    function.methodReturn(String.format("this.%1$s", serviceClientProperty.getName()));
                });

                if (!serviceClientProperty.isReadOnly()) {
                    classBlock.javadocComment(comment ->
                    {
                        comment.description(String.format("Sets %1$s", serviceClientProperty.getDescription()));
                        comment.param(serviceClientProperty.getName(), String.format("the %1$s value.", serviceClientProperty.getName()));
                        comment.methodReturns("the service client itself");
                    });
                    classBlock.packagePrivateMethod(String.format("%1$s set%2$s(%3$s %4$s)", serviceClient.getClassName(), CodeNamer.toPascalCase(serviceClientProperty.getName()), serviceClientProperty.getType(), serviceClientProperty.getName()), function ->
                    {
                        function.line(String.format("this.%1$s = %2$s;", serviceClientProperty.getName(), serviceClientProperty.getName()));
                        function.methodReturn("this");
                    });
                }
            }

            // AutoRestMethod Group Client declarations and getters
            for (MethodGroupClient methodGroupClient : serviceClient.getMethodGroupClients()) {
                classBlock.javadocComment(comment ->
                {
                    comment.description(String.format("The %1$s object to access its operations.", methodGroupClient.getVariableType()));
                });
                classBlock.privateMemberVariable(methodGroupClient.getVariableType(), methodGroupClient.getVariableName());

                classBlock.javadocComment(comment ->
                {
                    comment.description(String.format("Gets the %1$s object to access its operations.", methodGroupClient.getVariableType()));
                    comment.methodReturns(String.format("the %1$s object.", methodGroupClient.getVariableType()));
                });
                classBlock.publicMethod(String.format("%1$s %2$s()", methodGroupClient.getVariableType(), methodGroupClient.getVariableName()), function ->
                {
                    function.methodReturn(String.format("this.%1$s", methodGroupClient.getVariableName()));
                });
            }

            // Service Client Constructors
            boolean serviceClientUsesCredentials = serviceClient.getConstructors().stream().anyMatch(constructor -> constructor.getParameters().contains(serviceClient.getTokenCredentialParameter()));
            for (Constructor constructor : serviceClient.getConstructors()) {
                classBlock.javadocComment(comment ->
                {
                    comment.description(String.format("Initializes an instance of %1$s client.", serviceClient.getInterfaceName()));
                    for (ClientMethodParameter parameter : constructor.getParameters()) {
                        comment.param(parameter.getName(), parameter.getDescription());
                    }
                });

                classBlock.publicConstructor(String.format("%1$s(%2$s)", serviceClient.getClassName(), constructor.getParameters().stream().map(ClientMethodParameter::getDeclaration).collect(Collectors.joining(", "))), constructorBlock ->
                {
                    if (constructor.getParameters().isEmpty()) {
                        constructorBlock.line("new HttpPipelineBuilder().policies(new UserAgentPolicy(), new RetryPolicy(), new CookiePolicy()).build();");
                    } else if (constructor.getParameters().equals(Arrays.asList(serviceClient.getHttpPipelineParameter()))) {
                        for (ServiceClientProperty serviceClientProperty : serviceClient.getProperties().stream().filter(ServiceClientProperty::isReadOnly).collect(Collectors.toList())) {
                            constructorBlock.line(String.format("this.httpPipeline = httpPipeline;"));
<<<<<<< HEAD

                            for (ServiceClientProperty serviceClientProperty : serviceClient.getProperties().stream().filter(ServiceClientProperty::isReadOnly).collect(Collectors.toList())) {
                                if (serviceClientProperty.getDefaultValueExpression() != null) {
                                    constructorBlock.line(String.format("this.%1$s = %2$s;", serviceClientProperty.getName(), serviceClientProperty.getDefaultValueExpression()));
                                }
                            }

                            for (MethodGroupClient methodGroupClient : serviceClient.getMethodGroupClients()) {
                                constructorBlock.line(String.format("this.%1$s = new %2$s(this);", methodGroupClient.getVariableName(), methodGroupClient.getClassName()));
                            }

                            if (serviceClient.getProxy() != null) {
                                constructorBlock.line(String.format("this.service = %1$s.create(%2$s.class, this.httpPipeline, this.getSerializerAdapter());", ClassType.RestProxy.getName(), serviceClient.getProxy().getName()));
=======
                            if (serviceClientProperty.getDefaultValueExpression() != null) {
                                constructorBlock.line("this.%s = %s;", serviceClientProperty.getName(), serviceClientProperty.getDefaultValueExpression());
>>>>>>> acbf2fef
                            }
                        }

                        for (MethodGroupClient methodGroupClient : serviceClient.getMethodGroupClients()) {
                            constructorBlock.line("this.%s = new %s(this);", methodGroupClient.getVariableName(), methodGroupClient.getClassName());
                        }

                        if (serviceClient.getProxy() != null) {
                            constructorBlock.line("this.service = %s.create(%s.class, this.httpPipeline);", ClassType.RestProxy.getName(), serviceClient.getProxy().getName());
                        }
                    }
                });
            }

            Templates.getProxyTemplate().write(serviceClient.getProxy(), classBlock);

            for (ClientMethod clientMethod : serviceClient.getClientMethods()) {
                Templates.getClientMethodTemplate().write(clientMethod, classBlock);
            }
        });
    }
}<|MERGE_RESOLUTION|>--- conflicted
+++ resolved
@@ -134,24 +134,8 @@
                     } else if (constructor.getParameters().equals(Arrays.asList(serviceClient.getHttpPipelineParameter()))) {
                         for (ServiceClientProperty serviceClientProperty : serviceClient.getProperties().stream().filter(ServiceClientProperty::isReadOnly).collect(Collectors.toList())) {
                             constructorBlock.line(String.format("this.httpPipeline = httpPipeline;"));
-<<<<<<< HEAD
-
-                            for (ServiceClientProperty serviceClientProperty : serviceClient.getProperties().stream().filter(ServiceClientProperty::isReadOnly).collect(Collectors.toList())) {
-                                if (serviceClientProperty.getDefaultValueExpression() != null) {
-                                    constructorBlock.line(String.format("this.%1$s = %2$s;", serviceClientProperty.getName(), serviceClientProperty.getDefaultValueExpression()));
-                                }
-                            }
-
-                            for (MethodGroupClient methodGroupClient : serviceClient.getMethodGroupClients()) {
-                                constructorBlock.line(String.format("this.%1$s = new %2$s(this);", methodGroupClient.getVariableName(), methodGroupClient.getClassName()));
-                            }
-
-                            if (serviceClient.getProxy() != null) {
-                                constructorBlock.line(String.format("this.service = %1$s.create(%2$s.class, this.httpPipeline, this.getSerializerAdapter());", ClassType.RestProxy.getName(), serviceClient.getProxy().getName()));
-=======
                             if (serviceClientProperty.getDefaultValueExpression() != null) {
                                 constructorBlock.line("this.%s = %s;", serviceClientProperty.getName(), serviceClientProperty.getDefaultValueExpression());
->>>>>>> acbf2fef
                             }
                         }
 
