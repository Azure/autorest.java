package com.azure.autorest.template;

import com.azure.autorest.model.clientmodel.ClassType;
import com.azure.autorest.model.javamodel.JavaInterface;
import com.azure.autorest.model.javamodel.JavaVisibility;
import com.azure.autorest.extension.base.model.codemodel.RequestParameterLocation;
import com.azure.autorest.extension.base.plugin.JavaSettings;
import com.azure.autorest.model.clientmodel.IType;
import com.azure.autorest.model.clientmodel.Proxy;
import com.azure.autorest.model.clientmodel.ProxyMethod;
import com.azure.autorest.model.clientmodel.ProxyMethodParameter;
import com.azure.autorest.model.javamodel.JavaClass;
import com.azure.autorest.util.CodeNamer;

import java.util.ArrayList;
import java.util.stream.Collectors;

// Copyright (c) Microsoft Corporation. All rights reserved.
// Licensed under the MIT License. See License.txt in the project root for license information.


/**
 * Writes a Proxy to a JavaClass block.
 */
public class ProxyTemplate implements IJavaTemplate<Proxy, JavaClass> {
    private static ProxyTemplate _instance = new ProxyTemplate();

    protected ProxyTemplate() {
    }

    public static ProxyTemplate getInstance() {
        return _instance;
    }

    public final void write(Proxy restAPI, JavaClass classBlock) {
        JavaSettings settings = JavaSettings.getInstance();
        if (restAPI != null) {
            classBlock.javadocComment(settings.getMaximumJavadocCommentWidth(), comment ->
            {
                comment.description(String.format("The interface defining all the services for %1$s to be used by the proxy service to perform REST calls.", restAPI.getClientTypeName()));
            });
            classBlock.annotation(String.format("Host(\"%1$s\")", restAPI.getBaseURL()));
            classBlock.annotation(String.format("ServiceInterface(name = \"%1$s\")", restAPI.getClientTypeName()));
            classBlock.interfaceBlock(JavaVisibility.Private, restAPI.getName(), interfaceBlock ->
            {
                for (ProxyMethod restAPIMethod : restAPI.getMethods()) {
                    if (restAPIMethod.getRequestContentType().equals("multipart/form-data") || restAPIMethod.getRequestContentType().equals("application/x-www-form-urlencoded")) {
                        interfaceBlock.lineComment(String.format("@Multipart not supported by %1$s", ClassType.RestProxy.getName()));
                    }

<<<<<<< HEAD
                    writeProxyMethodHeaders(restAPIMethod, interfaceBlock);

                    if (restAPIMethod.getIsPagingNextOperation()) {
                        interfaceBlock.annotation("Get(\"{nextUrl}\")");
                    } else {
                        interfaceBlock.annotation(String.format("%1$s(\"%2$s\")", CodeNamer.toPascalCase(restAPIMethod.getHttpMethod().toString().toLowerCase()), restAPIMethod.getUrlPath()));
                    }
=======
                    interfaceBlock.annotation(String.format("%1$s(\"%2$s\")", CodeNamer.toPascalCase(restAPIMethod.getHttpMethod().toString().toLowerCase()), restAPIMethod.getUrlPath()));
>>>>>>> acbf2fef

                    if (!restAPIMethod.getResponseExpectedStatusCodes().isEmpty()) {
                        interfaceBlock.annotation(String.format("ExpectedResponses({%1$s})", restAPIMethod.getResponseExpectedStatusCodes().stream().map(statusCode -> String.format("%s", statusCode.code())).collect(Collectors.joining(", "))));
                    }

                    if (restAPIMethod.getReturnValueWireType() != null) {
                        interfaceBlock.annotation(String.format("ReturnValueWireType(%1$s.class)",
                            restAPIMethod.getReturnValueWireType()));
                    }

                    if (restAPIMethod.getUnexpectedResponseExceptionType() != null) {
                        interfaceBlock.annotation(String.format("UnexpectedResponseExceptionType(%1$s.class)", restAPIMethod.getUnexpectedResponseExceptionType()));
                    }

                    ArrayList<String> parameterDeclarationList = new ArrayList<String>();
                    if (restAPIMethod.getIsResumable()) {
                        interfaceBlock.annotation(String.format("ResumeOperation"));
                    }

                    for (ProxyMethodParameter parameter : restAPIMethod.getParameters()) {
                        StringBuilder parameterDeclarationBuilder = new StringBuilder();

                        switch (parameter.getRequestParameterLocation()) {
                            case Uri:
                            case Path:
                            case Query:
                            case Header:
                                parameterDeclarationBuilder.append(String.format("@%1$sParam(", CodeNamer.toPascalCase(parameter.getRequestParameterLocation().toString())));
                                if ((parameter.getRequestParameterLocation() == RequestParameterLocation.Path || parameter.getRequestParameterLocation() == RequestParameterLocation.Query) && parameter.getAlreadyEncoded()) {
                                    parameterDeclarationBuilder.append(String.format("value = \"%1$s\", encoded = true", parameter.getRequestParameterName()));
                                } else if (parameter.getRequestParameterLocation() == RequestParameterLocation.Header && parameter.getHeaderCollectionPrefix() != null && !parameter.getHeaderCollectionPrefix().isEmpty()) {
                                    parameterDeclarationBuilder.append(String.format("\"%1$s\"", parameter.getHeaderCollectionPrefix()));
                                } else {
                                    parameterDeclarationBuilder.append(String.format("\"%1$s\"", parameter.getRequestParameterName()));
                                }
                                parameterDeclarationBuilder.append(") ");

                                break;

                            case Body:
                                parameterDeclarationBuilder.append(String.format("@BodyParam(\"%1$s\") ", restAPIMethod.getRequestContentType()));
                                break;

//                            case FormData:
//                                parameterDeclarationBuilder.append(String.format("@FormParam(\"%1$s\") ", parameter.getRequestParameterName()));
//                                break;

                            default:
                                if (!restAPIMethod.getIsResumable() && parameter.getWireType() != ClassType.Context) {
                                    throw new IllegalArgumentException("Unrecognized RequestParameterLocation value: " + parameter.getRequestParameterLocation());
                                }

                                break;
                        }

                        parameterDeclarationBuilder.append(parameter.getWireType() + " " + parameter.getName());
                        parameterDeclarationList.add(parameterDeclarationBuilder.toString());
                    }

                    String parameterDeclarations = String.join(", ", parameterDeclarationList);
                    IType restAPIMethodReturnValueClientType = restAPIMethod.getReturnType().getClientType();
                    interfaceBlock.publicMethod(String.format("%1$s %2$s(%3$s)", restAPIMethodReturnValueClientType, restAPIMethod.getName(), parameterDeclarations));
                }
            });
        }
    }

    /**
     * Extension to write Headers annotation for proxy method.
     *
     * @param restAPIMethod proxy method
     * @param interfaceBlock interface block
     */
    protected void writeProxyMethodHeaders(ProxyMethod restAPIMethod, JavaInterface interfaceBlock) {
    }
}<|MERGE_RESOLUTION|>--- conflicted
+++ resolved
@@ -48,17 +48,9 @@
                         interfaceBlock.lineComment(String.format("@Multipart not supported by %1$s", ClassType.RestProxy.getName()));
                     }
 
-<<<<<<< HEAD
                     writeProxyMethodHeaders(restAPIMethod, interfaceBlock);
 
-                    if (restAPIMethod.getIsPagingNextOperation()) {
-                        interfaceBlock.annotation("Get(\"{nextUrl}\")");
-                    } else {
-                        interfaceBlock.annotation(String.format("%1$s(\"%2$s\")", CodeNamer.toPascalCase(restAPIMethod.getHttpMethod().toString().toLowerCase()), restAPIMethod.getUrlPath()));
-                    }
-=======
                     interfaceBlock.annotation(String.format("%1$s(\"%2$s\")", CodeNamer.toPascalCase(restAPIMethod.getHttpMethod().toString().toLowerCase()), restAPIMethod.getUrlPath()));
->>>>>>> acbf2fef
 
                     if (!restAPIMethod.getResponseExpectedStatusCodes().isEmpty()) {
                         interfaceBlock.annotation(String.format("ExpectedResponses({%1$s})", restAPIMethod.getResponseExpectedStatusCodes().stream().map(statusCode -> String.format("%s", statusCode.code())).collect(Collectors.joining(", "))));
