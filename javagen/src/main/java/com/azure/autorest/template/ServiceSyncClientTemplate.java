// Copyright (c) Microsoft Corporation. All rights reserved.
// Licensed under the MIT License.

package com.azure.autorest.template;

import com.azure.autorest.extension.base.plugin.JavaSettings;
import com.azure.autorest.model.clientmodel.AsyncSyncClient;
import com.azure.autorest.model.clientmodel.ClassType;
import com.azure.autorest.model.clientmodel.ClientMethod;
import com.azure.autorest.model.clientmodel.ConvenienceMethod;
import com.azure.autorest.model.clientmodel.MethodGroupClient;
import com.azure.autorest.model.clientmodel.ServiceClient;
import com.azure.autorest.model.javamodel.JavaClass;
import com.azure.autorest.model.javamodel.JavaContext;
import com.azure.autorest.model.javamodel.JavaFile;
import com.azure.autorest.model.javamodel.JavaVisibility;
import com.azure.autorest.util.ClientModelUtil;
import com.azure.core.http.rest.SimpleResponse;

import java.util.HashSet;
import java.util.List;
import java.util.Set;

/**
 * Template to create a synchronous client.
 */
public class ServiceSyncClientTemplate implements IJavaTemplate<AsyncSyncClient, JavaFile>  {

  private static final ServiceSyncClientTemplate INSTANCE = new ServiceSyncClientTemplate();

  protected ServiceSyncClientTemplate() {
  }

  public static ServiceSyncClientTemplate getInstance() {
    return INSTANCE;
  }

  @Override
  public final void write(AsyncSyncClient syncClient, JavaFile javaFile) {
    final ServiceClient serviceClient = syncClient.getServiceClient();

    JavaSettings settings = JavaSettings.getInstance();
    final String syncClassName = syncClient.getClassName();
    final MethodGroupClient methodGroupClient = syncClient.getMethodGroupClient();
    final boolean wrapServiceClient = methodGroupClient == null;
    final String builderPackageName = ClientModelUtil.getServiceClientBuilderPackageName(serviceClient);
    final String builderClassName = serviceClient.getInterfaceName() + ClientModelUtil.getBuilderSuffix();
    final boolean samePackageAsBuilder = builderPackageName.equals(syncClient.getPackageName());
    final JavaVisibility constructorVisibility = samePackageAsBuilder ? JavaVisibility.PackagePrivate : JavaVisibility.Public;

    Set<String> imports = new HashSet<>();
    if (wrapServiceClient) {
      serviceClient.addImportsTo(imports, true, false, settings);
      imports.add(serviceClient.getPackage() + "." + serviceClient.getClassName());
    } else {
      methodGroupClient.addImportsTo(imports, true, settings);
      imports.add(methodGroupClient.getPackage() + "." + methodGroupClient.getClassName());
    }
    imports.add(builderPackageName + "." + builderClassName);
    addServiceClientAnnotationImport(imports);

    addImportsToConvenienceMethods(imports, syncClient.getConvenienceMethods());

    javaFile.declareImport(imports);
    javaFile.javadocComment(comment ->
        comment.description(String.format("Initializes a new instance of the synchronous %1$s type.",
            serviceClient.getInterfaceName())));

    if (syncClient.getClientBuilder() != null) {
      javaFile.annotation(String.format("ServiceClient(builder = %s.class)", syncClient.getClientBuilder().getClassName()));
    }
    javaFile.publicFinalClass(syncClassName, classBlock -> {
      writeClass(syncClient, classBlock, constructorVisibility);
    });
  }

  /**
   * Extension to write the sync client class.
   *
   * @param syncClient the sync client
   * @param classBlock the class block to write
   * @param constructorVisibility the visibility of class constructor
   */
  protected void writeClass(AsyncSyncClient syncClient, JavaClass classBlock, JavaVisibility constructorVisibility) {
    final ServiceClient serviceClient = syncClient.getServiceClient();
    final MethodGroupClient methodGroupClient = syncClient.getMethodGroupClient();
    final boolean wrapServiceClient = methodGroupClient == null;

    // Add service client member
    addGeneratedAnnotation(classBlock);
    if (wrapServiceClient) {
      classBlock.privateFinalMemberVariable(serviceClient.getClassName(), "serviceClient");
    } else {
      classBlock.privateFinalMemberVariable(methodGroupClient.getClassName(), "serviceClient");
    }

    // Service Client Constructor
    classBlock.javadocComment(comment -> {
      comment.description(String.format("Initializes an instance of %1$s class.", syncClient.getClassName()));
      comment.param("serviceClient", "the service client implementation.");
    });
    addGeneratedAnnotation(classBlock);
    if (wrapServiceClient) {
      classBlock.constructor(constructorVisibility, String.format("%1$s(%2$s %3$s)", syncClient.getClassName(),
          serviceClient.getClassName(), "serviceClient"), constructorBlock -> {
        constructorBlock.line("this.serviceClient = serviceClient;");
      });
    } else {
      classBlock.constructor(constructorVisibility, String.format("%1$s(%2$s %3$s)", syncClient.getClassName(),
          methodGroupClient.getClassName(), "serviceClient"), constructorBlock -> {
        constructorBlock.line("this.serviceClient = serviceClient;");
      });
    }

    writeMethods(syncClient, classBlock);
  }

  /**
   * Extension to write the sync client methods.
   *
   * @param syncClient the sync client
   * @param classBlock the class block to write
   */
  protected void writeMethods(AsyncSyncClient syncClient, JavaClass classBlock) {
    final ServiceClient serviceClient = syncClient.getServiceClient();
    final MethodGroupClient methodGroupClient = syncClient.getMethodGroupClient();
    final boolean wrapServiceClient = methodGroupClient == null;
    if (wrapServiceClient) {
      serviceClient.getClientMethods().stream()
          .filter(clientMethod -> clientMethod.getMethodVisibility() == JavaVisibility.Public)
          .filter(clientMethod -> !clientMethod.isImplementationOnly())
          .filter(clientMethod -> !clientMethod.getType().name().contains("Async"))
          .forEach(clientMethod -> {
            writeMethod(clientMethod, classBlock);
          });
    } else {
      methodGroupClient.getClientMethods().stream()
          .filter(clientMethod -> clientMethod.getMethodVisibility() == JavaVisibility.Public)
          .filter(clientMethod -> !clientMethod.isImplementationOnly())
          .filter(clientMethod -> !clientMethod.getType().name().contains("Async"))
          .forEach(clientMethod -> {
            writeMethod(clientMethod, classBlock);
          });
    }

<<<<<<< HEAD
    ServiceAsyncClientTemplate.addEndpointMethod(classBlock, syncClient.getClientBuilder(), serviceClient, this.clientReference());
=======
    syncClient.getConvenienceMethods().forEach(m -> writeConvenienceMethods(m, classBlock));

    ServiceAsyncClientTemplate.addEndpointMethod(classBlock, syncClient.getClientBuilder(), this.clientReference());
>>>>>>> ca1a1cf5
  }

  /**
   * Extension for client reference. Usually be either "this.serviceClient" or "this.client".
   *
   * @return the code for client reference.
   */
  protected String clientReference() {
    return "this.serviceClient";
  }

  /**
   * Extension to write the sync client method.
   *
   * @param clientMethod the client method in implementation class
   * @param classBlock the class block to write
   */
  protected void writeMethod(ClientMethod clientMethod, JavaClass classBlock) {
    Templates.getWrapperClientMethodTemplate().write(clientMethod, classBlock);
  }

  protected void addServiceClientAnnotationImport(Set<String> imports) {
    imports.add("com.azure.core.annotation.ServiceClient");
    imports.add("com.azure.core.annotation.Generated");
  }

  protected void addGeneratedAnnotation(JavaContext classBlock) {
    classBlock.annotation("Generated");
  }

  private static void addImportsToConvenienceMethods(Set<String> imports, List<ConvenienceMethod> convenienceMethods) {
    JavaSettings settings = JavaSettings.getInstance();
    convenienceMethods.stream().flatMap(m -> m.getConvenienceMethods().stream())
            .forEach(m -> m.addImportsTo(imports, false, settings));

    ClassType.BinaryData.addImportsTo(imports, false);
    ClassType.RequestOptions.addImportsTo(imports, false);
    imports.add(SimpleResponse.class.getName());
  }

  private static void writeConvenienceMethods(ConvenienceMethod convenienceMethod, JavaClass classBlock) {
    Templates.getConvenienceSyncMethodTemplate().write(convenienceMethod, classBlock);
  }
}<|MERGE_RESOLUTION|>--- conflicted
+++ resolved
@@ -143,13 +143,9 @@
           });
     }
 
-<<<<<<< HEAD
-    ServiceAsyncClientTemplate.addEndpointMethod(classBlock, syncClient.getClientBuilder(), serviceClient, this.clientReference());
-=======
     syncClient.getConvenienceMethods().forEach(m -> writeConvenienceMethods(m, classBlock));
 
-    ServiceAsyncClientTemplate.addEndpointMethod(classBlock, syncClient.getClientBuilder(), this.clientReference());
->>>>>>> ca1a1cf5
+    ServiceAsyncClientTemplate.addEndpointMethod(classBlock, syncClient.getClientBuilder(), serviceClient, this.clientReference());
   }
 
   /**
@@ -183,7 +179,7 @@
   private static void addImportsToConvenienceMethods(Set<String> imports, List<ConvenienceMethod> convenienceMethods) {
     JavaSettings settings = JavaSettings.getInstance();
     convenienceMethods.stream().flatMap(m -> m.getConvenienceMethods().stream())
-            .forEach(m -> m.addImportsTo(imports, false, settings));
+        .forEach(m -> m.addImportsTo(imports, false, settings));
 
     ClassType.BinaryData.addImportsTo(imports, false);
     ClassType.RequestOptions.addImportsTo(imports, false);
