--- conflicted
+++ resolved
@@ -164,104 +164,7 @@
                 classBlock.privateFinalMemberVariable(ClassType.ClientLogger.toString(), String.format("logger = new ClientLogger(%1$s.class)", model.getName()));
             }
 
-<<<<<<< HEAD
             addProperties(model, classBlock, settings);
-=======
-            Function<ClientModelProperty, String> propertyXmlWrapperClassName = (ClientModelProperty property) -> property.getXmlName() + "Wrapper";
-
-            for (ClientModelProperty property : model.getProperties()) {
-                String xmlWrapperClassName = propertyXmlWrapperClassName.apply(property);
-                if (settings.shouldGenerateXmlSerialization() && property.getIsXmlWrapper()) {
-                    // While using a wrapping class for XML elements that are wrapped may seem inconvenient it is required.
-                    // There has been previous attempts to remove this by using JacksonXmlElementWrapper, which based on its
-                    // documentation should cover this exact scenario, but it doesn't. Jackson unfortunately doesn't always
-                    // respect the JacksonXmlRootName, or JsonRootName, value when handling types wrapped by an enumeration,
-                    // such as List<CorsRule> or Iterable<CorsRule>. Instead, it uses the JacksonXmlProperty local name as the
-                    // root XML node name for each element in the enumeration. There are configurations for ObjectMapper, and
-                    // XmlMapper, that always forces Jackson to use the root name but those also add the class name as a root
-                    // XML node name if the class doesn't have a root name annotation which results in an addition XML level
-                    // resulting in invalid service XML. There is also one last work around to use JacksonXmlElementWrapper
-                    // and JacksonXmlProperty together as the wrapper will configure the wrapper name and property will configure
-                    // the element name but this breaks down in cases where the same element name is used in two different
-                    // wrappers, a case being Storage BlockList which uses two block elements for its committed and uncommitted
-                    // block lists.
-                    classBlock.privateStaticFinalClass(xmlWrapperClassName, innerClass ->
-                    {
-                        IType propertyClientType = property.getWireType().getClientType();
-
-                        String listElementName = property.getXmlListElementName();
-                        String jacksonAnnotation = String.format("JacksonXmlProperty(localName = \"%1$s\")", listElementName);
-                        if (property.getXmlNamespace() != null && !property.getXmlNamespace().isEmpty()) {
-                            jacksonAnnotation = String.format("JacksonXmlProperty(localName = \"%1$s\", namespace = " +
-                                            "\"%2$s\")", listElementName, property.getXmlNamespace());
-                        }
-                        innerClass.annotation(jacksonAnnotation);
-                        innerClass.privateFinalMemberVariable(propertyClientType.toString(), "items");
-
-                        innerClass.annotation("JsonCreator");
-                        innerClass.privateConstructor(String.format("%1$s(@%2$s %3$s items)", xmlWrapperClassName, jacksonAnnotation, propertyClientType), constructor -> constructor.line("this.items = items;"));
-                    });
-                }
-
-                classBlock.blockComment(settings.getMaximumJavadocCommentWidth(), (comment) ->
-                    comment.line(property.getDescription()));
-
-                if (settings.getClientFlattenAnnotationTarget() == JavaSettings.ClientFlattenAnnotationTarget.FIELD && property.getNeedsFlatten()) {
-                    classBlock.annotation("JsonFlatten");
-                }
-
-                // If the property is a polymorphic discriminator for the class add the annotation @JsonTypeId.
-                // This will indicate to Jackson that the discriminator serialization is determined by the property
-                // instead of the class level @JsonTypeName annotation. This prevents the discriminator property from
-                // being serialized twice, once for the class level annotation and again for the property annotation.
-                if (property.isPolymorphicDiscriminator()) {
-                    classBlock.annotation("JsonTypeId");
-                }
-
-                if (property.getHeaderCollectionPrefix() != null && !property.getHeaderCollectionPrefix().isEmpty()) {
-                    classBlock.annotation("HeaderCollection(\"" + property.getHeaderCollectionPrefix() + "\")");
-                } else if (settings.shouldGenerateXmlSerialization() && property.getIsXmlAttribute()) {
-                    classBlock.annotation(String.format("JacksonXmlProperty(localName = \"%1$s\", isAttribute = true)",
-                            property.getXmlName()));
-                } else if (settings.shouldGenerateXmlSerialization() && property.getXmlNamespace() != null && !property.getXmlNamespace().isEmpty()) {
-                    classBlock.annotation(String.format("JacksonXmlProperty(localName = \"%1$s\", namespace = \"%2$s\")",
-                            property.getXmlName(), property.getXmlNamespace()));
-                } else if (settings.shouldGenerateXmlSerialization() && property.isXmlText()) {
-                    classBlock.annotation("JacksonXmlText");
-                } else if (property.isAdditionalProperties()) {
-                    classBlock.annotation("JsonIgnore");
-                } else if (settings.shouldGenerateXmlSerialization() && property.getWireType() instanceof ListType && !property.getIsXmlWrapper()) {
-                    classBlock.annotation(String.format("JsonProperty(\"%1$s\")", property.getXmlListElementName()));
-                } else if (property.getAnnotationArguments() != null && !property.getAnnotationArguments().isEmpty()) {
-                    classBlock.annotation(String.format("JsonProperty(%1$s)", property.getAnnotationArguments()));
-                }
-
-                if (settings.shouldGenerateXmlSerialization()) {
-                    if (property.getIsXmlWrapper()) {
-                        classBlock.privateMemberVariable(String.format("%1$s %2$s", xmlWrapperClassName, property.getName()));
-                    } else if (property.getWireType() instanceof ListType) {
-                        classBlock.privateMemberVariable(String.format("%1$s %2$s = new ArrayList<>()", property.getWireType(), property.getName()));
-                    } else {
-                        classBlock.privateMemberVariable(String.format("%1$s %2$s", property.getWireType(), property.getName()));
-                    }
-                } else {
-                    if (!property.isAdditionalProperties() && property.getClientType() instanceof MapType && settings.isFluent()) {
-                        classBlock.annotation("JsonInclude(value = JsonInclude.Include.NON_NULL, content = JsonInclude.Include.ALWAYS)");
-                    }
-                    if (property.getClientFlatten() && property.isRequired() && property.getClientType() instanceof ClassType) {
-                        // if the property of flattened model is required, initialize it
-                        classBlock.privateMemberVariable(String.format("%1$s %2$s = new %1$s()", property.getWireType(), property.getName()));
-                    } else {
-                        // handle x-ms-client-default
-                        if (property.getDefaultValue() != null) {
-                            classBlock.privateMemberVariable(String.format("%1$s %2$s = %3$s", property.getWireType(), property.getName(), property.getDefaultValue()));
-                        } else {
-                            classBlock.privateMemberVariable(String.format("%1$s %2$s", property.getWireType(), property.getName()));
-                        }
-                    }
-                }
-            }
->>>>>>> 878c6be0
 
             List<ClientModelProperty> constantProperties = model.getProperties().stream()
                     .filter(clientModelProperty -> clientModelProperty.getIsConstant() && clientModelProperty.isRequired())
@@ -470,6 +373,19 @@
 
             // Generates a private class that is used to wrap XML collection types.
             if (settings.shouldGenerateXmlSerialization() && property.getIsXmlWrapper()) {
+                // While using a wrapping class for XML elements that are wrapped may seem inconvenient it is required.
+                // There has been previous attempts to remove this by using JacksonXmlElementWrapper, which based on its
+                // documentation should cover this exact scenario, but it doesn't. Jackson unfortunately doesn't always
+                // respect the JacksonXmlRootName, or JsonRootName, value when handling types wrapped by an enumeration,
+                // such as List<CorsRule> or Iterable<CorsRule>. Instead, it uses the JacksonXmlProperty local name as the
+                // root XML node name for each element in the enumeration. There are configurations for ObjectMapper, and
+                // XmlMapper, that always forces Jackson to use the root name but those also add the class name as a root
+                // XML node name if the class doesn't have a root name annotation which results in an addition XML level
+                // resulting in invalid service XML. There is also one last work around to use JacksonXmlElementWrapper
+                // and JacksonXmlProperty together as the wrapper will configure the wrapper name and property will configure
+                // the element name but this breaks down in cases where the same element name is used in two different
+                // wrappers, a case being Storage BlockList which uses two block elements for its committed and uncommitted
+                // block lists.
                 classBlock.privateStaticFinalClass(xmlWrapperClassName, innerClass -> {
                     IType propertyClientType = property.getWireType().getClientType();
 
