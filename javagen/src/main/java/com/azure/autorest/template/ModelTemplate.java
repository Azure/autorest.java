--- conflicted
+++ resolved
@@ -852,7 +852,8 @@
 
     private static void generateHeaderDeserializationFunction(ClientModelProperty property, JavaBlock javaBlock) {
         IType wireType = property.getWireType();
-        boolean needsNullGuarding = wireType.deserializationNeedsNullGuarding() && wireType != ClassType.String;
+        boolean needsNullGuarding = wireType != ClassType.String &&
+            (wireType instanceof ClassType || wireType instanceof EnumType || wireType instanceof GenericType);
 
         // No matter the wire type the rawHeaders will need to be accessed.
         String rawHeaderAccess = String.format("rawHeaders.getValue(\"%s\")", property.getSerializedName());
@@ -894,14 +895,8 @@
         }
 
         // String is special as the setter is null safe for it, unlike other nullable types.
-<<<<<<< HEAD
-        if ((wireType instanceof ClassType || wireType instanceof EnumType || wireType instanceof GenericType)
-            && wireType != ClassType.String) {
-            javaBlock.ifBlock(String.format("%s != null", rawHeaderAccess),
-=======
         if (needsNullGuarding) {
             javaBlock.ifBlock(String.format("%s != null", property.getName()),
->>>>>>> 0e0bd2c8
                 ifBlock -> ifBlock.line("this.%s = %s;", property.getName(), setter));
         } else {
             javaBlock.line("this.%s = %s;", property.getName(), setter);
