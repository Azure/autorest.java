--- conflicted
+++ resolved
@@ -220,11 +220,7 @@
             }
 
             if (!settings.isAzureOrFluent()) {
-<<<<<<< HEAD
-                addCreateHttpPipelineMethod(settings, classBlock, clientProperties);
-=======
-                addCreateHttpPipelineMethod(settings, buildReturnType, classBlock, clientProperties, buildMethodName, serviceClient.getDefaultCredentialScopes());
->>>>>>> 7e60be05
+                addCreateHttpPipelineMethod(settings, classBlock, serviceClient.getDefaultCredentialScopes());
             }
 
             if (JavaSettings.getInstance().shouldGenerateSyncAsyncClients()) {
@@ -304,14 +300,8 @@
 
     }
 
-<<<<<<< HEAD
-    private void addCreateHttpPipelineMethod(JavaSettings settings, JavaClass classBlock, List<ServiceClientProperty> clientProperties) {
+    private void addCreateHttpPipelineMethod(JavaSettings settings, JavaClass classBlock, String defaultCredentialScopes) {
         classBlock.privateMethod("HttpPipeline createHttpPipeline()", function -> {
-=======
-    private void addCreateHttpPipelineMethod(JavaSettings settings, String buildReturnType, JavaClass classBlock, List<ServiceClientProperty> clientProperties, String buildMethodName, String defaultCredentialScopes) {
-        classBlock.privateMethod(String.format("HttpPipeline createHttpPipeline()", buildReturnType,
-                buildMethodName), function -> {
->>>>>>> 7e60be05
             function.line("Configuration buildConfiguration = (configuration == null) ? Configuration"
                     + ".getGlobalConfiguration() : configuration;");
 
