--- conflicted
+++ resolved
@@ -322,7 +322,6 @@
         });
     }
 
-<<<<<<< HEAD
     private void addTraitMethods(ClientBuilder clientBuilder, JavaSettings settings, String serviceClientBuilderName, JavaClass classBlock) {
         clientBuilder.getBuilderTraits().stream().flatMap(trait -> trait.getTraitMethods().stream())
                 .forEach(traitMethod -> {
@@ -345,7 +344,8 @@
                             traitMethod.getMethodName(), traitMethod.getMethodParamType(),
                             traitMethod.getMethodParamName()), traitMethod.getMethodImpl());
                 });
-=======
+    }
+
     /**
      * Extension to write sync client build method invocation
      *
@@ -387,7 +387,6 @@
             function.line("return new %1$s(new %2$s(%3$s().get%4$s()));", syncClient.getClassName(), asyncClient.getClassName(),
                     buildMethodName, CodeNamer.toPascalCase(syncClient.getMethodGroupClient().getVariableName()));
         }
->>>>>>> 42478219
     }
 
     protected String getSerializerMemberName() {
@@ -460,13 +459,9 @@
                     ".filter(p -> p.getPipelinePosition() == HttpPipelinePosition.PER_CALL)" +
                     ".collect(Collectors.toList()));");
             function.line("HttpPolicyProviders.addBeforeRetryPolicies(policies);");
-<<<<<<< HEAD
             function.line("policies.add(ClientBuilderUtil.validateAndGetRetryPolicy(retryPolicy, retryOptions, new " +
                     "RetryPolicy()));");
-=======
-            function.line("policies.add(retryPolicy == null ? new RetryPolicy() : retryPolicy);");
             function.line("policies.add(new AddDatePolicy());");
->>>>>>> 42478219
             function.line("policies.add(new CookiePolicy());");
 
             if (securityInfo.getSecurityTypes().contains(Scheme.SecuritySchemeType.KEY)) {
@@ -515,14 +510,6 @@
             commonProperties.add(new ServiceClientProperty("The default poll interval for long-running operation", ClassType.Duration, "defaultPollInterval", false, "Duration.ofSeconds(30)"));
         }
 
-<<<<<<< HEAD
-=======
-        commonProperties.add(new ServiceClientProperty("The HTTP pipeline to send requests through", ClassType.HttpPipeline, "pipeline", false,
-                settings.isAzureOrFluent()
-                        ? "new HttpPipelineBuilder().policies(new UserAgentPolicy(), new RetryPolicy()).build()"
-                        : "createHttpPipeline()"));
-
->>>>>>> 42478219
         // Low-level client does not need serializer. It returns BinaryData.
         if (!settings.isLowLevelClient()) {
             commonProperties.add(new ServiceClientProperty("The serializer to serialize an object into a string",
@@ -531,36 +518,6 @@
         }
 
         if (!settings.isAzureOrFluent()) {
-<<<<<<< HEAD
-=======
-
-            commonProperties.add(new ServiceClientProperty("The HTTP client used to send the request.",
-                    ClassType.HttpClient, "httpClient", false, null));
-            commonProperties.add(new ServiceClientProperty("The configuration store that is used during "
-                    + "construction of the service client.", ClassType.Configuration, "configuration", false, null));
-
-            if (securityInfo.getSecurityTypes().contains(Scheme.SecuritySchemeType.KEY)) {
-                commonProperties.add(new ServiceClientProperty.Builder()
-                        .description("The Azure Key Credential used for authentication.")
-                        .type(ClassType.AzureKeyCredential)
-                        .name("azureKeyCredential")
-                        .accessorMethodSuffix("credential")
-                        .readOnly(false)
-                        .build());
-            }
-            if (securityInfo.getSecurityTypes().contains(Scheme.SecuritySchemeType.OAUTH2)) {
-                commonProperties.add(new ServiceClientProperty.Builder()
-                        .description("The TokenCredential used for authentication.")
-                        .type(ClassType.TokenCredential)
-                        .name("tokenCredential")
-                        .accessorMethodSuffix("credential")
-                        .readOnly(false)
-                        .build());
-            }
-
-            commonProperties.add(new ServiceClientProperty("The logging configuration for HTTP requests and "
-                    + "responses.", ClassType.HttpLogOptions, "httpLogOptions", false, null));
->>>>>>> 42478219
             commonProperties.add(new ServiceClientProperty("The retry policy that will attempt to retry failed "
                     + "requests, if applicable.", ClassType.RetryPolicy, "retryPolicy", false, null));
         }
