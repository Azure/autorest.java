--- conflicted
+++ resolved
@@ -779,7 +779,7 @@
     private static void writeFromJsonDeserialization(JavaBlock methodBlock,
         ClientModelPropertiesManager propertiesManager, JavaSettings settings) {
         boolean polymorphicJsonMergePatchScenario = propertiesManager.getModel().isPolymorphic()
-            && ClientModelUtil.isJsonMergePatchModel(propertiesManager.getModel());
+            && ClientModelUtil.isJsonMergePatchModel(propertiesManager.getModel(), settings);
         // Add the deserialization logic.
         methodBlock.indent(() -> {
             // Initialize local variables to track what has been deserialized.
@@ -1310,7 +1310,7 @@
 
             if (ifStatementBuilder.length() > 0) {
                 methodBlock.ifBlock(ifStatementBuilder.toString(), ifAction ->
-                    createObjectAndReturn(methodBlock, modelName, constructorArgs.toString(), propertiesManager));
+                    createObjectAndReturn(methodBlock, modelName, constructorArgs.toString(), propertiesManager, settings));
 
                 if (propertiesManager.getRequiredPropertiesCount() == 1) {
                     StringBuilder stringBuilder = new StringBuilder();
@@ -1326,17 +1326,17 @@
                     methodBlock.line("throw new IllegalStateException(\"Missing required property/properties: \" + String.join(\", \", missingProperties));");
                 }
             } else {
-                createObjectAndReturn(methodBlock, modelName, constructorArgs.toString(), propertiesManager);
-            }
-        } else {
-            createObjectAndReturn(methodBlock, modelName, constructorArgs.toString(), propertiesManager);
+                createObjectAndReturn(methodBlock, modelName, constructorArgs.toString(), propertiesManager, settings);
+            }
+        } else {
+            createObjectAndReturn(methodBlock, modelName, constructorArgs.toString(), propertiesManager, settings);
         }
     }
 
     private static void createObjectAndReturn(JavaBlock methodBlock, String modelName, String constructorArgs,
-        ClientModelPropertiesManager propertiesManager) {
+        ClientModelPropertiesManager propertiesManager, JavaSettings settings) {
         boolean polymorphicJsonMergePatchScenario = propertiesManager.getModel().isPolymorphic()
-            && ClientModelUtil.isJsonMergePatchModel(propertiesManager.getModel());
+            && ClientModelUtil.isJsonMergePatchModel(propertiesManager.getModel(), settings);
         if (propertiesManager.hasConstructorArguments()) {
             if (propertiesManager.getSetterPropertiesCount() == 0
                 && propertiesManager.getReadOnlyPropertiesCount() == 0
@@ -1449,11 +1449,11 @@
         }
     }
 
-<<<<<<< HEAD
     private static boolean isSuperTypeWithDiscriminator(ClientModel child) {
         return !CoreUtils.isNullOrEmpty(child.getPolymorphicDiscriminatorName())
             && !CoreUtils.isNullOrEmpty(child.getDerivedModels());
-=======
+    }
+
     // TODO (alzimmer): This is a very inefficient design where we're using the ClientModelProperty to find which model
     //  in the polymorphic hierarchy defines it, but this is a simple bootstrapping method rather than a larger
     //  re-architecting.
@@ -1466,12 +1466,6 @@
         }
 
         throw new IllegalStateException("No ClientModel in the polymorphic hierarchy define this property, this should never happen.");
-    }
-
-    private static boolean isSuperTypeWithDiscriminator(ClientModel model) {
-        return !CoreUtils.isNullOrEmpty(model.getPolymorphicDiscriminatorName())
-            && !CoreUtils.isNullOrEmpty(model.getDerivedModels());
->>>>>>> f15296b6
     }
 
     /**
