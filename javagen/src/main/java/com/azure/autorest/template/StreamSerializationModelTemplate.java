// Copyright (c) Microsoft Corporation. All rights reserved.
// Licensed under the MIT License.

package com.azure.autorest.template;

import com.azure.autorest.extension.base.plugin.JavaSettings;
import com.azure.autorest.implementation.ClientModelPropertiesManager;
import com.azure.autorest.implementation.ClientModelPropertyWithMetadata;
import com.azure.autorest.implementation.JsonFlattenedPropertiesTree;
import com.azure.autorest.model.clientmodel.ClassType;
import com.azure.autorest.model.clientmodel.ClientModel;
import com.azure.autorest.model.clientmodel.ClientModelProperty;
import com.azure.autorest.model.clientmodel.IType;
import com.azure.autorest.model.clientmodel.IterableType;
import com.azure.autorest.model.clientmodel.MapType;
import com.azure.autorest.model.clientmodel.PrimitiveType;
import com.azure.autorest.model.javamodel.JavaBlock;
import com.azure.autorest.model.javamodel.JavaClass;
import com.azure.autorest.model.javamodel.JavaFile;
import com.azure.autorest.model.javamodel.JavaIfBlock;
import com.azure.autorest.model.javamodel.JavaVisibility;
import com.azure.autorest.util.ClientModelUtil;
import com.azure.core.util.CoreUtils;
import com.azure.xml.XmlReader;
import com.azure.xml.XmlSerializable;
import com.azure.xml.XmlToken;
import com.azure.xml.XmlWriter;

import javax.xml.namespace.QName;
import javax.xml.stream.XMLStreamException;
import java.io.IOException;
import java.util.ArrayList;
import java.util.Base64;
import java.util.Collections;
import java.util.LinkedHashMap;
import java.util.List;
import java.util.Map;
import java.util.Objects;
import java.util.Set;
import java.util.concurrent.atomic.AtomicReference;
import java.util.function.BiConsumer;
import java.util.function.Consumer;
import java.util.function.Predicate;
import java.util.stream.Collectors;

import static com.azure.autorest.util.ClientModelUtil.includePropertyInConstructor;

/**
 * Writes a ClientModel to a JavaFile using stream-style serialization.
 */
public class StreamSerializationModelTemplate extends ModelTemplate {
    private static final StreamSerializationModelTemplate INSTANCE = new StreamSerializationModelTemplate();

    // TODO (alzimmer): Future enhancements:
    //  - Create a utility class in the implementation package containing base serialization for polymorphic types.
    //     This will enable a central location for shared logic, reducing package size and hopefully JIT optimizations.

    protected StreamSerializationModelTemplate() {
    }

    public static StreamSerializationModelTemplate getInstance() {
        return INSTANCE;
    }

    @Override
    protected void addSerializationImports(Set<String> imports, ClientModel model, JavaSettings settings) {
        if (model.getXmlName() != null) {
            imports.add(QName.class.getName());
            imports.add(XMLStreamException.class.getName());

            imports.add(XmlSerializable.class.getName());
            imports.add(XmlWriter.class.getName());
            imports.add(XmlReader.class.getName());
            imports.add(XmlToken.class.getName());
        } else {
            imports.add(IOException.class.getName());

            ClassType.JSON_SERIALIZABLE.addImportsTo(imports, false);
            ClassType.JSON_WRITER.addImportsTo(imports, false);
            ClassType.JSON_READER.addImportsTo(imports, false);
            ClassType.JSON_TOKEN.addImportsTo(imports, false);
<<<<<<< HEAD
=======
            imports.add(settings.getPackage(settings.getImplementationSubpackage()) + "." + ClientModelUtil.CORE_TO_CODEGEN_BRIDGE_UTILS_CLASS_NAME);
>>>>>>> 651e6e83
        }

        ClassType.CORE_UTILS.addImportsTo(imports, false);

        imports.add(ArrayList.class.getName());
        imports.add(Base64.class.getName());
        imports.add(LinkedHashMap.class.getName());
        imports.add(List.class.getName());
        imports.add(Objects.class.getName());
        imports.add(settings.getPackage(settings.getImplementationSubpackage()) + ".CoreToCodegenBridgeUtils");
    }

    @Override
    protected void handlePolymorphism(ClientModel model, boolean hasDerivedModels,
        boolean isDiscriminatorPassedToChildDeserialization, JavaFile javaFile) {
        // no-op as stream-style serialization doesn't need to add anything for polymorphic types.
    }

    @Override
    protected void addClassLevelAnnotations(ClientModel model, JavaFile javaFile, JavaSettings settings) {
        // no-op as stream-style serialization doesn't add any class-level annotations.
    }

    @Override
    protected String addSerializationImplementations(String classSignature, ClientModel model, JavaSettings settings) {
        if (!settings.isStreamStyleSerialization() || model.isStronglyTypedHeader()) {
            return classSignature;
        }

        String interfaceName = (model.getXmlName() != null)
            ? XmlSerializable.class.getSimpleName()
            : ClassType.JSON_SERIALIZABLE.getName();

        return classSignature + " implements " + interfaceName + "<" + model.getName() + ">";
    }

    @Override
    protected void addXmlNamespaceConstants(ClientModel model, JavaClass classBlock) {
        if (model.getXmlName() == null) {
            return;
        }

        Map<String, String> constantMap = ClientModelUtil.xmlNamespaceToConstantMapping(model);
        for (Map.Entry<String, String> constant : constantMap.entrySet()) {
            classBlock.privateStaticFinalVariable("String " + constant.getValue() + " = \"" + constant.getKey() + "\"");
        }
    }

    static void xmlWrapperClassXmlSerializableImplementation(JavaClass classBlock, String wrapperClassName,
        IType iterableType, String xmlRootElementName, String xmlRootElementNamespace, String xmlListElementName,
        String xmlElementNameCamelCase, String xmlListElementNamespace) {
        IType elementType = ((IterableType) iterableType).getElementType();

        classBlock.annotation("Override");
        classBlock.publicMethod("XmlWriter toXml(XmlWriter xmlWriter) throws XMLStreamException",
            methodBlock -> methodBlock.methodReturn("toXml(xmlWriter, null)"));

        classBlock.annotation("Override");
        classBlock.publicMethod("XmlWriter toXml(XmlWriter xmlWriter, String rootElementName) throws XMLStreamException", writerMethod -> {
            writerMethod.line("rootElementName = CoreUtils.isNullOrEmpty(rootElementName) ? \"" + xmlRootElementName + "\" : rootElementName;");
            String writeStartElement = (xmlRootElementNamespace != null)
                ? "xmlWriter.writeStartElement(\"" + xmlRootElementNamespace + "\", rootElementName);"
                : "xmlWriter.writeStartElement(rootElementName);";
            writerMethod.line(writeStartElement);

            writerMethod.ifBlock(xmlElementNameCamelCase + " != null", ifAction -> {
                String xmlWrite = elementType.xmlSerializationMethodCall("xmlWriter", xmlListElementName,
                    xmlListElementNamespace, "element", false, false, false);
                ifAction.line("for (%s element : %s) {", elementType, xmlElementNameCamelCase);
                ifAction.indent(() -> ifAction.line(xmlWrite + ";"));
                ifAction.line("}");
            });

            writerMethod.methodReturn("xmlWriter.writeEndElement()");
        });

        classBlock.publicStaticMethod(wrapperClassName + " fromXml(XmlReader xmlReader) throws XMLStreamException",
            readerMethod -> readerMethod.methodReturn("fromXml(xmlReader, null)"));

        classBlock.publicStaticMethod(wrapperClassName + " fromXml(XmlReader xmlReader, String rootElementName) throws XMLStreamException", readerMethod -> {
            readerMethod.line("rootElementName = CoreUtils.isNullOrEmpty(rootElementName) ? \"" + xmlRootElementName + "\" : rootElementName;");
            String readObject = (xmlRootElementNamespace != null)
                ? "return xmlReader.readObject(\"" + xmlRootElementNamespace + "\", rootElementName, reader -> {"
                : "return xmlReader.readObject(rootElementName, reader -> {";

            readerMethod.line(readObject);
            readerMethod.indent(() -> {
                readerMethod.line(iterableType + " items = null;");
                readerMethod.line();
                readerMethod.line("while (reader.nextElement() != XmlToken.END_ELEMENT) {");
                readerMethod.indent(() -> {
                    readerMethod.line("QName elementName = reader.getElementName();");
                    String condition = getXmlNameConditional(xmlListElementName, xmlListElementNamespace, "elementName", false);
                    readerMethod.line();
                    readerMethod.ifBlock(condition, ifBlock -> {
                        ifBlock.ifBlock("items == null", ifBlock2 -> ifBlock2.line("items = new ArrayList<>();"));
                        ifBlock.line();

                        // TODO (alzimmer): Insert XML object reading logic.
                        ifBlock.line("items.add(" + getSimpleXmlDeserialization(elementType, "reader", null, null,
                                null, false) + ");");
                    }).elseBlock(elseBlock -> elseBlock.line("reader.nextElement();"));
                });
                readerMethod.line("}");

                readerMethod.methodReturn("new " + wrapperClassName + "(items)");
            });
            readerMethod.line("});");
        });
    }

    @Override
    protected void addFieldAnnotations(ClientModel model, ClientModelProperty property, JavaClass classBlock, JavaSettings settings) {
        // no-op as stream-style serialization doesn't add any field-level annotations.
    }

    @Override
    protected void writeStreamStyleSerialization(JavaClass classBlock, ClientModel model, JavaSettings settings) {
        // Early out as strongly-typed headers do their own thing.
        if (model.isStronglyTypedHeader()) {
            return;
        }

        ClientModelPropertiesManager propertiesManager = new ClientModelPropertiesManager(model, settings);

        if (model.getXmlName() != null) {
            writeToXml(classBlock, propertiesManager);
            writeFromXml(classBlock, model, propertiesManager, settings);
        } else {
            writeToJson(classBlock, propertiesManager);
            writeFromJson(classBlock, model, propertiesManager, settings);
        }
    }

    private static void writeToJson(JavaClass classBlock, ClientModelPropertiesManager propertiesManager) {
        classBlock.annotation("Override");
        classBlock.publicMethod("JsonWriter toJson(JsonWriter jsonWriter) throws IOException", methodBlock -> {
            methodBlock.line("jsonWriter.writeStartObject();");

            // If the model has a discriminator property serialize it first.
            // Unless the polymorphic discriminator is also a property on the model, in which case it'll be handled
            // later.
            if (propertiesManager.getDiscriminatorProperty() != null
                && !CoreUtils.isNullOrEmpty(propertiesManager.getDiscriminatorProperty().getDefaultValue())
                && !propertiesManager.isDiscriminatorRequired()) {
                ClientModelProperty discriminatorProperty = propertiesManager.getDiscriminatorProperty();
                serializeJsonProperty(methodBlock, discriminatorProperty, discriminatorProperty.getSerializedName(),
                        false, true);
            }

            BiConsumer<ClientModelProperty, Boolean> serializeJsonProperty = (property, fromSuper) ->
                serializeJsonProperty(methodBlock, property, property.getSerializedName(), fromSuper, true);

            propertiesManager.forEachSuperRequiredProperty(property -> serializeJsonProperty.accept(property, true));
            propertiesManager.forEachSuperSetterProperty(property -> serializeJsonProperty.accept(property, true));
            propertiesManager.forEachRequiredProperty(property -> serializeJsonProperty.accept(property, false));
            propertiesManager.forEachSetterProperty(property -> serializeJsonProperty.accept(property, false));

            handleFlattenedPropertiesSerialization(methodBlock, propertiesManager.getJsonFlattenedPropertiesTree());

            ClientModelProperty additionalProperties = propertiesManager.getAdditionalProperties();
            if (additionalProperties != null) {
                methodBlock.ifBlock(additionalProperties.getName() + " != null", ifAction -> {
                    IType valueType = ((MapType) additionalProperties.getWireType()).getValueType().asNullable();
                    ifAction.line("for (Map.Entry<String, %s> additionalProperty : %s.entrySet()) {", valueType, additionalProperties.getName());
                    ifAction.indent(() ->
                        ifAction.line("jsonWriter.writeUntypedField(additionalProperty.getKey(), additionalProperty.getValue());"));
                    ifAction.line("}");
                });
            }

            methodBlock.methodReturn("jsonWriter.writeEndObject()");
        });
    }

    /**
     * Serializes a non-flattened, non-additional properties JSON property.
     * <p>
     * If the JSON property needs to be flattened or is additional properties this is a no-op as those require special
     * handling that will occur later.
     *
     * @param methodBlock The method handling serialization.
     * @param property The property being serialized.
     * @param serializedName The serialized JSON property name. Generally, this is just the {@code property property's}
     * serialized name but if a flattened property is being serialized it'll be the last segment of the flattened JSON
     * name.
     * @param fromSuperType Whether the property is defined by a super type of the model. If the property is declared by
     * a super type a getter method will be used to retrieve the value instead of accessing the field directly.
     * @param ignoreFlattening Whether flattened properties should be skipped. Will only be false when handling the
     * terminal location of a flattened structure.
     */
    private static void serializeJsonProperty(JavaBlock methodBlock, ClientModelProperty property,
        String serializedName, boolean fromSuperType, boolean ignoreFlattening) {
        if ((ignoreFlattening && property.getNeedsFlatten()) || property.isAdditionalProperties()) {
            // Property will be handled later by flattened or additional properties serialization.
            return;
        }

        if (property.isReadOnly() && !property.isPolymorphicDiscriminator()) {
            // Non-polymorphic discriminator, readonly properties are never serialized.
            return;
        }

        IType clientType = property.getClientType();
        IType wireType = property.getWireType();
        String propertyValueGetter;
        if (fromSuperType) {
            propertyValueGetter = (clientType != wireType)
                ? wireType.convertFromClientType(property.getGetterName() + "()")
                : property.getGetterName() + "()";
        } else if (property.isPolymorphicDiscriminator()) {
            propertyValueGetter = property.getDefaultValue();
        } else {
            propertyValueGetter = "this." + property.getName();
        }

        // Attempt to determine whether the wire type is simple serialization.
        // This is primitives, boxed primitives, a small set of string based models, and other ClientModels.
        String fieldSerializationMethod = wireType.jsonSerializationMethodCall("jsonWriter", serializedName,
            propertyValueGetter);
        if (wireType == ClassType.RESPONSE_ERROR) {
            // While azure-core hasn't shipped ResponseError implementing JsonSerializable it has special handling.
            methodBlock.line("jsonWriter.writeFieldName(\"" + serializedName + "\");");
            methodBlock.line(ClientModelUtil.CORE_TO_CODEGEN_BRIDGE_UTILS_CLASS_NAME + ".responseErrorToJson(jsonWriter, " + propertyValueGetter + ");");
        } else if (fieldSerializationMethod != null) {
            if (fromSuperType && clientType != wireType && clientType.isNullable()) {
                // If the property is from a super type and the client type is different from the wire type then a null
                // check is required to prevent a NullPointerException when converting the value.
                methodBlock.ifBlock(property.getGetterName() + "() != null", ifAction -> {
                    ifAction.line(fieldSerializationMethod + ";");
                });
            } else {
                methodBlock.line(fieldSerializationMethod + ";");
            }
        } else if (wireType == ClassType.OBJECT) {
            methodBlock.line("jsonWriter.writeUntypedField(\"" + serializedName + "\", " + propertyValueGetter + ");");
        } else if (wireType == ClassType.BINARY_DATA) {
            String writeBinaryDataExpr = "jsonWriter.writeUntypedField(\"" + serializedName + "\", " + propertyValueGetter + ".toObject(Object.class));";
            if (!property.isRequired()) {
                methodBlock.ifBlock(propertyValueGetter + " != null", ifAction -> {
                    ifAction.line(writeBinaryDataExpr);
                });
            } else {
                methodBlock.line(writeBinaryDataExpr);
            }
        } else if (wireType instanceof IterableType) {
            serializeJsonContainerProperty(methodBlock, "writeArrayField", wireType, ((IterableType) wireType).getElementType(),
                serializedName, propertyValueGetter, 0);
        } else if (wireType instanceof MapType) {
            // Assumption is that the key type for the Map is a String. This may not always hold true and when that
            // becomes reality this will need to be reworked to handle that case.
            serializeJsonContainerProperty(methodBlock, "writeMapField", wireType, ((MapType) wireType).getValueType(),
                serializedName, propertyValueGetter, 0);
        } else {
            // TODO (alzimmer): Resolve this as deserialization logic generation needs to handle all cases.
            throw new RuntimeException("Unknown wire type " + wireType + " in serialization. Need to add support for it.");
        }
    }

    /**
     * Helper method to serialize a JSON container property (such as {@link List} and {@link Map}).
     *
     * @param methodBlock The method handling serialization.
     * @param utilityMethod The method aiding in the serialization of the container.
     * @param containerType The container type.
     * @param elementType The element type for the container, for a {@link List} this is the element type and for a
     * {@link Map} this is the value type.
     * @param serializedName The serialized property name.
     * @param propertyValueGetter The property or property getter for the field being serialized.
     * @param depth Depth of recursion for container types, such as {@code Map<String, List<String>>} would be 0 when
     * {@code Map} is being handled and then 1 when {@code List} is being handled.
     */
    private static void serializeJsonContainerProperty(JavaBlock methodBlock, String utilityMethod,
        IType containerType, IType elementType, String serializedName, String propertyValueGetter, int depth) {
        String callingWriterName = depth == 0 ? "jsonWriter" : (depth == 1) ? "writer" : "writer" + (depth - 1);
        String lambdaWriterName = depth == 0 ? "writer" : "writer" + depth;
        String elementName = depth == 0 ? "element" : "element" + depth;
        String valueSerializationMethod = elementType.jsonSerializationMethodCall(lambdaWriterName, null, elementName);
        String serializeValue = depth == 0 ? propertyValueGetter
            : ((depth == 1) ? "element" : "element" + (depth - 1));

        // First call into serialize container property will need to write the property name. Subsequent calls must
        // not write the property name as that would be invalid, ex "myList":["myList":["innerListElement"]].
        if (depth == 0) {
            // Container property shouldn't be written if it's null.
            methodBlock.line("%s.%s(\"%s\", %s, (%s, %s) -> ", callingWriterName, utilityMethod, serializedName,
                serializeValue, lambdaWriterName, elementName);
        } else {
            // But the inner container should be written if it's null.
            methodBlock.line("%s.%s(%s, (%s, %s) -> ", callingWriterName, utilityMethod, serializeValue,
                lambdaWriterName, elementName);
        }

        methodBlock.indent(() -> {
            if (elementType == ClassType.RESPONSE_ERROR) {
                // While azure-core hasn't shipped ResponseError implementing JsonSerializable it has special handling.
                methodBlock.line(lambdaWriterName + ".writeFieldName(\"" + serializedName + "\");");
                methodBlock.line(ClientModelUtil.CORE_TO_CODEGEN_BRIDGE_UTILS_CLASS_NAME + ".responseErrorToJson(" + lambdaWriterName + ", " + propertyValueGetter + ");");
            } else if (valueSerializationMethod != null) {
                methodBlock.line(valueSerializationMethod);
            } else if (elementType == ClassType.OBJECT) {
                methodBlock.line(lambdaWriterName + ".writeUntyped(" + elementName + ")");
            } else if (elementType instanceof IterableType) {
                serializeJsonContainerProperty(methodBlock, "writeArray", elementType, ((IterableType) elementType).getElementType(),
                    serializedName, propertyValueGetter, depth + 1);
            } else if (elementType instanceof MapType) {
                // Assumption is that the key type for the Map is a String. This may not always hold true and when that
                // becomes reality this will need to be reworked to handle that case.
                serializeJsonContainerProperty(methodBlock, "writeMap", elementType, ((MapType) elementType).getValueType(),
                    serializedName, propertyValueGetter, depth + 1);
            } else {
                throw new RuntimeException("Unknown value type " + elementType + " in " + containerType
                    + " serialization. Need to add support for it.");
            }
        });

        if (depth > 0) {
            methodBlock.line(")");
        } else {
            methodBlock.line(");");
        }
    }

    /**
     * Helper method to serialize flattened properties in a model.
     * <p>
     * Flattened properties are unique as for each level of flattening they'll create a JSON sub-object. But before a
     * sub-object is created any field needs to be checked for either being a primitive value or non-null. Primitive
     * values are usually serialized no matter their value so those will automatically trigger the JSON sub-object to be
     * created, nullable values will be checked for being non-null.
     * <p>
     * In addition to primitive or non-null checking fields, all properties from the same JSON sub-object must be
     * written at the same time to prevent an invalid JSON structure. For example if a model has three flattened
     * properties with JSON paths "im.flattened", "im.deeper.flattened", and "im.deeper.flattenedtoo" this will create
     * the following structure:
     *
     * <pre>
     * im -> flattened
     *     | deeper -> flattened
     *               | flattenedtoo
     * </pre>
     *
     * So, "im.deeper.flattened" and "im.deeper.flattenedtoo" will need to be serialized at the same time to get the
     * correct JSON where there is only one "im: deeper" JSON sub-object.
     *
     * @param methodBlock The method handling serialization.
     * @param flattenedProperties The flattened properties structure.
     */
    private static void handleFlattenedPropertiesSerialization(JavaBlock methodBlock,
        JsonFlattenedPropertiesTree flattenedProperties) {
        // The initial call to handle flattened properties is using the base node which is just a holder.
        for (JsonFlattenedPropertiesTree flattened : flattenedProperties.getChildrenNodes().values()) {
            handleFlattenedPropertiesSerializationHelper(methodBlock, flattened);
        }
    }

    private static void handleFlattenedPropertiesSerializationHelper(JavaBlock methodBlock,
        JsonFlattenedPropertiesTree flattenedProperties) {
        ClientModelPropertyWithMetadata flattenedProperty = flattenedProperties.getProperty();
        if (flattenedProperty != null) {
            // This is a terminal location, only need to add property serialization.
            serializeJsonProperty(methodBlock, flattenedProperty.getProperty(), flattenedProperties.getNodeName(),
                flattenedProperty.isFromSuperClass(), false);
        } else {
            // Otherwise this is an intermediate location.
            // Check for either any of the properties in this subtree being primitives or add an if block checking that
            // any of the properties are non-null.
            List<ClientModelPropertyWithMetadata> propertiesInFlattenedGroup =
                getClientModelPropertiesInJsonTree(flattenedProperties);
            boolean hasPrimitivePropertyInGroup = propertiesInFlattenedGroup.stream()
                .map(property -> property.getProperty().getWireType())
                .anyMatch(wireType -> wireType instanceof PrimitiveType);

            if (hasPrimitivePropertyInGroup) {
                // Simple case where the flattened group has a primitive type where non-null checking doesn't need
                // to be done.
                methodBlock.line("jsonWriter.writeStartObject(\"" + flattenedProperties.getNodeName() + "\");");
                for (JsonFlattenedPropertiesTree flattened : flattenedProperties.getChildrenNodes().values()) {
                    handleFlattenedPropertiesSerializationHelper(methodBlock, flattened);
                }
                methodBlock.line("jsonWriter.writeEndObject();");
            } else {
                // Complex case where all properties in the flattened group are nullable and a check needs to be made
                // if any value is non-null.
                String condition = propertiesInFlattenedGroup.stream()
                    .map(property -> (property.isFromSuperClass())
                        ? property.getProperty().getGetterName() + "() != null"
                        : property.getProperty().getName() + " != null")
                    .collect(Collectors.joining(" || "));

                methodBlock.ifBlock(condition, ifAction -> {
                    ifAction.line("jsonWriter.writeStartObject(\"" + flattenedProperties.getNodeName() + "\");");
                    for (JsonFlattenedPropertiesTree flattened : flattenedProperties.getChildrenNodes().values()) {
                        handleFlattenedPropertiesSerializationHelper(ifAction, flattened);
                    }
                    ifAction.line("jsonWriter.writeEndObject();");
                });
            }
        }
    }

    /*
     * Writes the fromJson(JsonReader) implementation.
     */
    private static void writeFromJson(JavaClass classBlock, ClientModel model,
        ClientModelPropertiesManager propertiesManager, JavaSettings settings) {
        // All classes will create a public fromJson(JsonReader) method that initiates reading.
        // How the implementation looks depends on whether the type is a super type, subtype, both, or is a
        // stand-alone type.
        //
        // Intermediate types, those that are both a super type and subtype, will pass null as the type discriminator
        // value. This is done as super types are written to only support themselves or their subtypes, passing a
        // discriminator into its own super type would confuse this scenario. For example, one of the test Swaggers
        // generates the following hierarchy
        //
        //                     Fish
        //       Salmon                    Shark
        //     SmartSalmon    Sawshark  GoblinShark  Cookiecuttershark
        //
        // If Salmon called into Fish with its discriminator and an error occurred it would mention the Shark subtypes
        // as potential legal values for deserialization, confusing the Salmon deserializer. So, calling into Salmon
        // will only attempt to handle Salmon and SmartSalmon, and same goes for Shark with Shark, Sawshark,
        // GoblinShark, and Cookiecuttershark. It's only Fish that will handle all subtypes, as this is the most generic
        // super type. This also creates a well-defined bounds for code generation in regard to type hierarchies.
        //
        // In a real scenario someone deserializing to Salmon should have an exception about discriminator types
        // if the JSON payload is a Shark and not get a ClassCastException as it'd be more confusing on why a Shark
        // was trying to be converted to a Salmon.
        if (isSuperTypeWithDiscriminator(model)) {
            writeSuperTypeFromJson(classBlock, model, propertiesManager, settings);
        } else {
            writeTerminalTypeFromJson(classBlock, propertiesManager, settings);
        }
    }

    /**
     * Writes a super type's {@code fromJson(JsonReader)} method.
     *
     * @param classBlock The class having {@code fromJson(JsonReader)} written to it.
     * @param model The Autorest representation of the model.
     * @param propertiesManager The properties for the model.
     * @param settings The Autorest generation settings.
     */
    private static void writeSuperTypeFromJson(JavaClass classBlock, ClientModel model,
        ClientModelPropertiesManager propertiesManager, JavaSettings settings) {
        // Handling polymorphic fields while determining which subclass, or the class itself, to deserialize handles the
        // discriminator type always as a String. This is permissible as the found discriminator is never being used in
        // a setter or for setting a field, unlike in the actual deserialization method where it needs to be the same
        // type as the field.
        String fieldNameVariableName = propertiesManager.getJsonReaderFieldNameVariableName();
        ClientModelProperty discriminatorProperty = propertiesManager.getDiscriminatorProperty();
        readJsonObject(classBlock, propertiesManager, false, methodBlock -> {
            // For now, reading polymorphic types will always buffer the current object.
            // In the future this can be enhanced to switch if the first property is the discriminator field and to use
            // a Map to contain all properties found while searching for the discriminator field.
            // TODO (alzimmer): Need to handle non-string wire type discriminator types.
            methodBlock.line(String.join("\n",
                "String discriminatorValue = null;",
                "JsonReader readerToUse = reader.bufferObject();",
                "",
                "readerToUse.nextToken(); // Prepare for reading",
                "while (readerToUse.nextToken() != JsonToken.END_OBJECT) {",
                "    String " + fieldNameVariableName + " = readerToUse.getFieldName();",
                "    readerToUse.nextToken();",
                "    if (\"" + discriminatorProperty.getSerializedName() + "\".equals(" + fieldNameVariableName + ")) {",
                "        discriminatorValue = readerToUse.getString();",
                "        break;",
                "    } else {",
                "        readerToUse.skipChildren();",
                "    }",
                "}"
            ));

            methodBlock.line("// Use the discriminator value to determine which subtype should be deserialized.");

            // Add a throw statement if the discriminator value didn't match anything known.
            StringBuilder exceptionMessage = new StringBuilder("Discriminator field '")
                .append(discriminatorProperty.getSerializedName())
                .append("' didn't match one of the expected values ");

            if (!CoreUtils.isNullOrEmpty(discriminatorProperty.getDefaultValue())) {
                exceptionMessage.append("'").append(propertiesManager.getExpectedDiscriminator()).append("'");
            }

            // Add deserialization for the super type itself.
            JavaIfBlock ifBlock = (CoreUtils.isNullOrEmpty(discriminatorProperty.getDefaultValue())) ? null
                : methodBlock.ifBlock("discriminatorValue == null || \"" + propertiesManager.getExpectedDiscriminator()
                    + "\".equals(discriminatorValue)",
                ifStatement -> ifStatement.methodReturn("fromJsonKnownDiscriminator(readerToUse)"));

            // Add deserialization for all child types.
            List<ClientModel> childTypes = getAllChildTypes(model, new ArrayList<>());
            for (int i = 0; i < childTypes.size(); i++) {
                ClientModel childType = childTypes.get(i);

                ifBlock = ifOrElseIf(methodBlock, ifBlock, "\"" + childType.getSerializedName() + "\".equals(discriminatorValue)",
                    ifStatement -> ifStatement.methodReturn(childType.getName() + (isSuperTypeWithDiscriminator(childType)
                        ? ".fromJsonKnownDiscriminator(readerToUse.reset())"
                        : ".fromJson(readerToUse.reset())")));

                if (CoreUtils.isNullOrEmpty(discriminatorProperty.getDefaultValue()) && i == 0) {
                    exceptionMessage.append("'").append(childType.getSerializedName()).append("'");
                } else if (i < childTypes.size() - 1) {
                    exceptionMessage.append(", '").append(childType.getSerializedName()).append("'");
                } else {
                    ((childTypes.size() == 1) ? exceptionMessage.append(" or '") : exceptionMessage.append(", or '"))
                        .append(childType.getSerializedName())
                        .append("'. It was: '\" + discriminatorValue + \"'.");
                }
            }

            // TODO (alzimmer): Add a log message if the discriminator didn't match anything that was expected.
            if (ifBlock == null) {
                methodBlock.methodReturn("fromJsonKnownDiscriminator(readerToUse.reset())");
            } else {
                ifBlock.elseBlock(elseBlock ->
                    elseBlock.methodReturn("fromJsonKnownDiscriminator(readerToUse.reset())"));
            }
        });

        readJsonObject(classBlock, propertiesManager, true,
            methodBlock -> writeFromJsonDeserialization(methodBlock, propertiesManager, true, settings));
    }

    private static List<ClientModel> getAllChildTypes(ClientModel model, List<ClientModel> childTypes) {
        for (ClientModel childType : model.getDerivedModels()) {
            childTypes.add(childType);
            if (!CoreUtils.isNullOrEmpty(childType.getDerivedModels())) {
                getAllChildTypes(childType, childTypes);
            }
        }

        return childTypes;
    }

    /**
     * Writes a terminal type's {@code fromJson(JsonReader)} method.
     * <p>
     * A terminal type is either a type without polymorphism or is the terminal type in a polymorphic hierarchy.
     *
     * @param classBlock The class having {@code fromJson(JsonReader)} written to it.
     * @param propertiesManager The properties for the model.
     * @param settings The Autorest generation settings.
     */
    private static void writeTerminalTypeFromJson(JavaClass classBlock, ClientModelPropertiesManager propertiesManager,
        JavaSettings settings) {
        readJsonObject(classBlock, propertiesManager, false,
            methodBlock -> writeFromJsonDeserialization(methodBlock, propertiesManager, false, settings));
    }

    private static void writeFromJsonDeserialization(JavaBlock methodBlock,
        ClientModelPropertiesManager propertiesManager, boolean fromSuperTypeReading, JavaSettings settings) {
        // Add the deserialization logic.
        methodBlock.indent(() -> {
            // Initialize local variables to track what has been deserialized.
            initializeLocalVariables(methodBlock, propertiesManager, false, settings);

            // Add the outermost while loop to read the JSON object.
            String fieldNameVariableName = propertiesManager.getJsonReaderFieldNameVariableName();
            addReaderWhileLoop(methodBlock, true, fieldNameVariableName, false, whileBlock -> {
                JavaIfBlock ifBlock = null;

                if (propertiesManager.getDiscriminatorProperty() != null
                    && (propertiesManager.isDiscriminatorRequired() || !fromSuperTypeReading)) {
                    ClientModelProperty discriminatorProperty = propertiesManager.getDiscriminatorProperty();
                    String ifStatement = String.format("\"%s\".equals(%s)", discriminatorProperty.getSerializedName(),
                        fieldNameVariableName);

                    ifBlock = methodBlock.ifBlock(ifStatement, ifAction -> {
                        if (propertiesManager.isDiscriminatorRequired()) {
                            ifAction.line(discriminatorProperty.getName() + " = reader.getString();");
                        } else {
                            ifAction.line("String %s = reader.getString();", discriminatorProperty.getName());
                        }

                        // From super type reading indicates we're calling fromJsonKnownDiscriminator, no need to
                        // validate the discriminator value as that's already been done.
                        if (!fromSuperTypeReading) {
                            String ifStatement2 = String.format("!\"%s\".equals(%s)", propertiesManager.getExpectedDiscriminator(),
                                discriminatorProperty.getName());
                            ifAction.ifBlock(ifStatement2, ifAction2 -> ifAction2.line(
                                "throw new IllegalStateException(" + "\"'%s' was expected to be non-null and equal to '%s'. The found '%s' was '\" + %s + \"'.\");",
                                discriminatorProperty.getSerializedName(), propertiesManager.getExpectedDiscriminator(),
                                discriminatorProperty.getSerializedName(), discriminatorProperty.getName()));
                        }

                        if (propertiesManager.isDiscriminatorRequired() && !settings.isDisableRequiredJsonAnnotation()) {
                            ifAction.line(discriminatorProperty.getName() + "Found = true;");
                        }
                    });
                }

                // Loop over all properties and generate their deserialization handling.
                AtomicReference<JavaIfBlock> ifBlockReference = new AtomicReference<>(ifBlock);
                BiConsumer<ClientModelProperty, Boolean> consumer = (property, fromSuper) ->
                    handleJsonPropertyDeserialization(property, propertiesManager.getDeserializedModelName(),
                        whileBlock, ifBlockReference, fieldNameVariableName, fromSuper,
                        propertiesManager.hasConstructorArguments(), settings);
                // Constants and required polymorphic discriminators are skipped.
                // Constants aren't deserialized and polymorphic discriminators are handled separately.
                Predicate<ClientModelProperty> skipRequiredProperty = property -> property.isConstant()
                    || (propertiesManager.isDiscriminatorRequired() && Objects.equals(property.getSerializedName(), propertiesManager.getModel().getPolymorphicDiscriminator()));
                propertiesManager.forEachSuperRequiredProperty(property -> {
                    if (skipRequiredProperty.test(property)) {
                        return;
                    }

                    consumer.accept(property, true);
                });
                propertiesManager.forEachSuperSetterProperty(property -> consumer.accept(property, true));
                propertiesManager.forEachRequiredProperty(property -> {
                    if (skipRequiredProperty.test(property)) {
                        return;
                    }
                    consumer.accept(property, false);
                });
                propertiesManager.forEachSetterProperty(property -> consumer.accept(property, false));

                ifBlock = ifBlockReference.get();

                handleFlattenedPropertiesDeserialization(propertiesManager.getJsonFlattenedPropertiesTree(),
                    methodBlock, ifBlock, propertiesManager.getAdditionalProperties(),
                    propertiesManager.getJsonReaderFieldNameVariableName(), propertiesManager.hasConstructorArguments(),
                    settings);

                // All properties have been checked for, add an else block that will either ignore unknown properties
                // or add them into an additional properties bag.
                handleUnknownJsonFieldDeserialization(whileBlock, ifBlock, propertiesManager.getAdditionalProperties(),
                    propertiesManager.getJsonReaderFieldNameVariableName());
            });
        });

        // Add the validation and return logic.
        handleReadReturn(methodBlock, propertiesManager.getModel().getName(), propertiesManager, false, settings);
    }

    /**
     * Adds a static method to the class with the signature that handles reading the JSON string into the object type.
     * <p>
     * If {@code superTypeReading} is true the method will be package-private and named
     * {@code fromJsonWithKnownDiscriminator} instead of being public and named {@code fromJson}. This is done as super
     * types use their {@code fromJson} method to determine the discriminator value and pass the reader to the specific
     * type being deserialized. The specific type being deserialized may be the super type itself, so it cannot pass to
     * {@code fromJson} as this will be a circular call and if the specific type being deserialized is an intermediate
     * type (a type having both super and subclasses) it will attempt to perform discriminator validation which has
     * already been done.
     *
     * @param classBlock The class where the {@code fromJson} method is being written.
     * @param propertiesManager Properties information about the object being deserialized.
     * @param superTypeReading Whether the object reading is for a super type.
     * @param deserializationBlock Logic for deserializing the object.
     */
    private static void readJsonObject(JavaClass classBlock, ClientModelPropertiesManager propertiesManager,
        boolean superTypeReading, Consumer<JavaBlock> deserializationBlock) {
        JavaVisibility visibility = superTypeReading ? JavaVisibility.PackagePrivate : JavaVisibility.Public;
        String methodName = superTypeReading ? "fromJsonKnownDiscriminator" : "fromJson";

        String modelName = propertiesManager.getModel().getName();
        boolean hasRequiredProperties = propertiesManager.hasRequiredProperties();
        boolean isPolymorphic = propertiesManager.getDiscriminatorProperty() != null;

        if (!superTypeReading) {
            classBlock.javadocComment(javadocComment -> {
                javadocComment.description("Reads an instance of " + modelName + " from the JsonReader.");
                javadocComment.param("jsonReader", "The JsonReader being read.");
                javadocComment.methodReturns("An instance of " + modelName + " if the JsonReader was pointing to an "
                    + "instance of it, or null if it was pointing to JSON null.");

                // TODO (alzimmer): Make the throws statement more descriptive by including the polymorphic
                //  discriminator property name and the required property names. For now this covers the base functionality.
                String throwsStatement = null;
                if (hasRequiredProperties && isPolymorphic) {
                    throwsStatement = "If the deserialized JSON object was missing any required properties or the "
                        + "polymorphic discriminator.";
                } else if (hasRequiredProperties) {
                    throwsStatement = "If the deserialized JSON object was missing any required properties.";
                } else if (isPolymorphic) {
                    throwsStatement = "If the deserialized JSON object was missing the polymorphic discriminator.";
                }

                if (throwsStatement != null) {
                    javadocComment.methodThrows("IllegalStateException", throwsStatement);
                }

                javadocComment.methodThrows("IOException", "If an error occurs while reading the " + modelName + ".");
            });
        }

        classBlock.staticMethod(visibility, modelName + " " + methodName + "(JsonReader jsonReader) throws IOException", methodBlock -> {
            // For now, use the basic readObject which will return null if the JsonReader is pointing to JsonToken.NULL.
            //
            // Support for a default value if null will need to be supported and for objects that get their value
            // from a JSON value instead of JSON object or are an array type.
            methodBlock.line("return jsonReader.readObject(reader -> {");

            deserializationBlock.accept(methodBlock);

            methodBlock.line("});");
        });
    }

    /**
     * Initializes the local variables needed to maintain what has been deserialized.
     *
     * @param methodBlock The method handling deserialization.
     * @param propertiesManager The property manager for the model.
     */
    private static void initializeLocalVariables(JavaBlock methodBlock, ClientModelPropertiesManager propertiesManager,
        boolean isXml, JavaSettings settings) {
        if (propertiesManager.hasConstructorArguments()) {
            if (isXml) {
                // XML only needs to initialize the XML element properties. XML attribute properties are initialized with
                // their XML value.
                propertiesManager.forEachSuperXmlElement(element -> initializeLocalVariable(methodBlock, element, settings));
                propertiesManager.forEachXmlElement(element -> initializeLocalVariable(methodBlock, element, settings));
            } else {
                Consumer<ClientModelProperty> initializeLocalVariable = property ->
                    initializeLocalVariable(methodBlock, property, settings);
                propertiesManager.forEachSuperRequiredProperty(property -> {
                    if (property.isConstant()) {
                        // Constants are never deserialized.
                        return;
                    }
                    initializeLocalVariable.accept(property);
                });
                propertiesManager.forEachSuperSetterProperty(initializeLocalVariable);
                propertiesManager.forEachRequiredProperty(property -> {
                    if (property.isConstant()) {
                        // Constants are never deserialized.
                        return;
                    }
                    initializeLocalVariable.accept(property);
                });
                propertiesManager.forEachSetterProperty(initializeLocalVariable);
            }
        } else {
            String modelName = propertiesManager.getModel().getName();
            methodBlock.line(modelName + " " + propertiesManager.getDeserializedModelName() + " = new "
                + modelName + "();");
        }

        if (propertiesManager.getAdditionalProperties() != null) {
            initializeLocalVariable(methodBlock, propertiesManager.getAdditionalProperties(), settings);
        }
    }

    private static void initializeLocalVariable(JavaBlock methodBlock, ClientModelProperty property,
        JavaSettings settings) {
        if (includePropertyInConstructor(property, settings) && !settings.isDisableRequiredJsonAnnotation()) {
            // Required properties need an additional boolean variable to indicate they've been found.
            methodBlock.line("boolean " + property.getName() + "Found = false;");
        }

        // Always instantiate the local variable.
        IType clientType = property.getClientType();
        methodBlock.line(clientType + " " + property.getName() + " = " + clientType.defaultValueExpression() + ";");
    }

    /**
     * Adds the while loop that handles reading the JSON object until it is fully consumed.
     *
     * @param methodBlock The method handling deserialization.
     * @param initializeFieldNameVariable Whether the {@code fieldNameVariableName} variable needs to be initialized. If
     * this is a nested while loop the variable doesn't need to be initialized.
     * @param fieldNameVariableName The name for the variable that tracks the JSON field name.
     * @param isXml Whether the reader while loop is for XML reading.
     * @param whileBlock The consumer that adds deserialization logic into the while loop.
     */
    private static void addReaderWhileLoop(JavaBlock methodBlock, boolean initializeFieldNameVariable,
        String fieldNameVariableName, boolean isXml, Consumer<JavaBlock> whileBlock) {
        String whileCheck = isXml
            ? "reader.nextElement() != XmlToken.END_ELEMENT"
            : "reader.nextToken() != JsonToken.END_OBJECT";

        methodBlock.block("while (" + whileCheck + ")", whileAction -> {
            String fieldNameInitialization = "";
            if (initializeFieldNameVariable) {
                fieldNameInitialization = isXml ? "QName" : "String";
            }

            methodBlock.line("%s %s = reader.get%sName();", fieldNameInitialization, fieldNameVariableName,
                isXml ? "Element" : "Field");

            if (!isXml) {
                methodBlock.line("reader" + ".nextToken();");
            }
            methodBlock.line("");

            whileBlock.accept(methodBlock);
        });
    }

    private static void handleJsonPropertyDeserialization(ClientModelProperty property, String modelVariableName,
        JavaBlock methodBlock, AtomicReference<JavaIfBlock> ifBlockReference, String fieldNameVariableName,
        boolean fromSuper, boolean hasConstructorArguments, JavaSettings settings) {
        // Property will be handled later by flattened deserialization.
        if (property.getNeedsFlatten()) {
            return;
        }

        JavaIfBlock ifBlock = ifBlockReference.get();
        ifBlock = handleJsonPropertyDeserialization(property, modelVariableName, methodBlock, ifBlock,
            fieldNameVariableName, fromSuper, hasConstructorArguments, settings);

        ifBlockReference.set(ifBlock);
    }

    private static JavaIfBlock handleJsonPropertyDeserialization(ClientModelProperty property, String modelVariableName,
        JavaBlock methodBlock, JavaIfBlock ifBlock, String fieldNameVariableName, boolean fromSuper,
        boolean hasConstructorArguments, JavaSettings settings) {
        String jsonPropertyName = property.getSerializedName();
        if (CoreUtils.isNullOrEmpty(jsonPropertyName)) {
            return ifBlock;
        }

        return ifOrElseIf(methodBlock, ifBlock, "\"" + jsonPropertyName + "\".equals(" + fieldNameVariableName + ")",
            deserializationBlock -> generateJsonDeserializationLogic(deserializationBlock, modelVariableName, property,
                fromSuper, hasConstructorArguments, settings));
    }

    private static void handleFlattenedPropertiesDeserialization(
        JsonFlattenedPropertiesTree flattenedProperties, JavaBlock methodBlock, JavaIfBlock ifBlock,
        ClientModelProperty additionalProperties, String fieldNameVariableName, boolean hasConstructorArguments,
        JavaSettings settings) {
        // The initial call to handle flattened properties is using the base node which is just a holder.
        for (JsonFlattenedPropertiesTree structure : flattenedProperties.getChildrenNodes().values()) {
            handleFlattenedPropertiesDeserializationHelper(structure, methodBlock, ifBlock, additionalProperties,
                fieldNameVariableName, hasConstructorArguments, settings);
        }
    }

    private static JavaIfBlock handleFlattenedPropertiesDeserializationHelper(
        JsonFlattenedPropertiesTree flattenedProperties, JavaBlock methodBlock, JavaIfBlock ifBlock,
        ClientModelProperty additionalProperties, String fieldNameVariableName, boolean hasConstructorArguments,
        JavaSettings settings) {
        ClientModelPropertyWithMetadata propertyWithMetadata = flattenedProperties.getProperty();
        if (propertyWithMetadata != null) {
            String modelVariableName = "deserialized" + propertyWithMetadata.getModel().getName();

            // This is a terminal location, so only need to handle checking for the property name.
            return ifOrElseIf(methodBlock, ifBlock,
                "\"" + flattenedProperties.getNodeName() + "\".equals(" + fieldNameVariableName + ")",
                deserializationBlock -> generateJsonDeserializationLogic(deserializationBlock, modelVariableName,
                    propertyWithMetadata.getProperty(), propertyWithMetadata.isFromSuperClass(),
                    hasConstructorArguments, settings));
        } else {
            // Otherwise this is an intermediate location and a while loop reader needs to be added.
            return ifOrElseIf(methodBlock, ifBlock,
                "\"" + flattenedProperties.getNodeName() + "\".equals(" + fieldNameVariableName + ") && reader.currentToken() == JsonToken.START_OBJECT",
                ifAction -> addReaderWhileLoop(ifAction, false, fieldNameVariableName, false, whileBlock -> {
                    JavaIfBlock innerIfBlock = null;
                    for (JsonFlattenedPropertiesTree structure : flattenedProperties.getChildrenNodes().values()) {
                        innerIfBlock = handleFlattenedPropertiesDeserializationHelper(structure, methodBlock,
                            innerIfBlock, additionalProperties, fieldNameVariableName, hasConstructorArguments,
                            settings);
                    }

                    handleUnknownJsonFieldDeserialization(whileBlock, innerIfBlock, additionalProperties,
                        fieldNameVariableName);
                }));
        }
    }

    private static void generateJsonDeserializationLogic(JavaBlock deserializationBlock, String modelVariableName,
        ClientModelProperty property, boolean fromSuper, boolean hasConstructorArguments, JavaSettings settings) {
        IType wireType = property.getWireType();
        IType clientType = property.getClientType();

        // Attempt to determine whether the wire type is simple deserialization.
        // This is primitives, boxed primitives, a small set of string based models, and other ClientModels.
        String simpleDeserialization = getSimpleJsonDeserialization(wireType, "reader");
        if (wireType == ClassType.RESPONSE_ERROR) {
            // While azure-core hasn't shipped ResponseError implementing JsonSerializable it has special handling.
            if (!hasConstructorArguments) {
                handleSettingDeserializedValue(deserializationBlock, modelVariableName, property,
                    ClientModelUtil.CORE_TO_CODEGEN_BRIDGE_UTILS_CLASS_NAME + ".responseErrorFromJson(reader)", fromSuper);
            } else {
                deserializationBlock.line(property.getName() + " = " + ClientModelUtil.CORE_TO_CODEGEN_BRIDGE_UTILS_CLASS_NAME + ".responseErrorFromJson(reader);");
            }
        } else if (simpleDeserialization != null) {
            // Need to convert the wire type to the client type for constructors.
            // Need to convert the wire type to the client type for public setters.
            boolean convertToClientType = (clientType != wireType)
                    && (hasConstructorArguments || (fromSuper && !property.isReadOnly()));
            BiConsumer<String, JavaBlock> simpleDeserializationConsumer = (logic, block) -> {
                if (!hasConstructorArguments) {
                    handleSettingDeserializedValue(block, modelVariableName, property, logic,
                            fromSuper);
                } else {
                    block.line(property.getName() + " = " + logic + ";");
                }
            };

            if (convertToClientType) {
                // If the wire type is nullable don't attempt to call the convert to client type until it's known that
                // a value was deserialized. This protects against cases such as UnixTimeLong where the wire type is
                // Long and the client type of OffsetDateTime. This is converted using Instant.ofEpochMilli(long) which
                // would result in a null if the Long is null, which is already guarded using
                // reader.readNullable(nonNullReader -> Instant.ofEpochMillis(nonNullReader.readLong())) but this itself
                // returns null which would have been passed to OffsetDateTime.ofInstant(Instant, ZoneId) which would
                // have thrown a NullPointerException.
                if (wireType.isNullable()) {
                    // Check if the property is required, if so use a holder name as there will be an existing holder
                    // variable for the value that will be used in the constructor.
                    String holderName = property.isRequired() ? property.getName() + "Holder" : property.getName();
                    deserializationBlock.line(wireType + " " + holderName + " = " + simpleDeserialization + ";");
                    deserializationBlock.ifBlock(holderName + " != null", ifBlock ->
                        simpleDeserializationConsumer.accept(wireType.convertToClientType(holderName), ifBlock));
                } else {
                    simpleDeserializationConsumer.accept(wireType.convertToClientType(simpleDeserialization),
                            deserializationBlock);
                }
            } else {
                simpleDeserializationConsumer.accept(simpleDeserialization, deserializationBlock);
            }
        } else if (wireType == ClassType.OBJECT) {
            if (!hasConstructorArguments) {
                handleSettingDeserializedValue(deserializationBlock, modelVariableName, property,
                    "reader.readUntyped()", fromSuper);
            } else {
                deserializationBlock.line(property.getName() + " = reader.readUntyped();");
            }
        } else if (wireType == ClassType.BINARY_DATA) {
            BiConsumer<String, JavaBlock> binaryDataDeserializationConsumer = (logic, block) -> {
                if (!hasConstructorArguments) {
                    handleSettingDeserializedValue(deserializationBlock, modelVariableName, property,
                        "BinaryData.fromObject(" + logic + ")", fromSuper);
                } else {
                    deserializationBlock.line(property.getName() + " = BinaryData.fromObject(" + logic + ");");
                }
            };

            if (!property.isRequired()) {
                String propertyNameAsObject = property.getName() + "AsObject";
                deserializationBlock.line("Object " + propertyNameAsObject + " = reader.readUntyped();");
                deserializationBlock.ifBlock(propertyNameAsObject + " != null", ifBlock -> {
                    binaryDataDeserializationConsumer.accept(propertyNameAsObject, ifBlock);
                });
            } else {
                binaryDataDeserializationConsumer.accept("reader.readUntyped()", deserializationBlock);
            }
        } else if (wireType instanceof IterableType) {
            if (!hasConstructorArguments) {
                deserializationBlock.text(property.getClientType() + " ");
            }

            deserializationBlock.text(property.getName() + " = ");
            deserializeJsonContainerProperty(deserializationBlock, "readArray", wireType,
                ((IterableType) wireType).getElementType(), ((IterableType) clientType).getElementType(), 0);

            if (!hasConstructorArguments) {
                handleSettingDeserializedValue(deserializationBlock, modelVariableName, property, property.getName(),
                    fromSuper);
            }
        } else if (wireType instanceof MapType) {
            if (!hasConstructorArguments) {
                deserializationBlock.text(property.getClientType() + " ");
            }

            // Assumption is that the key type for the Map is a String. This may not always hold true and when that
            // becomes reality this will need to be reworked to handle that case.
            deserializationBlock.text(property.getName() + " = ");
            deserializeJsonContainerProperty(deserializationBlock, "readMap", wireType,
                ((MapType) wireType).getValueType(), ((MapType) clientType).getValueType(), 0);

            if (!hasConstructorArguments) {
                handleSettingDeserializedValue(deserializationBlock, modelVariableName, property, property.getName(),
                    fromSuper);
            }
        } else {
            // TODO (alzimmer): Resolve this as deserialization logic generation needs to handle all cases.
            throw new RuntimeException("Unknown wire type " + wireType + ". Need to add support for it.");
        }

        // If the property was required, mark it as found.
        if (includePropertyInConstructor(property, settings) && !settings.isDisableRequiredJsonAnnotation()) {
            deserializationBlock.line(property.getName() + "Found = true;");
        }
    }

    /**
     * Helper method to deserialize a container property (such as {@link List} and {@link Map}).
     *
     * @param methodBlock The method handling deserialization.
     * @param utilityMethod The method aiding in the deserialization of the container.
     * @param containerType The container type.
     * @param elementWireType The element type for the container, for a {@link List} this is the element type and for a
     * {@link Map} this is the value type.
     * @param depth Depth of recursion for container types, such as {@code Map<String, List<String>>} would be 0 when
     * {@code Map} is being handled and then 1 when {@code List} is being handled.
     */
    private static void deserializeJsonContainerProperty(JavaBlock methodBlock, String utilityMethod, IType containerType,
        IType elementWireType, IType elementClientType, int depth) {
        String callingReaderName = depth == 0 ? "reader" : "reader" + depth;
        String lambdaReaderName = "reader" + (depth + 1);
        String valueDeserializationMethod = getSimpleJsonDeserialization(elementWireType, lambdaReaderName);
        boolean convertToClientType = (elementClientType != elementWireType);
        boolean useCodeBlockLambda = valueDeserializationMethod != null && elementWireType.isNullable()
            && convertToClientType;

        if (useCodeBlockLambda) {
            methodBlock.line(callingReaderName + "." + utilityMethod + "(" + lambdaReaderName + " -> {");
        } else {
            methodBlock.line(callingReaderName + "." + utilityMethod + "(" + lambdaReaderName + " ->");
        }
        methodBlock.indent(() -> {
            if (elementWireType == ClassType.RESPONSE_ERROR) {
                // While azure-core hasn't shipped ResponseError implementing JsonSerializable it has special handling.
                methodBlock.line(ClientModelUtil.CORE_TO_CODEGEN_BRIDGE_UTILS_CLASS_NAME + ".responseErrorFromJson(" + lambdaReaderName + ")");
            } else if (valueDeserializationMethod != null) {
                if (convertToClientType) {
                    // If the wire type is nullable don't attempt to call the convert to client type until it's known that
                    // a value was deserialized. This protects against cases such as UnixTimeLong where the wire type is
                    // Long and the client type of OffsetDateTime. This is converted using Instant.ofEpochMilli(long) which
                    // would result in a null if the Long is null, which is already guarded using
                    // reader.readNullable(nonNullReader -> Instant.ofEpochMillis(nonNullReader.readLong())) but this itself
                    // returns null which would have been passed to OffsetDateTime.ofInstant(Instant, ZoneId) which would
                    // have thrown a NullPointerException.
                    if (elementWireType.isNullable()) {
                        // Check if the property is required, if so use a holder name as there will be an existing holder
                        // variable for the value that will be used in the constructor.
                        String holderName = lambdaReaderName + "ValueHolder";
                        methodBlock.line(elementWireType + " " + holderName + " = " + valueDeserializationMethod + ";");
                        methodBlock.ifBlock(holderName + " != null",
                            ifBlock -> ifBlock.methodReturn(elementWireType.convertToClientType(holderName)))
                            .elseBlock(elseBlock -> elseBlock.methodReturn("null"));
                    } else {
                        methodBlock.line(elementWireType.convertToClientType(valueDeserializationMethod));
                    }
                } else {
                    methodBlock.line(valueDeserializationMethod);
                }
            } else if (elementWireType == ClassType.OBJECT) {
                methodBlock.line(lambdaReaderName + ".readUntyped()");
            } else if (elementWireType instanceof IterableType) {
                deserializeJsonContainerProperty(methodBlock, "readArray", elementWireType,
                    ((IterableType) elementWireType).getElementType(),
                    ((IterableType) elementClientType).getElementType(), depth + 1);
            } else if (elementWireType instanceof MapType) {
                // Assumption is that the key type for the Map is a String. This may not always hold true and when that
                // becomes reality this will need to be reworked to handle that case.
                deserializeJsonContainerProperty(methodBlock, "readMap", elementWireType,
                    ((MapType) elementWireType).getValueType(), ((MapType) elementClientType).getValueType(),
                    depth + 1);
            } else {
                throw new RuntimeException("Unknown value type " + elementWireType + " in " + containerType
                    + " serialization. Need to add support for it.");
            }
        });

        if (useCodeBlockLambda) {
            if (depth > 0) {
                methodBlock.line("})");
            } else {
                methodBlock.line("});");
            }
        } else {
            if (depth > 0) {
                methodBlock.line(")");
            } else {
                methodBlock.line(");");
            }
        }
    }

    private static String getSimpleJsonDeserialization(IType wireType, String readerName) {
        return (wireType instanceof ClassType && ((ClassType) wireType).isSwaggerType())
            ? wireType + ".fromJson(" + readerName + ")"
            : wireType.jsonDeserializationMethod(readerName);
    }

    private static void handleUnknownJsonFieldDeserialization(JavaBlock methodBlock, JavaIfBlock ifBlock,
        ClientModelProperty additionalProperties, String fieldNameVariableName) {
        Consumer<JavaBlock> unknownFieldConsumer = javaBlock -> {
            if (additionalProperties != null) {
                javaBlock.ifBlock(additionalProperties.getName() + " == null",
                    ifAction -> ifAction.line(additionalProperties.getName() + " = new LinkedHashMap<>();"));
                javaBlock.line();

                // Assumption, additional properties is a Map of String-Object
                IType valueType = ((MapType) additionalProperties.getWireType()).getValueType();
                if (valueType == ClassType.OBJECT) {
                    // String fieldName should be a local variable accessible in this spot of code.
                    javaBlock.line(additionalProperties.getName() + ".put(" + fieldNameVariableName + ", reader.readUntyped());");
                } else {
                    // Another assumption, the additional properties value type is simple.
                    javaBlock.line(additionalProperties.getName() + ".put(" + fieldNameVariableName + ", "
                        + getSimpleJsonDeserialization(valueType, "reader") + ");");
                }
            } else {
                javaBlock.line("reader.skipChildren();");
            }
        };

        if (ifBlock == null) {
            unknownFieldConsumer.accept(methodBlock);
        } else {
            ifBlock.elseBlock(unknownFieldConsumer);
        }
    }

    /**
     * Handles validating that all required properties have been found and creating the return type.
     * <p>
     * Properties are split into two concepts, required and optional properties, and those concepts are split into an
     * additional two groups, properties declared by super types and by the model type.
     *
     * @param methodBlock The method handling deserialization.
     * @param modelName The name of the model.
     * @param propertiesManager The property manager for the model.
     */
    private static void handleReadReturn(JavaBlock methodBlock, String modelName,
        ClientModelPropertiesManager propertiesManager, boolean isXml, JavaSettings settings) {
        StringBuilder constructorArgs = new StringBuilder();

        propertiesManager.forEachSuperConstructorProperty(arg -> addConstructorParameter(constructorArgs, arg.getName()));
        propertiesManager.forEachConstructorProperty(arg -> addConstructorParameter(constructorArgs, arg.getName()));

        // If there are required properties of any type we must check that all required fields were found.
        if (propertiesManager.hasRequiredProperties()) {
            StringBuilder ifStatementBuilder = new StringBuilder();
            propertiesManager.forEachSuperRequiredProperty(property -> addRequiredCheck(ifStatementBuilder, property, settings));
            propertiesManager.forEachRequiredProperty(property -> addRequiredCheck(ifStatementBuilder, property, settings));

            if (ifStatementBuilder.length() > 0) {
                methodBlock.ifBlock(ifStatementBuilder.toString(), ifAction ->
                    createObjectAndReturn(methodBlock, modelName, constructorArgs.toString(), propertiesManager, isXml));

                if (propertiesManager.getRequiredPropertiesCount() == 1) {
                    StringBuilder stringBuilder = new StringBuilder();
                    propertiesManager.forEachSuperRequiredProperty(property -> stringBuilder.append(property.getSerializedName()));
                    propertiesManager.forEachRequiredProperty(property -> stringBuilder.append(property.getSerializedName()));
                    methodBlock.line("throw new IllegalStateException(\"Missing required property: " + stringBuilder + "\");");
                } else {
                    methodBlock.line("List<String> missingProperties = new ArrayList<>();");
                    propertiesManager.forEachSuperRequiredProperty(property -> addFoundValidationIfCheck(methodBlock, property, settings));
                    propertiesManager.forEachRequiredProperty(property -> addFoundValidationIfCheck(methodBlock, property, settings));

                    methodBlock.line();
                    methodBlock.line("throw new IllegalStateException(\"Missing required property/properties: \" + String.join(\", \", missingProperties));");
                }
            } else {
                createObjectAndReturn(methodBlock, modelName, constructorArgs.toString(), propertiesManager, isXml);
            }
        } else {
            createObjectAndReturn(methodBlock, modelName, constructorArgs.toString(), propertiesManager, isXml);
        }
    }

    private static void createObjectAndReturn(JavaBlock methodBlock, String modelName, String constructorArgs,
        ClientModelPropertiesManager propertiesManager, boolean isXml) {
        if (propertiesManager.hasConstructorArguments()) {
            if (propertiesManager.getSetterPropertiesCount() == 0
                && propertiesManager.getReadOnlyPropertiesCount() == 0
                && propertiesManager.getAdditionalProperties() == null) {
                methodBlock.methodReturn("new " + modelName + "(" + constructorArgs + ")");
                return;
            }

            methodBlock.line(modelName + " " + propertiesManager.getDeserializedModelName() + " = new " + modelName
                + "(" + constructorArgs + ");");

            BiConsumer<ClientModelProperty, Boolean> handleSettingDeserializedValue = (property, fromSuper) ->
                handleSettingDeserializedValue(methodBlock, propertiesManager.getDeserializedModelName(), property,
                    property.getName(), fromSuper);

            propertiesManager.forEachSuperReadOnlyProperty(property -> handleSettingDeserializedValue.accept(property, true));
            propertiesManager.forEachSuperSetterProperty(property -> handleSettingDeserializedValue.accept(property, true));
            propertiesManager.forEachReadOnlyProperty(property -> handleSettingDeserializedValue.accept(property, false));
            propertiesManager.forEachSetterProperty(property -> handleSettingDeserializedValue.accept(property, false));
        }

        if (propertiesManager.getAdditionalProperties() != null) {
            handleSettingDeserializedValue(methodBlock, propertiesManager.getDeserializedModelName(),
                propertiesManager.getAdditionalProperties(), propertiesManager.getAdditionalProperties().getName(),
                false);
        }

        methodBlock.line();
        methodBlock.methodReturn(propertiesManager.getDeserializedModelName());
    }

    private static void addConstructorParameter(StringBuilder constructor, String parameterName) {
        if (constructor.length() > 0) {
            constructor.append(", ");
        }

        constructor.append(parameterName);
    }

    private static void addRequiredCheck(StringBuilder ifCheck, ClientModelProperty property, JavaSettings settings) {
        // XML attributes and text don't need checks.
        if (property.isXmlAttribute() || property.isXmlText() || !includePropertyInConstructor(property, settings)) {
            return;
        }

        // Constants are ignored during deserialization.
        if (property.isConstant()) {
            return;
        }

        // Required properties aren't being validated for being found.
        if (settings.isDisableRequiredJsonAnnotation()) {
            return;
        }

        if (ifCheck.length() > 0) {
            ifCheck.append(" && ");
        }

        ifCheck.append(property.getName()).append("Found");
    }

    private static void addFoundValidationIfCheck(JavaBlock methodBlock, ClientModelProperty property,
        JavaSettings settings) {
        // XML attributes and text don't need checks.
        if (property.isXmlAttribute() || property.isXmlText() || !includePropertyInConstructor(property, settings)) {
            return;
        }

        // Constants are ignored during deserialization.
        if (property.isConstant()) {
            return;
        }

        // Required properties aren't being validated for being found.
        if (settings.isDisableRequiredJsonAnnotation()) {
            return;
        }

        methodBlock.ifBlock("!" + property.getName() + "Found",
            ifAction -> ifAction.line("missingProperties.add(\"" + property.getSerializedName() + "\");"));
    }

    private static void handleSettingDeserializedValue(JavaBlock methodBlock, String modelVariableName,
        ClientModelProperty property, String value, boolean fromSuper) {
        // If the property is defined in a super class use the setter as this will be able to set the value in the
        // super class.
        if (fromSuper) {
            methodBlock.line(modelVariableName + "." + property.getSetterName() + "(" + value + ");");
        } else {
            methodBlock.line(modelVariableName + "." + property.getName() + " = " + value + ";");
        }
    }

    private static boolean isSuperTypeWithDiscriminator(ClientModel model) {
        return !CoreUtils.isNullOrEmpty(model.getPolymorphicDiscriminator())
            && !CoreUtils.isNullOrEmpty(model.getDerivedModels());
    }

    /**
     * Helper method for adding a base if condition or an else if condition.
     *
     * @param baseBlock Base code block where an if condition would be added.
     * @param ifBlock If block where an else if condition would be added.
     * @param condition The conditional statement.
     * @param action The conditional action.
     * @return An if block for further chaining.
     */
    private static JavaIfBlock ifOrElseIf(JavaBlock baseBlock, JavaIfBlock ifBlock, String condition,
        Consumer<JavaBlock> action) {
        return (ifBlock == null) ? baseBlock.ifBlock(condition, action) : ifBlock.elseIfBlock(condition, action);
    }

    private static void writeToXml(JavaClass classBlock, ClientModelPropertiesManager propertiesManager) {
        classBlock.annotation("Override");
        classBlock.publicMethod("XmlWriter toXml(XmlWriter xmlWriter) throws XMLStreamException",
            methodBlock -> methodBlock.methodReturn("toXml(xmlWriter, null)"));

        classBlock.annotation("Override");
        classBlock.publicMethod("XmlWriter toXml(XmlWriter xmlWriter, String rootElementName) throws XMLStreamException", methodBlock -> {
            String modelXmlName = propertiesManager.getXmlRootElementName();
            methodBlock.line("rootElementName = CoreUtils.isNullOrEmpty(rootElementName) ? \"" + modelXmlName + "\" : rootElementName;");
            methodBlock.line("xmlWriter.writeStartElement(rootElementName);");

            String modelXmlNamespace = propertiesManager.getXmlRootElementNamespace();
            if (modelXmlNamespace != null) {
                methodBlock.line("xmlWriter.writeNamespace(" + propertiesManager.getXmlNamespaceConstant(modelXmlNamespace) + ");");
            }

            propertiesManager.forEachXmlNamespaceWithPrefix((prefix, namespace) ->
                methodBlock.line("xmlWriter.writeNamespace(\"" + prefix + "\", " + propertiesManager.getXmlNamespaceConstant(namespace) + ");"));

            String modelName = propertiesManager.getModel().getName();
            propertiesManager.forEachSuperXmlAttribute(property -> serializeXml(methodBlock, property, true, modelName, propertiesManager));
            propertiesManager.forEachXmlAttribute(property -> serializeXml(methodBlock, property, false, modelName, propertiesManager));

            // Valid XML should only either have elements or text.
            if (propertiesManager.hasXmlElements()) {
                propertiesManager.forEachSuperXmlElement(property -> serializeXml(methodBlock, property, true, modelName, propertiesManager));
                propertiesManager.forEachXmlElement(property -> serializeXml(methodBlock, property, false, modelName, propertiesManager));
            } else {
                propertiesManager.forEachSuperXmlText(property -> serializeXml(methodBlock, property, true, modelName, propertiesManager));
                propertiesManager.forEachXmlText(property -> serializeXml(methodBlock, property, false, modelName, propertiesManager));
            }

            methodBlock.methodReturn("xmlWriter.writeEndElement()");
        });
    }

    /**
     * Serializes an XML element.
     *
     * @param methodBlock The method handling serialization.
     * @param element The XML element being serialized.
     * @param fromSuperType Whether the property is defined in the super type.
     */
    private static void serializeXml(JavaBlock methodBlock, ClientModelProperty element, boolean fromSuperType,
        String modelName, ClientModelPropertiesManager propertiesManager) {
        IType clientType = element.getClientType();
        IType wireType = element.getWireType();
        String propertyValueGetter;
        if (element.isPolymorphicDiscriminator()) {
            // The most super type won't have a value for the polymorphic discriminator, use the model name.
            if (CoreUtils.isNullOrEmpty(element.getDefaultValue())) {
                propertyValueGetter = "\"" + modelName + "\"";
            } else {
                propertyValueGetter = element.getDefaultValue();
            }
        } else if (fromSuperType) {
            propertyValueGetter = (clientType != wireType)
                    ? wireType.convertFromClientType(element.getGetterName() + "()")
                    : element.getGetterName() + "()";
        } else {
            propertyValueGetter = "this." + element.getName();
        }

        // Attempt to determine whether the wire type is simple serialization.
        // This is primitives, boxed primitives, a small set of string based models, and other ClientModels.
        String xmlSerializationMethodCall = wireType.xmlSerializationMethodCall("xmlWriter", element.getXmlName(),
            propertiesManager.getXmlNamespaceConstant(element.getXmlNamespace()), propertyValueGetter,
            element.isXmlAttribute(), false, true);
        if (xmlSerializationMethodCall != null) {
            Consumer<JavaBlock> serializationLogic = javaBlock -> {
                // XML text has special handling.
                if (element.isXmlText()) {
                    javaBlock.line("xmlWriter.writeString(" + propertyValueGetter + ");");
                } else {
                    javaBlock.line(xmlSerializationMethodCall + ";");
                }
            };

            // If the property is from a super type and the client type is different from the wire type then a null
            // check is required to prevent a NullPointerException when converting the value.
            if (fromSuperType && clientType != wireType && clientType.isNullable()) {
                methodBlock.ifBlock(propertyValueGetter + " != null", serializationLogic);
            } else {
                serializationLogic.accept(methodBlock);
            }
        } else if (wireType instanceof ClassType && ((ClassType) wireType).isSwaggerType()) {
            methodBlock.line("xmlWriter.writeXml(" + propertyValueGetter + ");");
        } else if (wireType instanceof IterableType) {
            IType elementType = ((IterableType) wireType).getElementType();
            boolean sameNames = Objects.equals(element.getXmlName(), element.getXmlListElementName());

            methodBlock.ifBlock(propertyValueGetter + " != null", ifAction -> {
                if (!sameNames) {
                    String writeStartElement = element.getXmlNamespace() == null
                        ? "xmlWriter.writeStartElement(\"" + element.getXmlName() + "\");"
                        : "xmlWriter.writeStartElement(" + propertiesManager.getXmlNamespaceConstant(element.getXmlNamespace()) + ", \"" + element.getXmlName() + "\");";
                    ifAction.line(writeStartElement);
                }

                String xmlWrite = elementType.xmlSerializationMethodCall("xmlWriter", element.getXmlListElementName(),
                    propertiesManager.getXmlNamespaceConstant(element.getXmlListElementNamespace()), "element", false,
                    false, true);
                ifAction.line("for (%s element : %s) {", elementType, propertyValueGetter);
                ifAction.indent(() -> ifAction.line(xmlWrite + ";"));
                ifAction.line("}");

                if (!sameNames) {
                    ifAction.line("xmlWriter.writeEndElement();");
                }
            });
        } else if (wireType instanceof MapType) {
            // Assumption is that the key type for the Map is a String. This may not always hold true and when that
            // becomes reality this will need to be reworked to handle that case.
            IType valueType = ((MapType) wireType).getValueType();

            methodBlock.ifBlock(propertyValueGetter + " != null", ifAction -> {
                ifAction.line("xmlWriter.writeStartElement(\"" + element.getXmlName() + "\");");

                if (valueType instanceof ClassType && ((ClassType) valueType).isSwaggerType()) {
                    String writeStartElement = (element.getXmlNamespace() != null)
                        ? "xmlWriter.writeStartElement(" + propertiesManager.getXmlNamespaceConstant(element.getXmlNamespace()) + ", key);"
                        : "xmlWriter.writeStartElement(key);";

                    ifAction.line("for (Map.Entry<String, %s> entry : %s.entrySet()) {", valueType, propertyValueGetter);
                    ifAction.indent(() -> {
                        ifAction.line(writeStartElement);
                        ifAction.line("xmlWriter.writeXml(entry.getValue());");
                        ifAction.line("xmlWriter.writeEndElement();");
                    });
                    ifAction.line("}");
                } else {
                    String xmlWrite = valueType.xmlSerializationMethodCall("xmlWriter", "entry.getKey()",
                        propertiesManager.getXmlNamespaceConstant(element.getXmlNamespace()), "entry.getValue()", false,
                        true, true);

                    ifAction.line("for (Map.Entry<String, %s> entry : %s.entrySet()) {", valueType, propertyValueGetter);
                    ifAction.indent(() -> ifAction.line(xmlWrite + ";"));
                    ifAction.line("}");
                }

                ifAction.line("xmlWriter.writeEndElement();");
            });
        } else {
            // TODO (alzimmer): Resolve this as serialization logic generation needs to handle all cases.
            throw new RuntimeException("Unknown wire type " + wireType + " in XML element serialization. "
                + "Need to add support for it.");
        }
    }

    private static void writeFromXml(JavaClass classBlock, ClientModel model,
        ClientModelPropertiesManager propertiesManager, JavaSettings settings) {
        if (isSuperTypeWithDiscriminator(model)) {
            writeSuperTypeFromXml(classBlock, model, propertiesManager, settings);
        } else {
            writeTerminalTypeFromXml(classBlock, propertiesManager, settings);
        }
    }

    /**
     * Writes a super type's {@code fromXml(XmlReader)} method.
     *
     * @param classBlock The class having {@code fromXml(XmlReader)} written to it.
     * @param model The Autorest representation of the model.
     * @param propertiesManager The properties for the model.
     * @param settings The Autorest generation settings.
     */
    private static void writeSuperTypeFromXml(JavaClass classBlock, ClientModel model,
        ClientModelPropertiesManager propertiesManager, JavaSettings settings) {
        // Handling polymorphic fields while determining which subclass, or the class itself, to deserialize handles the
        // discriminator type always as a String. This is permissible as the found discriminator is never being used in
        // a setter or for setting a field, unlike in the actual deserialization method where it needs to be the same
        // type as the field.
        ClientModelProperty discriminatorProperty = propertiesManager.getDiscriminatorProperty();
        readXmlObject(classBlock, propertiesManager, false, methodBlock -> {
            // Assumption for now for XML, only XML properties are used for handling inheritance.
            // If this found to be wrong in the future copy the concept of bufferObject and resettable from azure-json
            // into azure-xml as bufferElement and resettable.
            methodBlock.line("// Get the XML discriminator attribute.");
            if (discriminatorProperty.getXmlNamespace() != null) {
                methodBlock.line("String discriminatorValue = reader.getStringAttribute("
                    + propertiesManager.getXmlNamespaceConstant(discriminatorProperty.getXmlNamespace()) + ", "
                    + "\"" + discriminatorProperty.getSerializedName() + "\");");
            } else {
                methodBlock.line("String discriminatorValue = reader.getStringAttribute("
                    + "\"" + discriminatorProperty.getSerializedName() + "\");");
            }

            methodBlock.line("// Use the discriminator value to determine which subtype should be deserialized.");

            // Add a throw statement if the discriminator value didn't match anything known.
            StringBuilder exceptionMessage = new StringBuilder("Discriminator field '")
                .append(discriminatorProperty.getSerializedName())
                .append("' didn't match one of the expected values ");

            if (!CoreUtils.isNullOrEmpty(discriminatorProperty.getDefaultValue())) {
                exceptionMessage.append("'").append(propertiesManager.getExpectedDiscriminator()).append("'");
            }

            // Add deserialization for the super type itself.
            String conditionalStatement = "discriminatorValue == null || "
                + "\"" + propertiesManager.getExpectedDiscriminator() + "\".equals(discriminatorValue)";
            JavaIfBlock ifBlock = (CoreUtils.isNullOrEmpty(discriminatorProperty.getDefaultValue())) ? null
                : methodBlock.ifBlock(conditionalStatement,
                ifStatement -> ifStatement.methodReturn("fromXmlKnownDiscriminator(reader, finalRootElementName)"));

            // Add deserialization for all child types.
            List<ClientModel> childTypes = getAllChildTypes(model, new ArrayList<>());
            for (int i = 0; i < childTypes.size(); i++) {
                ClientModel childType = childTypes.get(i);

                ifBlock = ifOrElseIf(methodBlock, ifBlock, "\"" + childType.getSerializedName() + "\".equals(discriminatorValue)",
                    ifStatement -> ifStatement.methodReturn(childType.getName() + (isSuperTypeWithDiscriminator(childType)
                        ? ".fromXmlKnownDiscriminator(reader, finalRootElementName)"
                        : ".fromXml(reader, finalRootElementName)")));

                if (CoreUtils.isNullOrEmpty(discriminatorProperty.getDefaultValue()) && i == 0) {
                    exceptionMessage.append("'").append(childType.getSerializedName()).append("'");
                } else if (i < childTypes.size() - 1) {
                    exceptionMessage.append(", '").append(childType.getSerializedName()).append("'");
                } else {
                    ((childTypes.size() == 1) ? exceptionMessage.append(" or '") : exceptionMessage.append(", or '"))
                        .append(childType.getSerializedName())
                        .append("'. It was: '\" + discriminatorValue + \"'.");
                }
            }

            if (ifBlock == null) {
                methodBlock.line("throw new IllegalStateException(\"" + exceptionMessage + "\");");
            } else {
                ifBlock.elseBlock(elseBlock -> elseBlock.line("throw new IllegalStateException(\"" + exceptionMessage + "\");"));
            }
        });

        if (!CoreUtils.isNullOrEmpty(discriminatorProperty.getDefaultValue())) {
            readXmlObject(classBlock, propertiesManager, true,
                methodBlock -> writeFromXmlDeserialization(methodBlock, propertiesManager, settings));
        }
    }

    /**
     * Adds a static method to the class with the signature that handles reading the XML string into the object type.
     * <p>
     * If {@code superTypeReading} is true the method will be package-private and named
     * {@code fromXmlWithKnownDiscriminator} instead of being public and named {@code fromXml}. This is done as super
     * types use their {@code fromXml} method to determine the discriminator value and pass the reader to the specific
     * type being deserialized. The specific type being deserialized may be the super type itself, so it cannot pass to
     * {@code fromXml} as this will be a circular call and if the specific type being deserialized is an intermediate
     * type (a type having both super and subclasses) it will attempt to perform discriminator validation which has
     * already been done.
     *
     * @param classBlock The class where the {@code fromXml} method is being written.
     * @param propertiesManager Properties information about the object being deserialized.
     * @param superTypeReading Whether the object reading is for a super type.
     * @param deserializationBlock Logic for deserializing the object.
     */
    private static void readXmlObject(JavaClass classBlock, ClientModelPropertiesManager propertiesManager,
        boolean superTypeReading, Consumer<JavaBlock> deserializationBlock) {
        JavaVisibility visibility = superTypeReading ? JavaVisibility.PackagePrivate : JavaVisibility.Public;
        String methodName = superTypeReading ? "fromXmlKnownDiscriminator" : "fromXml";

        String modelName = propertiesManager.getModel().getName();
        boolean hasRequiredProperties = propertiesManager.hasRequiredProperties();
        boolean isPolymorphic = propertiesManager.getDiscriminatorProperty() != null;

        if (!superTypeReading) {
            fromXmlJavadoc(classBlock, modelName, false, hasRequiredProperties, isPolymorphic);
            classBlock.publicStaticMethod(modelName + " fromXml(XmlReader xmlReader) throws XMLStreamException",
                methodBlock -> methodBlock.methodReturn("fromXml(xmlReader, null)"));

            fromXmlJavadoc(classBlock, modelName, true, hasRequiredProperties, isPolymorphic);
        } else {
            classBlock.publicStaticMethod(modelName + " fromXmlKnownDiscriminator(XmlReader xmlReader) throws XMLStreamException",
                methodBlock -> methodBlock.methodReturn("fromXmlKnownDiscriminator(xmlReader, null)"));
        }

        classBlock.staticMethod(visibility, modelName + " " + methodName + "(XmlReader xmlReader, String rootElementName) throws XMLStreamException", methodBlock -> {
            // For now, use the basic readObject which will return null if the XmlReader is pointing to JsonToken.NULL.
            //
            // Support for a default value if null will need to be supported and for objects that get their value
            // from a JSON value instead of JSON object or are an array type.
            String requiredElementName = propertiesManager.getXmlRootElementName();
            String requiredNamespace = propertiesManager.getXmlRootElementNamespace();

            methodBlock.line("String finalRootElementName = CoreUtils.isNullOrEmpty(rootElementName) ? "
                + "\"" + requiredElementName + "\" : rootElementName;");
            if (requiredNamespace != null) {
                methodBlock.line("return xmlReader.readObject(" + propertiesManager.getXmlNamespaceConstant(requiredNamespace) + ", finalRootElementName, reader -> {");
            } else {
                methodBlock.line("return xmlReader.readObject(finalRootElementName, reader -> {");
            }

            deserializationBlock.accept(methodBlock);

            methodBlock.line("});");
        });
    }

    private static void fromXmlJavadoc(JavaClass classBlock, String modelName, boolean hasRootElementName,
        boolean hasRequiredProperties, boolean isPolymorphic) {
        classBlock.javadocComment(javadocComment -> {
            javadocComment.description("Reads an instance of " + modelName + " from the XmlReader.");
            javadocComment.param("xmlReader", "The XmlReader being read.");
            if (hasRootElementName) {
                javadocComment.param("rootElementName", "Optional root element name to override the default defined "
                    + "by the model. Used to support cases where the model can deserialize from different root element "
                    + "names.");
            }
            javadocComment.methodReturns("An instance of " + modelName + " if the XmlReader was pointing to an "
                + "instance of it, or null if it was pointing to XML null.");

            // TODO (alzimmer): Make the throws statement more descriptive by including the polymorphic
            //  discriminator property name and the required property names. For now this covers the base functionality.
            String throwsStatement = null;
            if (hasRequiredProperties && isPolymorphic) {
                throwsStatement = "If the deserialized XML object was missing any required properties or the "
                    + "polymorphic discriminator.";
            } else if (hasRequiredProperties) {
                throwsStatement = "If the deserialized XML object was missing any required properties.";
            } else if (isPolymorphic) {
                throwsStatement = "If the deserialized XML object was missing the polymorphic discriminator.";
            }

            if (throwsStatement != null) {
                javadocComment.methodThrows("IllegalStateException", throwsStatement);
            }

            javadocComment.methodThrows("XMLStreamException", "If an error occurs while reading the " + modelName + ".");
        });
    }

    /**
     * Writes a terminal type's {@code fromXml(XmlReader)} method.
     * <p>
     * A terminal type is either a type without polymorphism or is the terminal type in a polymorphic hierarchy.
     *
     * @param classBlock The class having {@code fromXml(XmlReader)} written to it.
     * @param propertiesManager The properties for the model.
     * @param settings The Autorest generation settings.
     */
    private static void writeTerminalTypeFromXml(JavaClass classBlock, ClientModelPropertiesManager propertiesManager,
        JavaSettings settings) {
        readXmlObject(classBlock, propertiesManager, false,
            methodBlock -> writeFromXmlDeserialization(methodBlock, propertiesManager, settings));
    }

    private static void writeFromXmlDeserialization(JavaBlock methodBlock,
        ClientModelPropertiesManager propertiesManager, JavaSettings settings) {

        // Add the deserialization logic.
        methodBlock.indent(() -> {
            // Initialize local variables to track what has been deserialized.
            initializeLocalVariables(methodBlock, propertiesManager, true, settings);

            // Read the XML attribute properties first.
            propertiesManager.forEachSuperXmlAttribute(attribute -> deserializeXmlAttribute(methodBlock, attribute,
                propertiesManager, true));
            propertiesManager.forEachXmlAttribute(attribute -> deserializeXmlAttribute(methodBlock, attribute,
                propertiesManager, false));

            // Read the XML text next.
            propertiesManager.forEachSuperXmlText(text -> deserializeXmlText(methodBlock, text, propertiesManager, true));
            propertiesManager.forEachXmlText(text -> deserializeXmlText(methodBlock, text, propertiesManager, false));

            // Model didn't have any XML elements, return early.
            String fieldNameVariableName = propertiesManager.getXmlReaderNameVariableName();
            if (!propertiesManager.hasXmlElements()) {
                // If the model was attributes only a simplified read loop is needed to ensure the end element token
                // is reached.
                if (!propertiesManager.hasXmlTexts()) {
                    methodBlock.block("while (reader.nextElement() != XmlToken.END_ELEMENT)",
                        whileBlock -> whileBlock.line("reader.skipElement();"));
                }
                return;
            }

            // Add the outermost while loop to read the JSON object.
            addReaderWhileLoop(methodBlock, true, fieldNameVariableName, true, whileBlock -> {
                JavaIfBlock ifBlock = null;

                if (propertiesManager.getDiscriminatorProperty() != null
                    && !propertiesManager.getDiscriminatorProperty().isXmlAttribute()) {
                    ClientModelProperty discriminatorProperty = propertiesManager.getDiscriminatorProperty();
                    String ifStatement = String.format("\"%s\".equals(%s)", propertiesManager.getExpectedDiscriminator(),
                        fieldNameVariableName);

                    ifBlock = methodBlock.ifBlock(ifStatement, ifAction -> {
                        ifAction.line("String %s = reader.getStringElement().getLocalPart();", discriminatorProperty.getName());
                        String ifStatement2 = String.format("!%s.equals(%s)", discriminatorProperty.getDefaultValue(),
                            discriminatorProperty.getName());
                        ifAction.ifBlock(ifStatement2, ifAction2 -> ifAction2.line(
                            "throw new IllegalStateException(\"'%s' was expected to be non-null and equal to '\"%s\"'. "
                                + "The found '%s' was '\" + %s + \"'.\");",
                            discriminatorProperty.getSerializedName(), propertiesManager.getExpectedDiscriminator(),
                            discriminatorProperty.getSerializedName(), discriminatorProperty.getName()));
                    });
                }

                // Loop over all properties and generate their deserialization handling.
                AtomicReference<JavaIfBlock> ifBlockReference = new AtomicReference<>(ifBlock);
                propertiesManager.forEachSuperXmlElement(element -> handleXmlPropertyDeserialization(element,
                    whileBlock, ifBlockReference, fieldNameVariableName, propertiesManager, true, settings));
                propertiesManager.forEachXmlElement(element -> handleXmlPropertyDeserialization(element, whileBlock,
                    ifBlockReference, fieldNameVariableName, propertiesManager, false, settings));

                ifBlock = ifBlockReference.get();

                // All properties have been checked for, add an else block that will either ignore unknown properties
                // or add them into an additional properties bag.
                handleUnknownXmlFieldDeserialization(whileBlock, ifBlock, propertiesManager.getAdditionalProperties(),
                    propertiesManager.getXmlReaderNameVariableName());
            });
        });

        // Add the validation and return logic.
        handleReadReturn(methodBlock, propertiesManager.getModel().getName(), propertiesManager, true, settings);
    }

    private static void deserializeXmlAttribute(JavaBlock methodBlock, ClientModelProperty attribute,
        ClientModelPropertiesManager propertiesManager, boolean fromSuper) {
        String xmlAttributeDeserialization = getSimpleXmlDeserialization(attribute.getWireType(), "reader", null,
                attribute.getXmlName(), propertiesManager.getXmlNamespaceConstant(attribute.getXmlNamespace()), true);

        if (attribute.isPolymorphicDiscriminator()) {
            methodBlock.line("String discriminatorValue = " + xmlAttributeDeserialization + ";");
            String ifStatement = String.format("!%s.equals(discriminatorValue)", attribute.getDefaultValue());
            methodBlock.ifBlock(ifStatement, ifAction2 -> ifAction2.line(
                "throw new IllegalStateException(\"'%s' was expected to be non-null and equal to '%s'. "
                    + "The found '%s' was '\" + discriminatorValue + \"'.\");",
                attribute.getSerializedName(), propertiesManager.getExpectedDiscriminator(),
                attribute.getSerializedName()));
            return;
        }

        if (propertiesManager.hasConstructorArguments()) {
            methodBlock.line("%s %s = %s;", attribute.getClientType(), attribute.getName(), xmlAttributeDeserialization);
        } else {
            handleSettingDeserializedValue(methodBlock, propertiesManager.getDeserializedModelName(), attribute,
                xmlAttributeDeserialization, fromSuper);
        }
    }

    private static void deserializeXmlText(JavaBlock methodBlock, ClientModelProperty text,
        ClientModelPropertiesManager propertiesManager, boolean fromSuper) {
        String xmlTextDeserialization = getSimpleXmlDeserialization(text.getWireType(), "reader", null, null, null, false);
        if (propertiesManager.hasConstructorArguments()) {
            methodBlock.line("%s %s = %s;", text.getClientType(), text.getName(), xmlTextDeserialization);
        } else {
            handleSettingDeserializedValue(methodBlock, propertiesManager.getDeserializedModelName(), text,
                xmlTextDeserialization, fromSuper);
        }
    }

    private static void handleXmlPropertyDeserialization(ClientModelProperty property, JavaBlock methodBlock,
        AtomicReference<JavaIfBlock> ifBlockReference, String fieldNameVariableName,
        ClientModelPropertiesManager propertiesManager, boolean fromSuper, JavaSettings settings) {
        // Property will be handled later by flattened deserialization.
        // XML should never have flattening.
        if (property.getNeedsFlatten()) {
            return;
        }

        JavaIfBlock ifBlock = ifBlockReference.get();
        ifBlock = handleXmlPropertyDeserialization(property, methodBlock, ifBlock, fieldNameVariableName,
            propertiesManager, fromSuper, settings);

        ifBlockReference.set(ifBlock);
    }

    private static JavaIfBlock handleXmlPropertyDeserialization(ClientModelProperty property, JavaBlock methodBlock,
        JavaIfBlock ifBlock, String fieldNameVariableName, ClientModelPropertiesManager propertiesManager,
        boolean fromSuper, JavaSettings settings) {
        String xmlElementName = property.getXmlName();
        String xmlNamespace = propertiesManager.getXmlNamespaceConstant(property.getXmlNamespace());

        if (CoreUtils.isNullOrEmpty(xmlElementName)) {
            return ifBlock;
        }

        String condition = getXmlNameConditional(xmlElementName, xmlNamespace, fieldNameVariableName, true);
        return ifOrElseIf(methodBlock, ifBlock, condition,
            deserializationBlock -> generateXmlDeserializationLogic(deserializationBlock, property, propertiesManager,
                fromSuper, settings));
    }

    private static void generateXmlDeserializationLogic(JavaBlock deserializationBlock, ClientModelProperty property,
        ClientModelPropertiesManager propertiesManager, boolean fromSuper, JavaSettings settings) {
        IType wireType = property.getWireType();

        // Attempt to determine whether the wire type is simple deserialization.
        // This is primitives, boxed primitives, a small set of string based models, and other ClientModels.
        String simpleDeserialization = getSimpleXmlDeserialization(wireType, "reader", property.getXmlName(), null,
                null, false);
        if (simpleDeserialization != null) {
            if (propertiesManager.hasConstructorArguments()) {
                deserializationBlock.line(property.getName() + " = " + simpleDeserialization + ";");
            } else {
                handleSettingDeserializedValue(deserializationBlock, propertiesManager.getDeserializedModelName(),
                    property, simpleDeserialization, fromSuper);
            }
        } else if (wireType instanceof IterableType) {
            IType elementType = ((IterableType) wireType).getElementType();
            boolean sameNames = Objects.equals(property.getXmlName(), property.getXmlListElementName());
            String elementDeserialization = getSimpleXmlDeserialization(elementType, "reader",
                sameNames ? property.getXmlName() : property.getXmlListElementName(), null, null, false);
            String fieldAccess;
            if (propertiesManager.hasConstructorArguments()) {
                // Cases with constructor arguments will have a local variable based on the name of the property.
                fieldAccess = property.getName();
            } else if (fromSuper) {
                // Cases where the property is from the super type will need to access the getter.
                fieldAccess = propertiesManager.getDeserializedModelName() + "." + property.getGetterName() + "()";
            } else {
                // Otherwise access the property directly.
                fieldAccess = propertiesManager.getDeserializedModelName() + "." + property.getName();
            }

            if (sameNames) {
                deserializationBlock.line(fieldAccess + ".add(" + elementDeserialization + ");");
            } else {
                deserializationBlock.block("while (reader.nextElement() != XmlToken.END_ELEMENT)", whileBlock -> {
                    whileBlock.line("elementName = reader.getElementName();");
                    String condition = getXmlNameConditional(property.getXmlListElementName(),
                        propertiesManager.getXmlNamespaceConstant(property.getXmlListElementNamespace()), "elementName",
                        true);
                    whileBlock.ifBlock(condition, ifBlock -> {
                            // TODO (alzimmer): Handle nested container types when needed.
                            ifBlock.ifBlock(fieldAccess + " == null", ifStatement -> {
                                if (fromSuper) {
                                    ifStatement.line(propertiesManager.getDeserializedModelName() + "." + property.getSetterName()
                                        + "(new ArrayList<>());");
                                } else {
                                    ifStatement.line(fieldAccess + " = new ArrayList<>();");
                                }
                            });

                            ifBlock.line(fieldAccess + ".add(" + elementDeserialization + ");");
                        })
                        .elseBlock(elseBlock -> elseBlock.line("reader.skipElement();"));
                });
            }
        } else if (wireType instanceof MapType) {
            IType valueType = ((MapType) wireType).getValueType();
            String fieldAccess = propertiesManager.hasConstructorArguments()
                ? property.getName()
                : propertiesManager.getDeserializedModelName() + "." + property.getName();

            String valueDeserialization = getSimpleXmlDeserialization(valueType, "reader", property.getXmlName(), null,
                    null, false);
            deserializationBlock.block("while (reader.nextElement() != XmlToken.END_ELEMENT)", whileBlock -> {
                // TODO (alzimmer): Handle nested container types when needed.
                // Assumption is that the key type for the Map is a String. This may not always hold true and when that
                // becomes reality this will need to be reworked to handle that case.
                whileBlock.ifBlock(fieldAccess + " == null",
                    ifStatement -> ifStatement.line(fieldAccess + " = new LinkedHashMap<>();"));

                whileBlock.line(fieldAccess + ".put(reader.getElementName().getLocalPart(), " + valueDeserialization + ");");
            });
        } else {
            // TODO (alzimmer): Resolve this as deserialization logic generation needs to handle all cases.
            throw new RuntimeException("Unknown wire type " + wireType + ". Need to add support for it.");
        }

        // If the property was required, mark it as found.
        if (includePropertyInConstructor(property, settings) && !settings.isDisableRequiredJsonAnnotation()) {
            deserializationBlock.line(property.getName() + "Found = true;");
        }
    }

    private static void handleUnknownXmlFieldDeserialization(JavaBlock methodBlock, JavaIfBlock ifBlock,
        ClientModelProperty additionalProperties, String fieldNameVariableName) {
        Consumer<JavaBlock> unknownFieldConsumer = javaBlock -> {
            if (additionalProperties != null) {
                javaBlock.ifBlock(additionalProperties.getName() + " == null",
                    ifAction -> ifAction.line(additionalProperties.getName() + " = new LinkedHashMap<>();"));
                javaBlock.line();

                // Assumption, additional properties is a Map of String-Object
                IType valueType = ((MapType) additionalProperties.getWireType()).getValueType();
                if (valueType == ClassType.OBJECT) {
                    // String fieldName should be a local variable accessible in this spot of code.
                    javaBlock.line(additionalProperties.getName() + ".put(" + fieldNameVariableName + ", reader.readUntyped());");
                } else {
                    // Another assumption, the additional properties value type is simple.
                    javaBlock.line(additionalProperties.getName() + ".put(" + fieldNameVariableName + ", "
                        + getSimpleXmlDeserialization(valueType, "reader", null, null, null, false) + ");");
                }
            } else {
                javaBlock.line("reader.skipElement();");
            }
        };

        if (ifBlock == null) {
            unknownFieldConsumer.accept(methodBlock);
        } else {
            ifBlock.elseBlock(unknownFieldConsumer);
        }
    }

    private static String getSimpleXmlDeserialization(IType wireType, String readerName, String elementName,
        String attributeName, String attributeNamespace, boolean namespaceIsConstant) {
        if (wireType instanceof ClassType && ((ClassType) wireType).isSwaggerType()) {
            return CoreUtils.isNullOrEmpty(elementName)
                ? wireType + ".fromXml(" + readerName + ")"
                : wireType + ".fromXml(" + readerName + ", \"" + elementName + "\")";
        } else {
            return wireType.xmlDeserializationMethod(readerName, attributeName, attributeNamespace, namespaceIsConstant);
        }
    }

    private static List<ClientModelPropertyWithMetadata> getClientModelPropertiesInJsonTree(
        JsonFlattenedPropertiesTree tree) {
        if (tree.getProperty() != null) {
            // Terminal node only contains a property.
            return Collections.singletonList(tree.getProperty());
        } else {
            List<ClientModelPropertyWithMetadata> treeProperties = new ArrayList<>();
            for (JsonFlattenedPropertiesTree childNode : tree.getChildrenNodes().values()) {
                treeProperties.addAll(getClientModelPropertiesInJsonTree(childNode));
            }

            return treeProperties;
        }
    }

    private static String getXmlNameConditional(String localPart, String namespace, String elementName,
        boolean namespaceIsConstant) {
        String condition = "\"" + localPart + "\".equals(" + elementName + ".getLocalPart())";
        if (!CoreUtils.isNullOrEmpty(namespace)) {
            if (namespaceIsConstant) {
                condition += " && " + namespace + ".equals(" + elementName + ".getNamespaceURI())";
            } else {
                condition += " && \"" + namespace + "\".equals(" + elementName + ".getNamespaceURI())";
            }
        }

        return condition;
    }
}<|MERGE_RESOLUTION|>--- conflicted
+++ resolved
@@ -79,10 +79,6 @@
             ClassType.JSON_WRITER.addImportsTo(imports, false);
             ClassType.JSON_READER.addImportsTo(imports, false);
             ClassType.JSON_TOKEN.addImportsTo(imports, false);
-<<<<<<< HEAD
-=======
-            imports.add(settings.getPackage(settings.getImplementationSubpackage()) + "." + ClientModelUtil.CORE_TO_CODEGEN_BRIDGE_UTILS_CLASS_NAME);
->>>>>>> 651e6e83
         }
 
         ClassType.CORE_UTILS.addImportsTo(imports, false);
@@ -92,7 +88,7 @@
         imports.add(LinkedHashMap.class.getName());
         imports.add(List.class.getName());
         imports.add(Objects.class.getName());
-        imports.add(settings.getPackage(settings.getImplementationSubpackage()) + ".CoreToCodegenBridgeUtils");
+        imports.add(settings.getPackage(settings.getImplementationSubpackage()) + "." + ClientModelUtil.CORE_TO_CODEGEN_BRIDGE_UTILS_CLASS_NAME);
     }
 
     @Override
