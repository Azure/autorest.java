--- conflicted
+++ resolved
@@ -237,7 +237,6 @@
         });
     }
 
-<<<<<<< HEAD
     /**
      * write ToJsonMergePatch() method
      * @param classBlock
@@ -259,24 +258,15 @@
         methodBlock.line("jsonWriter.writeStartObject();");
 
         // If the model has a discriminator property serialize it first.
+        // Unless the polymorphic discriminator is also a property on the model, in which case it'll be handled
+        // later.
         if (propertiesManager.getDiscriminatorProperty() != null
-                && !CoreUtils.isNullOrEmpty(propertiesManager.getDiscriminatorProperty().getDefaultValue())) {
+                && !CoreUtils.isNullOrEmpty(propertiesManager.getDiscriminatorProperty().getDefaultValue())
+                && !propertiesManager.isDiscriminatorRequired()) {
             ClientModelProperty discriminatorProperty = propertiesManager.getDiscriminatorProperty();
             serializeJsonProperty(methodBlock, discriminatorProperty, discriminatorProperty.getSerializedName(),
-                    false, true, isJsonMergePatch);
-        }
-=======
-            // If the model has a discriminator property serialize it first.
-            // Unless the polymorphic discriminator is also a property on the model, in which case it'll be handled
-            // later.
-            if (propertiesManager.getDiscriminatorProperty() != null
-                && !CoreUtils.isNullOrEmpty(propertiesManager.getDiscriminatorProperty().getDefaultValue())
-                && !propertiesManager.isDiscriminatorRequired()) {
-                ClientModelProperty discriminatorProperty = propertiesManager.getDiscriminatorProperty();
-                serializeJsonProperty(methodBlock, discriminatorProperty, discriminatorProperty.getSerializedName(),
-                        false, true);
-            }
->>>>>>> c045886f
+                    false, true);
+        }
 
         BiConsumer<ClientModelProperty, Boolean> serializeJsonProperty = (property, fromSuper) ->
                 serializeJsonProperty(methodBlock, property, property.getSerializedName(), fromSuper, true, isJsonMergePatch);
@@ -288,20 +278,12 @@
 
         handleFlattenedPropertiesSerialization(methodBlock, propertiesManager.getJsonFlattenedPropertiesTree(), isJsonMergePatch);
 
-<<<<<<< HEAD
         ClientModelProperty additionalProperties = propertiesManager.getAdditionalProperties();
         if (additionalProperties != null) {
             methodBlock.ifBlock(additionalProperties.getName() + " != null", ifAction -> {
-                ifAction.line("for (Map.Entry<String, Object> additionalProperty : %s.entrySet()) {", additionalProperties.getName());
+                IType valueType = ((MapType) additionalProperties.getWireType()).getValueType().asNullable();
+                ifAction.line("for (Map.Entry<String, %s> additionalProperty : %s.entrySet()) {", valueType, additionalProperties.getName());
                 ifAction.indent(() ->
-=======
-            ClientModelProperty additionalProperties = propertiesManager.getAdditionalProperties();
-            if (additionalProperties != null) {
-                methodBlock.ifBlock(additionalProperties.getName() + " != null", ifAction -> {
-                    IType valueType = ((MapType) additionalProperties.getWireType()).getValueType().asNullable();
-                    ifAction.line("for (Map.Entry<String, %s> additionalProperty : %s.entrySet()) {", valueType, additionalProperties.getName());
-                    ifAction.indent(() ->
->>>>>>> c045886f
                         ifAction.line("jsonWriter.writeUntypedField(additionalProperty.getKey(), additionalProperty.getValue());"));
                 ifAction.line("}");
             });
