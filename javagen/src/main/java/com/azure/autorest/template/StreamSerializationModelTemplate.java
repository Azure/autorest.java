// Copyright (c) Microsoft Corporation. All rights reserved.
// Licensed under the MIT License.

package com.azure.autorest.template;

import com.azure.autorest.extension.base.plugin.JavaSettings;
import com.azure.autorest.implementation.ClientModelPropertiesManager;
import com.azure.autorest.implementation.ClientModelPropertyWithMetadata;
import com.azure.autorest.implementation.JsonFlattenedPropertiesTree;
import com.azure.autorest.model.clientmodel.ClassType;
import com.azure.autorest.model.clientmodel.ClientModel;
import com.azure.autorest.model.clientmodel.ClientModelProperty;
import com.azure.autorest.model.clientmodel.IType;
import com.azure.autorest.model.clientmodel.IterableType;
import com.azure.autorest.model.clientmodel.MapType;
import com.azure.autorest.model.clientmodel.PrimitiveType;
import com.azure.autorest.model.javamodel.JavaBlock;
import com.azure.autorest.model.javamodel.JavaClass;
import com.azure.autorest.model.javamodel.JavaFile;
import com.azure.autorest.model.javamodel.JavaIfBlock;
import com.azure.autorest.model.javamodel.JavaVisibility;
import com.azure.core.util.CoreUtils;
<<<<<<< HEAD
import com.azure.json.JsonProviders;
=======
>>>>>>> f4a14696
import com.azure.json.JsonReader;
import com.azure.json.JsonSerializable;
import com.azure.json.JsonToken;
import com.azure.json.JsonWriter;
import com.azure.xml.XmlProviders;
import com.azure.xml.XmlReader;
import com.azure.xml.XmlSerializable;
import com.azure.xml.XmlToken;
import com.azure.xml.XmlWriter;

import javax.xml.namespace.QName;
import javax.xml.stream.XMLStreamException;
import java.io.IOException;
import java.util.ArrayList;
import java.util.Base64;
import java.util.Collections;
import java.util.LinkedHashMap;
import java.util.LinkedList;
import java.util.List;
import java.util.Map;
import java.util.Objects;
import java.util.Set;
import java.util.function.Consumer;
import java.util.stream.Collectors;
import java.util.stream.Stream;

/**
 * Writes a ClientModel to a JavaFile using stream-style serialization.
 */
public class StreamSerializationModelTemplate extends ModelTemplate {
    private static final StreamSerializationModelTemplate INSTANCE = new StreamSerializationModelTemplate();

    // TODO (alzimmer): Future enhancements:
    //  - Create a utility class in the implementation package containing base serialization for polymorphic types.
    //     This will enable a central location for shared logic, reducing package size and hopefully JIT optimizations.

    protected StreamSerializationModelTemplate() {
    }

    public static StreamSerializationModelTemplate getInstance() {
        return INSTANCE;
    }

    @Override
<<<<<<< HEAD
    protected void addSerializationImports(Set<String> imports, ClientModel model, JavaSettings settings) {
        if (settings.shouldGenerateXmlSerialization() && model.getXmlName() != null) {
            imports.add(QName.class.getName());
            imports.add(XMLStreamException.class.getName());

            imports.add(XmlProviders.class.getName());
            imports.add(XmlSerializable.class.getName());
            imports.add(XmlWriter.class.getName());
            imports.add(XmlReader.class.getName());
            imports.add(XmlToken.class.getName());
        } else {
            imports.add(IOException.class.getName());

            imports.add(JsonProviders.class.getName());
            imports.add(JsonSerializable.class.getName());
            imports.add(JsonWriter.class.getName());
            imports.add(JsonReader.class.getName());
            imports.add(JsonToken.class.getName());
        }
=======
    protected void addSerializationImports(Set<String> imports, JavaSettings settings) {
        imports.add(JsonSerializable.class.getName());
        imports.add(JsonWriter.class.getName());
        imports.add(JsonReader.class.getName());
        imports.add(JsonToken.class.getName());
>>>>>>> f4a14696

        imports.add(CoreUtils.class.getName());

        imports.add(ArrayList.class.getName());
        imports.add(Base64.class.getName());
        imports.add(LinkedHashMap.class.getName());
        imports.add(LinkedList.class.getName());
        imports.add(List.class.getName());
        imports.add(Objects.class.getName());
    }

    @Override
    protected void handlePolymorphism(ClientModel model, boolean hasDerivedModels,
        boolean isDiscriminatorPassedToChildDeserialization, JavaFile javaFile) {
        // no-op as stream-style serialization doesn't need to add anything for polymorphic types.
    }

    @Override
    protected void addClassLevelAnnotations(ClientModel model, JavaFile javaFile, JavaSettings settings) {
        // no-op as stream-style serialization doesn't add any class-level annotations.
    }

    @Override
    protected String addSerializationImplementations(String classSignature, ClientModel model, JavaSettings settings) {
        if (!settings.isStreamStyleSerialization() || model.isStronglyTypedHeader()) {
            return classSignature;
        }

        String interfaceName = (settings.shouldGenerateXmlSerialization() && model.getXmlName() != null)
            ? XmlSerializable.class.getSimpleName()
            : JsonSerializable.class.getSimpleName();

        return classSignature + " implements " + interfaceName + "<" + model.getName() + ">";
    }

    @Override
    protected void addModelConstructorParameter(ClientModelProperty property,
        StringBuilder constructorSignatureBuilder) {
        constructorSignatureBuilder.append(property.getClientType()).append(" ").append(property.getName());
    }

    @Override
    protected void addXmlWrapperClass(JavaClass classBlock, ClientModelProperty property, String wrapperClassName,
        JavaSettings settings) {
        // While using a wrapping class for XML elements that are wrapped may seem inconvenient it is required.
        // There has been previous attempts to remove this by using JacksonXmlElementWrapper, which based on its
        // documentation should cover this exact scenario, but it doesn't. Jackson unfortunately doesn't always
        // respect the JacksonXmlRootName, or JsonRootName, value when handling types wrapped by an enumeration,
        // such as List<CorsRule> or Iterable<CorsRule>. Instead, it uses the JacksonXmlProperty local name as the
        // root XML node name for each element in the enumeration. There are configurations for ObjectMapper, and
        // XmlMapper, that always forces Jackson to use the root name but those also add the class name as a root
        // XML node name if the class doesn't have a root name annotation which results in an addition XML level
        // resulting in invalid service XML. There is also one last work around to use JacksonXmlElementWrapper
        // and JacksonXmlProperty together as the wrapper will configure the wrapper name and property will configure
        // the element name but this breaks down in cases where the same element name is used in two different
        // wrappers, a case being Storage BlockList which uses two block elements for its committed and uncommitted
        // block lists.
        IType propertyClientType = property.getWireType().getClientType();

        classBlock.privateFinalMemberVariable(propertyClientType.toString(), "items");

        classBlock.privateConstructor(wrapperClassName + "(" + propertyClientType + " items)",
            constructor -> constructor.line("this.items = items;"));

        xmlWrapperClassXmlSerializableImplementation(classBlock, wrapperClassName, propertyClientType,
            property.getXmlName(), property.getXmlListElementName(), "items", property.getXmlNamespace());
    }

    static void xmlWrapperClassXmlSerializableImplementation(JavaClass classBlock, String wrapperClassName,
        IType iterableType, String xmlRootElementName, String xmlListElementName, String xmlElementNameCamelCase,
        String xmlNamespace) {
        IType elementType = ((IterableType) iterableType).getElementType();

        classBlock.annotation("Override");
        classBlock.publicMethod("XmlWriter toXml(XmlWriter xmlWriter) throws XMLStreamException", writerMethod -> {
            String writeStartElement = (xmlNamespace != null)
                ? "xmlWriter.writeStartElement(null, \"" + xmlNamespace + "\", \"" + xmlRootElementName + "\");"
                : "xmlWriter.writeStartElement(\"" + xmlRootElementName + "\");";
            writerMethod.line(writeStartElement);

            writerMethod.ifBlock(xmlElementNameCamelCase + " != null", ifAction -> {
                String xmlWrite = elementType.xmlSerializationMethodCall("xmlWriter", xmlListElementName,
                    xmlNamespace, "element", false, false);
                ifAction.line("for (%s element : %s) {", elementType, xmlElementNameCamelCase);
                ifAction.indent(() -> ifAction.line(xmlWrite + ";"));
                ifAction.line("}");
            });

            writerMethod.methodReturn("xmlWriter.writeEndElement()");
        });

        classBlock.publicStaticMethod(wrapperClassName + " fromXml(XmlReader xmlReader) throws XMLStreamException", readerMethod -> {
            String readObject = (xmlNamespace != null)
                ? "return xmlReader.readObject(\"" + xmlNamespace + "\", \"" + xmlRootElementName + "\", reader -> {"
                : "return xmlReader.readObject(\"" + xmlRootElementName + "\", reader -> {";

            readerMethod.line(readObject);
            readerMethod.indent(() -> {
                readerMethod.line(iterableType + " items = null;");
                readerMethod.line();
                readerMethod.line("while (reader.nextElement() != XmlToken.END_ELEMENT) {");
                readerMethod.indent(() -> {
                    // TODO (alzimmer): Support namespace validation.
                    readerMethod.line("String elementName = reader.getElementName().getLocalPart();");
                    readerMethod.line();
                    readerMethod.ifBlock("\"" + xmlListElementName + "\".equals(elementName)", ifBlock -> {
                        ifBlock.ifBlock("items == null", ifBlock2 -> ifBlock2.line("items = new ArrayList<>();"));
                        ifBlock.line();

                        // TODO (alzimmer): Insert XML object reading logic.
                        ifBlock.line("items.add(" + getSimpleXmlDeserialization(elementType, elementType, "reader", null, null) + ");");
                    }).elseBlock(elseBlock -> elseBlock.line("reader.nextElement();"));
                });
                readerMethod.line("}");

                readerMethod.methodReturn("new " + wrapperClassName + "(items)");
            });
            readerMethod.line("});");
        });
    }

    @Override
    protected void addFieldAnnotations(ClientModelProperty property, JavaClass classBlock, JavaSettings settings) {
        // no-op as stream-style serialization doesn't add any field-level annotations.
    }

    @Override
    protected void writeStreamStyleSerialization(JavaClass classBlock, ClientModel model, JavaSettings settings) {
        // Early out as strongly-typed headers do their own thing.
        if (model.isStronglyTypedHeader()) {
            return;
        }

        ClientModelPropertiesManager propertiesManager = new ClientModelPropertiesManager(model, settings);

        if (settings.shouldGenerateXmlSerialization() && model.getXmlName() != null) {
            writeToXml(classBlock, propertiesManager);
            writeFromXml(classBlock, model, propertiesManager, settings);
        } else {
            writeToJson(classBlock, propertiesManager);
            writeFromJson(classBlock, model, propertiesManager, settings);
        }
    }

    private static void writeToJson(JavaClass classBlock, ClientModelPropertiesManager propertiesManager) {
        classBlock.annotation("Override");
        classBlock.publicMethod("JsonWriter toJson(JsonWriter jsonWriter) throws IOException", methodBlock -> {
            methodBlock.line("jsonWriter.writeStartObject();");

            // If the model has a discriminator property serialize it first.
            if (propertiesManager.getDiscriminatorProperty() != null
                && !CoreUtils.isNullOrEmpty(propertiesManager.getDiscriminatorProperty().getDefaultValue())) {
                ClientModelProperty discriminatorProperty = propertiesManager.getDiscriminatorProperty();
                serializeJsonProperty(methodBlock, discriminatorProperty, discriminatorProperty.getSerializedName(), false,
                    true);
            }

            propertiesManager.getSuperRequiredProperties().forEach(property ->
                serializeJsonProperty(methodBlock, property, property.getSerializedName(), true, true));
            propertiesManager.getSuperSetterProperties().forEach(property ->
                serializeJsonProperty(methodBlock, property, property.getSerializedName(), true, true));
            propertiesManager.getRequiredProperties().forEach(property ->
                serializeJsonProperty(methodBlock, property, property.getSerializedName(), false, true));
            propertiesManager.getSetterProperties().forEach(property ->
                serializeJsonProperty(methodBlock, property, property.getSerializedName(), false, true));

            handleFlattenedPropertiesSerialization(methodBlock, propertiesManager.getJsonFlattenedPropertiesTree());

            ClientModelProperty additionalProperties = propertiesManager.getAdditionalProperties();
            if (additionalProperties != null) {
                methodBlock.ifBlock(additionalProperties.getName() + " != null", ifAction -> {
                    ifAction.line("for (Map.Entry<String, Object> additionalProperty : %s.entrySet()) {", additionalProperties.getName());
                    ifAction.indent(() ->
                        ifAction.line("jsonWriter.writeUntypedField(additionalProperty.getKey(), additionalProperty.getValue());"));
                    ifAction.line("}");
                });
            }

            methodBlock.methodReturn("jsonWriter.writeEndObject()");
        });
    }

    /**
     * Serializes a non-flattened, non-additional properties JSON property.
     * <p>
     * If the JSON property needs to be flattened or is additional properties this is a no-op as those require special
     * handling that will occur later.
     *
     * @param methodBlock The method handling serialization.
     * @param property The property being serialized.
     * @param serializedName The serialized JSON property name. Generally, this is just the {@code property property's}
     * serialized name but if a flattened property is being serialized it'll be the last segment of the flattened JSON
     * name.
     * @param fromSuperType Whether the property is defined by a super type of the model. If the property is declared by
     * a super type a getter method will be used to retrieve the value instead of accessing the field directly.
     * @param ignoreFlattening Whether flattened properties should be skipped. Will only be false when handling the
     * terminal location of a flattened structure.
     */
    private static void serializeJsonProperty(JavaBlock methodBlock, ClientModelProperty property,
        String serializedName, boolean fromSuperType, boolean ignoreFlattening) {
        if ((ignoreFlattening && property.getNeedsFlatten()) || property.isAdditionalProperties()) {
            // Property will be handled later by flattened or additional properties serialization.
            return;
        }

        IType wireType = property.getWireType();
        String propertyValueGetter = fromSuperType ? property.getGetterName() + "()" : "this." + property.getName();

        // Attempt to determine whether the wire type is simple serialization.
        // This is primitives, boxed primitives, a small set of string based models, and other ClientModels.
        String fieldSerializationMethod = wireType.jsonSerializationMethodCall("jsonWriter", serializedName,
            propertyValueGetter);
        if (fieldSerializationMethod != null) {
            methodBlock.line(fieldSerializationMethod + ";");
        } else if (wireType == ClassType.Object) {
            methodBlock.line("jsonWriter.writeUntyped(" + propertyValueGetter + ");");
        } else if (wireType instanceof IterableType) {
            serializeJsonContainerProperty(methodBlock, "writeArrayField", wireType, ((IterableType) wireType).getElementType(),
                serializedName, propertyValueGetter, 0);
        } else if (wireType instanceof MapType) {
            // Assumption is that the key type for the Map is a String. This may not always hold true and when that
            // becomes reality this will need to be reworked to handle that case.
            serializeJsonContainerProperty(methodBlock, "writeMapField", wireType, ((MapType) wireType).getValueType(),
                serializedName, propertyValueGetter, 0);
        } else {
            // TODO (alzimmer): Resolve this as deserialization logic generation needs to handle all cases.
            throw new RuntimeException("Unknown wire type " + wireType + " in serialization. Need to add support for it.");
        }
    }

    /**
     * Helper method to serialize a JSON container property (such as {@link List} and {@link Map}).
     *
     * @param methodBlock The method handling serialization.
     * @param utilityMethod The method aiding in the serialization of the container.
     * @param containerType The container type.
     * @param elementType The element type for the container, for a {@link List} this is the element type and for a
     * {@link Map} this is the value type.
     * @param serializedName The serialized property name.
     * @param propertyValueGetter The property or property getter for the field being serialized.
     * @param depth Depth of recursion for container types, such as {@code Map<String, List<String>>} would be 0 when
     * {@code Map} is being handled and then 1 when {@code List} is being handled.
     */
    private static void serializeJsonContainerProperty(JavaBlock methodBlock, String utilityMethod,
        IType containerType, IType elementType, String serializedName, String propertyValueGetter, int depth) {
        String callingWriterName = depth == 0 ? "jsonWriter" : (depth == 1) ? "writer" : "writer" + (depth - 1);
        String lambdaWriterName = depth == 0 ? "writer" : "writer" + depth;
        String elementName = depth == 0 ? "element" : "element" + depth;
        String valueSerializationMethod = elementType.jsonSerializationMethodCall(lambdaWriterName, null, elementName);
        String serializeValue = depth == 0 ? propertyValueGetter
            : ((depth == 1) ? "element" : "element" + (depth - 1));

        // First call into serialize container property will need to write the property name. Subsequent calls must
        // not write the property name as that would be invalid, ex "myList":["myList":["innerListElement"]].
        if (depth == 0) {
            // Container property shouldn't be written if it's null.
            methodBlock.line("%s.%s(\"%s\", %s, (%s, %s) -> ", callingWriterName, utilityMethod, serializedName,
                serializeValue, lambdaWriterName, elementName);
        } else {
            // But the inner container should be written if it's null.
            methodBlock.line("%s.%s(%s, (%s, %s) -> ", callingWriterName, utilityMethod, serializeValue,
                lambdaWriterName, elementName);
        }

        methodBlock.indent(() -> {
            if (valueSerializationMethod != null) {
                methodBlock.line(valueSerializationMethod);
            } else if (elementType == ClassType.Object) {
                methodBlock.line(lambdaWriterName + ".writeUntyped(" + elementName + ")");
            } else if (elementType instanceof IterableType) {
                serializeJsonContainerProperty(methodBlock, "writeArray", elementType, ((IterableType) elementType).getElementType(),
                    serializedName, propertyValueGetter, depth + 1);
            } else if (elementType instanceof MapType) {
                // Assumption is that the key type for the Map is a String. This may not always hold true and when that
                // becomes reality this will need to be reworked to handle that case.
                serializeJsonContainerProperty(methodBlock, "writeMap", elementType, ((MapType) elementType).getValueType(),
                    serializedName, propertyValueGetter, depth + 1);
            } else {
                throw new RuntimeException("Unknown value type " + elementType + " in " + containerType
                    + " serialization. Need to add support for it.");
            }
        });

        if (depth > 0) {
            methodBlock.line(")");
        } else {
            methodBlock.line(");");
        }
    }

    /**
     * Helper method to serialize flattened properties in a model.
     * <p>
     * Flattened properties are unique as for each level of flattening they'll create a JSON sub-object. But before a
     * sub-object is created any field needs to be checked for either being a primitive value or non-null. Primitive
     * values are usually serialized no matter their value so those will automatically trigger the JSON sub-object to be
     * created, nullable values will be checked for being non-null.
     * <p>
     * In addition to primitive or non-null checking fields, all properties from the same JSON sub-object must be
     * written at the same time to prevent an invalid JSON structure. For example if a model has three flattened
     * properties with JSON paths "im.flattened", "im.deeper.flattened", and "im.deeper.flattenedtoo" this will create
     * the following structure:
     *
     * <pre>
     * im -> flattened
     *     | deeper -> flattened
     *               | flattenedtoo
     * </pre>
     *
     * So, "im.deeper.flattened" and "im.deeper.flattenedtoo" will need to be serialized at the same time to get the
     * correct JSON where there is only one "im: deeper" JSON sub-object.
     *
     * @param methodBlock The method handling serialization.
     * @param flattenedProperties The flattened properties structure.
     */
    private static void handleFlattenedPropertiesSerialization(JavaBlock methodBlock,
        JsonFlattenedPropertiesTree flattenedProperties) {
        // The initial call to handle flattened properties is using the base node which is just a holder.
        for (JsonFlattenedPropertiesTree flattened : flattenedProperties.getChildrenNodes().values()) {
            handleFlattenedPropertiesSerializationHelper(methodBlock, flattened);
        }
    }

    private static void handleFlattenedPropertiesSerializationHelper(JavaBlock methodBlock,
        JsonFlattenedPropertiesTree flattenedProperties) {
        ClientModelPropertyWithMetadata flattenedProperty = flattenedProperties.getProperty();
        if (flattenedProperty != null) {
            // This is a terminal location, only need to add property serialization.
            serializeJsonProperty(methodBlock, flattenedProperty.getProperty(), flattenedProperties.getNodeName(),
                flattenedProperty.isFromSuperClass(), false);
        } else {
            // Otherwise this is an intermediate location.
            // Check for either any of the properties in this subtree being primitives or add an if block checking that
            // any of the properties are non-null.
            List<ClientModelPropertyWithMetadata> propertiesInFlattenedGroup =
                getClientModelPropertiesInJsonTree(flattenedProperties);
            boolean hasPrimitivePropertyInGroup = propertiesInFlattenedGroup.stream()
                .map(property -> property.getProperty().getWireType())
                .anyMatch(wireType -> wireType instanceof PrimitiveType);

            if (hasPrimitivePropertyInGroup) {
                // Simple case where the flattened group has a primitive type where non-null checking doesn't need
                // to be done.
                methodBlock.line("jsonWriter.writeStartObject(\"" + flattenedProperties.getNodeName() + "\");");
                for (JsonFlattenedPropertiesTree flattened : flattenedProperties.getChildrenNodes().values()) {
                    handleFlattenedPropertiesSerializationHelper(methodBlock, flattened);
                }
                methodBlock.line("jsonWriter.writeEndObject();");
            } else {
                // Complex case where all properties in the flattened group are nullable and a check needs to be made
                // if any value is non-null.
                String condition = propertiesInFlattenedGroup.stream()
                    .map(property -> (property.isFromSuperClass())
                        ? property.getProperty().getGetterName() + "() != null"
                        : property.getProperty().getName() + " != null")
                    .collect(Collectors.joining(" || "));

                methodBlock.ifBlock(condition, ifAction -> {
                    ifAction.line("jsonWriter.writeStartObject(\"" + flattenedProperties.getNodeName() + "\");");
                    for (JsonFlattenedPropertiesTree flattened : flattenedProperties.getChildrenNodes().values()) {
                        handleFlattenedPropertiesSerializationHelper(ifAction, flattened);
                    }
                    ifAction.line("jsonWriter.writeEndObject();");
                });
            }
        }
    }

    /*
     * Writes the fromJson(JsonReader) implementation.
     */
    private static void writeFromJson(JavaClass classBlock, ClientModel model,
        ClientModelPropertiesManager propertiesManager, JavaSettings settings) {
        // All classes will create a public fromJson(JsonReader) method that initiates reading.
        // How the implementation looks depends on whether the type is a super type, subtype, both, or is a
        // stand-alone type.
        //
        // Intermediate types, those that are both a super type and subtype, will pass null as the type discriminator
        // value. This is done as super types are written to only support themselves or their subtypes, passing a
        // discriminator into its own super type would confuse this scenario. For example, one of the test Swaggers
        // generates the following hierarchy
        //
        //                     Fish
        //       Salmon                    Shark
        //     SmartSalmon    Sawshark  GoblinShark  Cookiecuttershark
        //
        // If Salmon called into Fish with its discriminator and an error occurred it would mention the Shark subtypes
        // as potential legal values for deserialization, confusing the Salmon deserializer. So, calling into Salmon
        // will only attempt to handle Salmon and SmartSalmon, and same goes for Shark with Shark, Sawshark,
        // GoblinShark, and Cookiecuttershark. It's only Fish that will handle all subtypes, as this is the most generic
        // super type. This also creates a well-defined bounds for code generation in regard to type hierarchies.
        //
        // In a real scenario someone deserializing to Salmon should have an exception about discriminator types
        // if the JSON payload is a Shark and not get a ClassCastException as it'd be more confusing on why a Shark
        // was trying to be converted to a Salmon.
        if (isSuperTypeWithDiscriminator(model)) {
            writeSuperTypeFromJson(classBlock, model, propertiesManager, settings);
        } else {
            writeTerminalTypeFromJson(classBlock, propertiesManager, settings);
        }
    }

    /**
     * Writes a super type's {@code fromJson(JsonReader)} method.
     *
     * @param classBlock The class having {@code fromJson(JsonReader)} written to it.
     * @param model The Autorest representation of the model.
     * @param propertiesManager The properties for the model.
     * @param settings The Autorest generation settings.
     */
    private static void writeSuperTypeFromJson(JavaClass classBlock, ClientModel model,
        ClientModelPropertiesManager propertiesManager, JavaSettings settings) {
        // Handling polymorphic fields while determining which subclass, or the class itself, to deserialize handles the
        // discriminator type always as a String. This is permissible as the found discriminator is never being used in
        // a setter or for setting a field, unlike in the actual deserialization method where it needs to be the same
        // type as the field.
        String fieldNameVariableName = propertiesManager.getJsonReaderFieldNameVariableName();
        ClientModelProperty discriminatorProperty = propertiesManager.getDiscriminatorProperty();
        readJsonObject(classBlock, propertiesManager, false, methodBlock -> {
            methodBlock.line(String.join("\n",
                "String discriminatorValue = null;",
                "JsonReader readerToUse = null;",
                "",
                "// Read the first field name and determine if it's the discriminator field.",
                "reader.nextToken();",
                "if (\"" + discriminatorProperty.getSerializedName() + "\".equals(reader.getFieldName())) {",
                "    reader.nextToken();",
                "    discriminatorValue = reader.getString();",
                "    readerToUse = reader;",
                "} else {",
                "    // If it isn't the discriminator field buffer the JSON to make it replayable and find the discriminator field value.",
                "    JsonReader replayReader = reader.bufferObject();",
                "    replayReader.nextToken(); // Prepare for reading",
                "    while (replayReader.nextToken() != JsonToken.END_OBJECT) {",
                "        String " + fieldNameVariableName + " = replayReader.getFieldName();",
                "        replayReader.nextToken();",
                "        if (\"" + discriminatorProperty.getSerializedName() + "\".equals(" + fieldNameVariableName + ")) {",
                "            discriminatorValue = replayReader.getString();",
                "            break;",
                "        } else {",
                "            replayReader.skipChildren();",
                "        }",
                "    }",
                "",
                "    if (discriminatorValue != null) {",
                "        readerToUse = replayReader.reset();",
                "    }",
                "}"
            ));

            methodBlock.line("// Use the discriminator value to determine which subtype should be deserialized.");

            // Add a throw statement if the discriminator value didn't match anything known.
            StringBuilder exceptionMessage = new StringBuilder("Discriminator field '")
                .append(discriminatorProperty.getSerializedName())
                .append("' didn't match one of the expected values ");

            if (!CoreUtils.isNullOrEmpty(discriminatorProperty.getDefaultValue())) {
                exceptionMessage.append("'").append(propertiesManager.getExpectedDiscriminator()).append("'");
            }

            // Add deserialization for the super type itself.
            JavaIfBlock ifBlock = (CoreUtils.isNullOrEmpty(discriminatorProperty.getDefaultValue())) ? null
                : methodBlock.ifBlock("discriminatorValue == null || \"" + propertiesManager.getExpectedDiscriminator() + "\".equals(discriminatorValue)",
                ifStatement -> ifStatement.methodReturn("fromJsonKnownDiscriminator(readerToUse)"));

            // Add deserialization for all child types.
            List<ClientModel> childTypes = getAllChildTypes(model, new ArrayList<>());
            for (int i = 0; i < childTypes.size(); i++) {
                ClientModel childType = childTypes.get(i);

                ifBlock = ifOrElseIf(methodBlock, ifBlock, "\"" + childType.getSerializedName() + "\".equals(discriminatorValue)",
                    ifStatement -> ifStatement.methodReturn(childType.getName() + (isSuperTypeWithDiscriminator(childType)
                        ? ".fromJsonKnownDiscriminator(readerToUse)"
                        : ".fromJson(readerToUse)")));

                if (CoreUtils.isNullOrEmpty(discriminatorProperty.getDefaultValue()) && i == 0) {
                    exceptionMessage.append("'").append(childType.getSerializedName()).append("'");
                } else if (i < childTypes.size() - 1) {
                    exceptionMessage.append(", '").append(childType.getSerializedName()).append("'");
                } else {
                    ((childTypes.size() == 1) ? exceptionMessage.append(" or '") : exceptionMessage.append(", or '"))
                        .append(childType.getSerializedName())
                        .append("'. It was: '\" + discriminatorValue + \"'.");
                }
            }

            if (ifBlock == null) {
                methodBlock.line("throw new IllegalStateException(\"" + exceptionMessage + "\");");
            } else {
                ifBlock.elseBlock(elseBlock -> elseBlock.line("throw new IllegalStateException(\"" + exceptionMessage + "\");"));
            }
        });

        if (!CoreUtils.isNullOrEmpty(discriminatorProperty.getDefaultValue())) {
            readJsonObject(classBlock, propertiesManager, true,
                methodBlock -> writeFromJsonDeserialization(methodBlock, propertiesManager, settings));
        }
    }

    private static List<ClientModel> getAllChildTypes(ClientModel model, List<ClientModel> childTypes) {
        for (ClientModel childType : model.getDerivedModels()) {
            childTypes.add(childType);
            if (!CoreUtils.isNullOrEmpty(childType.getDerivedModels())) {
                getAllChildTypes(childType, childTypes);
            }
        }

        return childTypes;
    }

    /**
     * Writes a terminal type's {@code fromJson(JsonReader)} method.
     * <p>
     * A terminal type is either a type without polymorphism or is the terminal type in a polymorphic hierarchy.
     *
     * @param classBlock The class having {@code fromJson(JsonReader)} written to it.
     * @param propertiesManager The properties for the model.
     * @param settings The Autorest generation settings.
     */
    private static void writeTerminalTypeFromJson(JavaClass classBlock, ClientModelPropertiesManager propertiesManager,
        JavaSettings settings) {
        readJsonObject(classBlock, propertiesManager, false,
            methodBlock -> writeFromJsonDeserialization(methodBlock, propertiesManager, settings));
    }

    private static void writeFromJsonDeserialization(JavaBlock methodBlock,
        ClientModelPropertiesManager propertiesManager, JavaSettings settings) {
        boolean requiredFieldsAsConstructorArgs = settings.isRequiredFieldsAsConstructorArgs();

        // Add the deserialization logic.
        methodBlock.indent(() -> {
            // Initialize local variables to track what has been deserialized.
            initializeLocalVariables(methodBlock, propertiesManager, settings.isRequiredFieldsAsConstructorArgs());

            // Add the outermost while loop to read the JSON object.
            String fieldNameVariableName = propertiesManager.getJsonReaderFieldNameVariableName();
            addReaderWhileLoop(methodBlock, true, fieldNameVariableName, false, whileBlock -> {
                JavaIfBlock ifBlock = null;

                if (propertiesManager.getDiscriminatorProperty() != null) {
                    ClientModelProperty discriminatorProperty = propertiesManager.getDiscriminatorProperty();
                    String ifStatement = String.format("\"%s\".equals(%s)", discriminatorProperty.getSerializedName(),
                        fieldNameVariableName);

                    ifBlock = methodBlock.ifBlock(ifStatement, ifAction -> {
                        ifAction.line("String %s = reader.getString();", discriminatorProperty.getName());
                        String ifStatement2 = String.format("!%s.equals(%s)", discriminatorProperty.getDefaultValue(),
                            discriminatorProperty.getName());
                        ifAction.ifBlock(ifStatement2, ifAction2 -> ifAction2.line(
                            "throw new IllegalStateException(\"'%s' was expected to be non-null and equal to '%s'. "
                                + "The found '%s' was '\" + %s + \"'.\");",
                            discriminatorProperty.getSerializedName(), propertiesManager.getExpectedDiscriminator(),
                            discriminatorProperty.getSerializedName(), discriminatorProperty.getName()));
                    });
                }

                // Loop over all properties and generate their deserialization handling.
                ifBlock = handleJsonPropertiesDeserialization(propertiesManager.getSuperRequiredProperties(),
                    whileBlock, ifBlock, fieldNameVariableName, requiredFieldsAsConstructorArgs);
                ifBlock = handleJsonPropertiesDeserialization(propertiesManager.getSuperSetterProperties(), whileBlock,
                    ifBlock, fieldNameVariableName, requiredFieldsAsConstructorArgs);
                ifBlock = handleJsonPropertiesDeserialization(propertiesManager.getRequiredProperties(), whileBlock,
                    ifBlock, fieldNameVariableName, requiredFieldsAsConstructorArgs);
                ifBlock = handleJsonPropertiesDeserialization(propertiesManager.getSetterProperties(), whileBlock,
                    ifBlock, fieldNameVariableName, requiredFieldsAsConstructorArgs);

                handleFlattenedPropertiesDeserialization(propertiesManager.getJsonFlattenedPropertiesTree(),
                    methodBlock, ifBlock, propertiesManager.getAdditionalProperties(),
                    propertiesManager.getJsonReaderFieldNameVariableName(), requiredFieldsAsConstructorArgs);

                // All properties have been checked for, add an else block that will either ignore unknown properties
                // or add them into an additional properties bag.
                handleUnknownJsonFieldDeserialization(whileBlock, ifBlock, propertiesManager.getAdditionalProperties(),
                    propertiesManager.getJsonReaderFieldNameVariableName());
            });
        });

        // Add the validation and return logic.
        handleReadReturn(methodBlock, propertiesManager.getModel().getName(), propertiesManager, settings);
    }

    /**
     * Adds a static method to the class with the signature that handles reading the JSON string into the object type.
     * <p>
     * If {@code superTypeReading} is true the method will be package-private and named
     * {@code fromJsonWithKnownDiscriminator} instead of being public and named {@code fromJson}. This is done as super
     * types use their {@code fromJson} method to determine the discriminator value and pass the reader to the specific
     * type being deserialized. The specific type being deserialized may be the super type itself, so it cannot pass to
     * {@code fromJson} as this will be a circular call and if the specific type being deserialized is an intermediate
     * type (a type having both super and subclasses) it will attempt to perform discriminator validation which has
     * already been done.
     *
     * @param classBlock The class where the {@code fromJson} method is being written.
     * @param propertiesManager Properties information about the object being deserialized.
     * @param superTypeReading Whether the object reading is for a super type.
     * @param deserializationBlock Logic for deserializing the object.
     */
    private static void readJsonObject(JavaClass classBlock, ClientModelPropertiesManager propertiesManager,
        boolean superTypeReading, Consumer<JavaBlock> deserializationBlock) {
        JavaVisibility visibility = superTypeReading ? JavaVisibility.PackagePrivate : JavaVisibility.Public;
        String methodName = superTypeReading ? "fromJsonKnownDiscriminator" : "fromJson";

        String modelName = propertiesManager.getModel().getName();
        boolean hasRequiredProperties = !CoreUtils.isNullOrEmpty(propertiesManager.getSuperRequiredProperties())
            || !CoreUtils.isNullOrEmpty(propertiesManager.getRequiredProperties());
        boolean isPolymorphic = propertiesManager.getDiscriminatorProperty() != null;

        if (!superTypeReading) {
            classBlock.javadocComment(javadocComment -> {
                javadocComment.description("Reads an instance of " + modelName + " from the JsonReader.");
                javadocComment.param("jsonReader", "The JsonReader being read.");
                javadocComment.methodReturns("An instance of " + modelName + " if the JsonReader was pointing to an "
                    + "instance of it, or null if it was pointing to JSON null.");

                // TODO (alzimmer): Make the throws statement more descriptive by including the polymorphic
                //  discriminator property name and the required property names. For now this covers the base functionality.
                String throwsStatement = null;
                if (hasRequiredProperties && isPolymorphic) {
                    throwsStatement = "If the deserialized JSON object was missing any required properties or the "
                        + "polymorphic discriminator.";
                } else if (hasRequiredProperties) {
                    throwsStatement = "If the deserialized JSON object was missing any required properties.";
                } else if (isPolymorphic) {
                    throwsStatement = "If the deserialized JSON object was missing the polymorphic discriminator.";
                }

                if (throwsStatement != null) {
                    javadocComment.methodThrows("IllegalStateException", throwsStatement);
                }
            });
        }

        classBlock.staticMethod(visibility, modelName + " " + methodName + "(JsonReader jsonReader) throws IOException", methodBlock -> {
            // For now, use the basic readObject which will return null if the JsonReader is pointing to JsonToken.NULL.
            //
            // Support for a default value if null will need to be supported and for objects that get their value
            // from a JSON value instead of JSON object or are an array type.
            methodBlock.line("return jsonReader.readObject(reader -> {");

            deserializationBlock.accept(methodBlock);

            methodBlock.line("});");
        });
    }

    /**
     * Initializes the local variables needed to maintain what has been deserialized.
     *
     * @param methodBlock The method handling deserialization.
     * @param propertiesManager The property manager for the model.
     */
    private static void initializeLocalVariables(JavaBlock methodBlock,
        ClientModelPropertiesManager propertiesManager, boolean requiredFieldsAsConstructorArgs) {
        propertiesManager.getSuperRequiredProperties()
            .forEach(property -> initializeLocalVariable(methodBlock, property, requiredFieldsAsConstructorArgs));
        propertiesManager.getSuperSetterProperties()
            .forEach(property -> initializeLocalVariable(methodBlock, property, requiredFieldsAsConstructorArgs));
        propertiesManager.getRequiredProperties()
            .forEach(property -> initializeLocalVariable(methodBlock, property, requiredFieldsAsConstructorArgs));
        propertiesManager.getSetterProperties()
            .forEach(property -> initializeLocalVariable(methodBlock, property, requiredFieldsAsConstructorArgs));

        if (propertiesManager.getAdditionalProperties() != null) {
            initializeLocalVariable(methodBlock, propertiesManager.getAdditionalProperties(),
                requiredFieldsAsConstructorArgs);
        }
    }

    private static void initializeLocalVariable(JavaBlock methodBlock, ClientModelProperty property,
        boolean requiredFieldsAsConstructorArgs) {
        if (property.isRequired() && requiredFieldsAsConstructorArgs) {
            // Required properties need an additional boolean variable to indicate they've been found.
            methodBlock.line("boolean " + property.getName() + "Found = false;");
        }

        // Always instantiate the local variable.
        IType clientType = property.getClientType();
        methodBlock.line(clientType + " " + property.getName() + " = " + clientType.defaultValueExpression() + ";");
    }

    /**
     * Adds the while loop that handles reading the JSON object until it is fully consumed.
     *
     * @param methodBlock The method handling deserialization.
     * @param initializeFieldNameVariable Whether the {@code fieldNameVariableName} variable needs to be initialized. If
     * this is a nested while loop the variable doesn't need to be initialized.
     * @param fieldNameVariableName The name for the variable that tracks the JSON field name.
     * @param isXml Whether the reader while loop is for XML reading.
     * @param whileBlock The consumer that adds deserialization logic into the while loop.
     */
    private static void addReaderWhileLoop(JavaBlock methodBlock, boolean initializeFieldNameVariable,
        String fieldNameVariableName, boolean isXml, Consumer<JavaBlock> whileBlock) {
        String whileCheck = isXml
            ? "reader.nextElement() != XmlToken.END_ELEMENT"
            : "reader.nextToken() != JsonToken.END_OBJECT";

        methodBlock.block("while (" + whileCheck + ")", whileAction -> {
            String fieldNameInitialization = "";
            if (initializeFieldNameVariable) {
                fieldNameInitialization = isXml ? "QName" : "String";
            }

            methodBlock.line("%s %s = reader.get%sName();", fieldNameInitialization, fieldNameVariableName,
                isXml ? "Element" : "Field");

            if (!isXml) {
                methodBlock.line("reader" + ".nextToken();");
            }
            methodBlock.line("");

            whileBlock.accept(methodBlock);
        });
    }

    private static JavaIfBlock handleJsonPropertiesDeserialization(List<ClientModelProperty> properties,
        JavaBlock methodBlock, JavaIfBlock ifBlock, String fieldNameVariableName,
        boolean requiredFieldsAsConstructorArgs) {
        for (ClientModelProperty property : properties) {
            // Property will be handled later by flattened deserialization.
            if (property.getNeedsFlatten()) {
                continue;
            }

            ifBlock = handleJsonPropertyDeserialization(property, methodBlock, ifBlock, fieldNameVariableName,
                requiredFieldsAsConstructorArgs);
        }

        return ifBlock;
    }

    private static JavaIfBlock handleJsonPropertyDeserialization(ClientModelProperty property, JavaBlock methodBlock,
        JavaIfBlock ifBlock, String fieldNameVariableName, boolean requiredFieldsAsConstructorArgs) {
        String jsonPropertyName = property.getSerializedName();
        if (CoreUtils.isNullOrEmpty(jsonPropertyName)) {
            return ifBlock;
        }

        return ifOrElseIf(methodBlock, ifBlock, "\"" + jsonPropertyName + "\".equals(" + fieldNameVariableName + ")",
            deserializationBlock -> generateJsonDeserializationLogic(deserializationBlock, property,
                requiredFieldsAsConstructorArgs));
    }

    private static void handleFlattenedPropertiesDeserialization(
        JsonFlattenedPropertiesTree flattenedProperties, JavaBlock methodBlock, JavaIfBlock ifBlock,
        ClientModelProperty additionalProperties, String fieldNameVariableName,
        boolean requiredFieldsAsConstructorArgs) {
        // The initial call to handle flattened properties is using the base node which is just a holder.
        for (JsonFlattenedPropertiesTree structure : flattenedProperties.getChildrenNodes().values()) {
            handleFlattenedPropertiesDeserializationHelper(structure, methodBlock, ifBlock, additionalProperties,
                fieldNameVariableName, requiredFieldsAsConstructorArgs);
        }
    }

    private static JavaIfBlock handleFlattenedPropertiesDeserializationHelper(
        JsonFlattenedPropertiesTree flattenedProperties, JavaBlock methodBlock, JavaIfBlock ifBlock,
        ClientModelProperty additionalProperties, String fieldNameVariableName,
        boolean requiredFieldsAsConstructorArgs) {
        if (flattenedProperties.getProperty() != null) {
            // This is a terminal location, so only need to handle checking for the property name.
            return ifOrElseIf(methodBlock, ifBlock,
                "\"" + flattenedProperties.getNodeName() + "\".equals(" + fieldNameVariableName + ")", deserializationBlock ->
                    generateJsonDeserializationLogic(deserializationBlock,
                        flattenedProperties.getProperty().getProperty(), requiredFieldsAsConstructorArgs));
        } else {
            // Otherwise this is an intermediate location and a while loop reader needs to be added.
            return ifOrElseIf(methodBlock, ifBlock,
                "\"" + flattenedProperties.getNodeName() + "\".equals(" + fieldNameVariableName + ") && reader.currentToken() == JsonToken.START_OBJECT",
                ifAction -> addReaderWhileLoop(ifAction, false, fieldNameVariableName, false, whileBlock -> {
                    JavaIfBlock innerIfBlock = null;
                    for (JsonFlattenedPropertiesTree structure : flattenedProperties.getChildrenNodes().values()) {
                        innerIfBlock = handleFlattenedPropertiesDeserializationHelper(structure, methodBlock,
                            innerIfBlock, additionalProperties, fieldNameVariableName, requiredFieldsAsConstructorArgs);
                    }

                    handleUnknownJsonFieldDeserialization(whileBlock, innerIfBlock, additionalProperties,
                        fieldNameVariableName);
                }));
        }
    }

    private static void generateJsonDeserializationLogic(JavaBlock deserializationBlock, ClientModelProperty property,
        boolean requiredFieldsAsConstructorArgs) {
        IType wireType = property.getWireType();
        IType clientType = property.getClientType();

        // Attempt to determine whether the wire type is simple deserialization.
        // This is primitives, boxed primitives, a small set of string based models, and other ClientModels.
        String simpleDeserialization = getSimpleJsonDeserialization(wireType, clientType, "reader");
        if (simpleDeserialization != null) {
            deserializationBlock.line(property.getName() + " = " + simpleDeserialization + ";");
        } else if (wireType == ClassType.Object) {
            deserializationBlock.line(property.getName() + " = reader.readUntyped();");
        } else if (wireType instanceof IterableType) {
            deserializationBlock.text(property.getName() + " = ");
            deserializeJsonContainerProperty(deserializationBlock, "readArray", wireType,
                ((IterableType) wireType).getElementType(), 0);
        } else if (wireType instanceof MapType) {
            // Assumption is that the key type for the Map is a String. This may not always hold true and when that
            // becomes reality this will need to be reworked to handle that case.
            deserializationBlock.text(property.getName() + " = ");
            deserializeJsonContainerProperty(deserializationBlock, "readMap", wireType, ((MapType) wireType).getValueType(), 0);
        } else {
            // TODO (alzimmer): Resolve this as deserialization logic generation needs to handle all cases.
            throw new RuntimeException("Unknown wire type " + wireType + ". Need to add support for it.");
        }

        // If the property was required, mark it as found.
        if (property.isRequired() && requiredFieldsAsConstructorArgs) {
            deserializationBlock.line(property.getName() + "Found = true;");
        }
    }

    /**
     * Helper method to deserialize a container property (such as {@link List} and {@link Map}).
     *
     * @param methodBlock The method handling deserialization.
     * @param utilityMethod The method aiding in the deserialization of the container.
     * @param containerType The container type.
     * @param elementType The element type for the container, for a {@link List} this is the element type and for a
     * {@link Map} this is the value type.
     * @param depth Depth of recursion for container types, such as {@code Map<String, List<String>>} would be 0 when
     * {@code Map} is being handled and then 1 when {@code List} is being handled.
     */
    private static void deserializeJsonContainerProperty(JavaBlock methodBlock, String utilityMethod, IType containerType,
        IType elementType, int depth) {
        String callingReaderName = depth == 0 ? "reader" : "reader" + depth;
        String lambdaReaderName = "reader" + (depth + 1);
        String valueDeserializationMethod = getSimpleJsonDeserialization(elementType, elementType, lambdaReaderName);

        methodBlock.line(callingReaderName + "." + utilityMethod + "(" + lambdaReaderName + " -> ");
        methodBlock.indent(() -> {
            if (valueDeserializationMethod != null) {
                methodBlock.line(valueDeserializationMethod);
            } else if (elementType == ClassType.Object) {
                methodBlock.line(lambdaReaderName + ".readUntyped()");
            } else if (elementType instanceof IterableType) {
                deserializeJsonContainerProperty(methodBlock, "readArray", elementType,
                    ((IterableType) elementType).getElementType(), depth + 1);
            } else if (elementType instanceof MapType) {
                // Assumption is that the key type for the Map is a String. This may not always hold true and when that
                // becomes reality this will need to be reworked to handle that case.
                deserializeJsonContainerProperty(methodBlock, "readMap", elementType,
                    ((MapType) elementType).getValueType(), depth + 1);
            } else {
                throw new RuntimeException("Unknown value type " + elementType + " in " + containerType
                    + " serialization. Need to add support for it.");
            }
        });

        if (depth > 0) {
            methodBlock.line(")");
        } else {
            methodBlock.line(");");
        }
    }

    private static String getSimpleJsonDeserialization(IType wireType, IType clientType, String readerName) {
        String wireTypeDeserialization = null;
        if (wireType instanceof ClassType && ((ClassType) wireType).isSwaggerType()) {
            wireTypeDeserialization = wireType + ".fromJson(" + readerName + ")";
        } else if (wireType.jsonDeserializationMethod() != null) {
            wireTypeDeserialization = readerName + "." + wireType.jsonDeserializationMethod();
        }

        return (wireType != clientType && wireTypeDeserialization != null)
            ? wireType.convertToClientType(wireTypeDeserialization)
            : wireTypeDeserialization;
    }

    private static void handleUnknownJsonFieldDeserialization(JavaBlock methodBlock, JavaIfBlock ifBlock,
        ClientModelProperty additionalProperties, String fieldNameVariableName) {
        Consumer<JavaBlock> unknownFieldConsumer = javaBlock -> {
            if (additionalProperties != null) {
                javaBlock.ifBlock(additionalProperties.getName() + " == null",
                    ifAction -> ifAction.line(additionalProperties.getName() + " = new LinkedHashMap<>();"));
                javaBlock.line();

                // Assumption, additional properties is a Map of String-Object
                IType valueType = ((MapType) additionalProperties.getWireType()).getValueType();
                if (valueType == ClassType.Object) {
                    // String fieldName should be a local variable accessible in this spot of code.
                    javaBlock.line(additionalProperties.getName() + ".put(" + fieldNameVariableName + ", reader.readUntyped());");
                } else {
                    // Another assumption, the additional properties value type is simple.
                    javaBlock.line(additionalProperties.getName() + ".put(" + fieldNameVariableName + ", "
                        + getSimpleJsonDeserialization(valueType, valueType, "reader") + ");");
                }
            } else {
                javaBlock.line("reader.skipChildren();");
            }
        };

        if (ifBlock == null) {
            unknownFieldConsumer.accept(methodBlock);
        } else {
            ifBlock.elseBlock(unknownFieldConsumer);
        }
    }

    /**
     * Handles validating that all required properties have been found and creating the return type.
     * <p>
     * Properties are split into two concepts, required and optional properties, and those concepts are split into an
     * additional two groups, properties declared by super types and by the model type.
     *
     * @param methodBlock The method handling deserialization.
     * @param modelName The name of the model.
     * @param propertiesManager The property manager for the model.
     * @param settings The Autorest generation settings.
     */
    private static void handleReadReturn(JavaBlock methodBlock, String modelName,
        ClientModelPropertiesManager propertiesManager, JavaSettings settings) {
        // If there are required properties of any type we must check that all required fields were found.
        if (!CoreUtils.isNullOrEmpty(propertiesManager.getSuperRequiredProperties())
            || !CoreUtils.isNullOrEmpty(propertiesManager.getRequiredProperties())) {
            StringBuilder constructorArgs = new StringBuilder();

            propertiesManager.getSuperRequiredProperties().stream().map(ClientModelProperty::getName)
                .forEach(arg -> addConstructorParameter(constructorArgs, arg));
            propertiesManager.getRequiredProperties().stream().map(ClientModelProperty::getName)
                .forEach(arg -> addConstructorParameter(constructorArgs, arg));

            String ifStatement = Stream.concat(propertiesManager.getSuperRequiredProperties().stream(),
                    propertiesManager.getRequiredProperties().stream())
                .map(property -> property.getName() + "Found")
                .collect(Collectors.joining(" && "));

            methodBlock.ifBlock(ifStatement, ifAction ->
                createJsonObjectAndReturn(methodBlock, modelName, constructorArgs.toString(), propertiesManager,
                    settings));

            methodBlock.line("List<String> missingProperties = new ArrayList<>();");
            propertiesManager.getSuperRequiredProperties().forEach(property ->
                addFoundValidationIfCheck(methodBlock, property));
            propertiesManager.getRequiredProperties().forEach(property ->
                addFoundValidationIfCheck(methodBlock, property));

            methodBlock.line();
            methodBlock.line("throw new IllegalStateException(\"Missing required property/properties: \""
                + "+ String.join(\", \", missingProperties));");
        } else {
            createJsonObjectAndReturn(methodBlock, modelName, "", propertiesManager, settings);
        }
    }

    private static void createJsonObjectAndReturn(JavaBlock methodBlock, String modelName, String constructorArgs,
        ClientModelPropertiesManager propertiesManager, JavaSettings settings) {
        methodBlock.line(modelName + " deserializedValue = new " + modelName + "(" + constructorArgs + ");");

        propertiesManager.getSuperSetterProperties().forEach(property ->
            handleSettingDeserializedValue(methodBlock, property, settings, true));
        propertiesManager.getSetterProperties().forEach(property ->
            handleSettingDeserializedValue(methodBlock, property, settings, false));

        if (propertiesManager.getAdditionalProperties() != null) {
            handleSettingDeserializedValue(methodBlock, propertiesManager.getAdditionalProperties(), settings, false);
        }

        methodBlock.line();
        methodBlock.methodReturn("deserializedValue");
    }

    private static void addConstructorParameter(StringBuilder constructor, String parameterName) {
        if (constructor.length() > 0) {
            constructor.append(", ");
        }

        constructor.append(parameterName);
    }

    private static void addFoundValidationIfCheck(JavaBlock methodBlock, ClientModelProperty property) {
        methodBlock.ifBlock("!" + property.getName() + "Found",
            ifAction -> ifAction.line("missingProperties.add(\"" + property.getSerializedName() + "\");"));
    }

    private static void handleSettingDeserializedValue(JavaBlock methodBlock, ClientModelProperty property,
        JavaSettings settings, boolean fromSuper) {
        // If the property is defined in a super class or doesn't match the wire type use the setter as this will
        // be able to set the value in the super class definition or handle converting the wire type.
        if (fromSuper || property.getWireType() != property.getClientType() || property.getIsXmlWrapper()) {
            methodBlock.line("deserializedValue." + property.getSetterName() + "(" + property.getName() + ");");
        } else {
            methodBlock.line("deserializedValue." + property.getName() + " = " + property.getName() + ";");
        }
    }

    private static boolean isSuperTypeWithDiscriminator(ClientModel model) {
        return !CoreUtils.isNullOrEmpty(model.getPolymorphicDiscriminator())
            && !CoreUtils.isNullOrEmpty(model.getDerivedModels());
    }

    /**
     * Helper method for adding a base if condition or an else if condition.
     *
     * @param baseBlock Base code block where an if condition would be added.
     * @param ifBlock If block where an else if condition would be added.
     * @param condition The conditional statement.
     * @param action The conditional action.
     * @return An if block for further chaining.
     */
    private static JavaIfBlock ifOrElseIf(JavaBlock baseBlock, JavaIfBlock ifBlock, String condition,
        Consumer<JavaBlock> action) {
        return (ifBlock == null) ? baseBlock.ifBlock(condition, action) : ifBlock.elseIfBlock(condition, action);
    }

    private static void writeToXml(JavaClass classBlock, ClientModelPropertiesManager propertiesManager) {
        classBlock.annotation("Override");
        classBlock.publicMethod("XmlWriter toXml(XmlWriter xmlWriter) throws XMLStreamException", methodBlock -> {
            String modelXmlName = propertiesManager.getModel().getXmlName();
            methodBlock.line("xmlWriter.writeStartElement(\"" + modelXmlName + "\");");

            String modelXmlNamespace = propertiesManager.getModel().getXmlNamespace();
            if (modelXmlNamespace != null) {
                methodBlock.line("xmlWriter.writeNamespace(\"" + modelXmlNamespace + "\");");
            }

            propertiesManager.getXmlAttributes().forEach(property -> serializeXml(methodBlock, property));
            propertiesManager.getXmlElements().forEach(property -> serializeXml(methodBlock, property));

            methodBlock.methodReturn("xmlWriter.writeEndElement()");
        });
    }

    /**
     * Serializes an XML element.
     *
     * @param methodBlock The method handling serialization.
     * @param element The XML element being serialized.
     */
    private static void serializeXml(JavaBlock methodBlock, ClientModelProperty element) {
        IType wireType = element.getWireType();
        String propertyValueGetter = "this." + element.getName();

        // XML wrappers implement XmlSerializable and always use writeXml, check for this first as it's an early out.
        if (element.getIsXmlWrapper()) {
            methodBlock.line("xmlWriter.writeXml(" + propertyValueGetter + ");");
            return;
        }

        // Attempt to determine whether the wire type is simple serialization.
        // This is primitives, boxed primitives, a small set of string based models, and other ClientModels.
        String xmlSerializationMethodCall = wireType.xmlSerializationMethodCall("xmlWriter", element.getXmlName(),
            element.getXmlNamespace(), propertyValueGetter, element.getIsXmlAttribute(), false);
        if (xmlSerializationMethodCall != null) {
            // XML text has special handling.
            if (element.isXmlText()) {
                methodBlock.line("xmlWriter.writeString(" + propertyValueGetter + ");");
            } else {
                methodBlock.line(xmlSerializationMethodCall + ";");
            }
        } else if (wireType instanceof ClassType && ((ClassType) wireType).isSwaggerType()) {
            methodBlock.line("xmlWriter.writeXml(" + propertyValueGetter + ");");
        } else if (wireType instanceof IterableType) {
            IType elementType = ((IterableType) wireType).getElementType();

            methodBlock.ifBlock(propertyValueGetter + " != null", ifAction -> {
                String xmlWrite = elementType.xmlSerializationMethodCall("xmlWriter", element.getXmlName(),
                    element.getXmlNamespace(), "element", element.getIsXmlAttribute(), false);
                ifAction.line("for (%s element : %s) {", elementType, propertyValueGetter);
                ifAction.indent(() -> ifAction.line(xmlWrite + ";"));
                ifAction.line("}");
            });
        } else if (wireType instanceof MapType) {
            // Assumption is that the key type for the Map is a String. This may not always hold true and when that
            // becomes reality this will need to be reworked to handle that case.
            IType valueType = ((MapType) wireType).getValueType();

            methodBlock.ifBlock(propertyValueGetter + " != null", ifAction -> {
                ifAction.line("xmlWriter.writeStartElement(\"" + element.getXmlName() + "\");");

                if (valueType instanceof ClassType && ((ClassType) valueType).isSwaggerType()) {
                    String writeStartElement = (element.getXmlNamespace() != null)
                        ? "xmlWriter.writeStartElement(null, \"" + element.getXmlNamespace() + "\", key);"
                        : "xmlWriter.writeStartElement(key);";

                    ifAction.line("for (Map.Entry<String, %s> entry : %s.entrySet()) {", valueType, propertyValueGetter);
                    ifAction.indent(() -> {
                        ifAction.line(writeStartElement);
                        ifAction.line("xmlWriter.writeXml(entry.getValue());");
                        ifAction.line("xmlWriter.writeEndElement();");
                    });
                    ifAction.line("}");
                } else {
                    String xmlWrite = valueType.xmlSerializationMethodCall("xmlWriter", "entry.getKey()",
                        element.getXmlNamespace(), "entry.getValue()", false, true);

                    ifAction.line("for (Map.Entry<String, %s> entry : %s.entrySet()) {", valueType, propertyValueGetter);
                    ifAction.indent(() -> ifAction.line(xmlWrite + ";"));
                    ifAction.line("}");
                }

                ifAction.line("xmlWriter.writeEndElement();");
            });
        } else {
            // TODO (alzimmer): Resolve this as serialization logic generation needs to handle all cases.
            throw new RuntimeException("Unknown wire type " + wireType + " in XML element serialization. "
                + "Need to add support for it.");
        }
    }

    private static void writeFromXml(JavaClass classBlock, ClientModel model,
        ClientModelPropertiesManager propertiesManager, JavaSettings settings) {
        if (isSuperTypeWithDiscriminator(model)) {
            writeSuperTypeFromXml(classBlock, model, propertiesManager, settings);
        } else {
            writeTerminalTypeFromXml(classBlock, propertiesManager, settings);
        }
    }

    /**
     * Writes a super type's {@code fromXml(XmlReader)} method.
     *
     * @param classBlock The class having {@code fromXml(XmlReader)} written to it.
     * @param model The Autorest representation of the model.
     * @param propertiesManager The properties for the model.
     * @param settings The Autorest generation settings.
     */
    private static void writeSuperTypeFromXml(JavaClass classBlock, ClientModel model,
        ClientModelPropertiesManager propertiesManager, JavaSettings settings) {
        // Handling polymorphic fields while determining which subclass, or the class itself, to deserialize handles the
        // discriminator type always as a String. This is permissible as the found discriminator is never being used in
        // a setter or for setting a field, unlike in the actual deserialization method where it needs to be the same
        // type as the field.
        String nameVariableName = propertiesManager.getXmlReaderNameVariableName();
        ClientModelProperty discriminatorProperty = propertiesManager.getDiscriminatorProperty();
        readXmlObject(classBlock, propertiesManager, false, methodBlock -> {
            methodBlock.line(String.join("\n",
                "String discriminatorValue = null;",
                "XmlReader readerToUse = null;",
                "",
                "// Read the first field name and determine if it's the discriminator field.",
                "reader.nextElement();",
                // TODO (alzimmer): Need to validate namespace matches
                "QName elementName = reader.getElementName();",
                "if (\"" + discriminatorProperty.getSerializedName() + "\".equals(elementName.getLocalPart())) {",
                "    discriminatorValue = reader.getStringElement();",
                "    readerToUse = reader;",
                "} else {",
                "    // If it isn't the discriminator field buffer the XML to make it replayable and find the discriminator field value.",
                "    XmlReader replayReader = reader.bufferElement();",
                "    replayReader.nextElement(); // Prepare for reading",
                "    while (replayReader.nextElement() != XmlElement.END_ELEMENT) {",
                "        String " + nameVariableName + " = replayReader.getElementName().getLocalPart();",
                "        if (\"" + discriminatorProperty.getSerializedName() + "\".equals(" + nameVariableName + ")) {",
                "            discriminatorValue = replayReader.getStringElement();",
                "            break;",
                "        } else {",
                "            replayReader.skipElement();",
                "        }",
                "    }",
                "",
                "    if (discriminatorValue != null) {",
                "        readerToUse = replayReader.reset();",
                "    }",
                "}"
            ));

            methodBlock.line("// Use the discriminator value to determine which subtype should be deserialized.");

            // Add a throw statement if the discriminator value didn't match anything known.
            StringBuilder exceptionMessage = new StringBuilder("Discriminator field '")
                .append(discriminatorProperty.getSerializedName())
                .append("' didn't match one of the expected values ");

            if (!CoreUtils.isNullOrEmpty(discriminatorProperty.getDefaultValue())) {
                exceptionMessage.append("'").append(propertiesManager.getExpectedDiscriminator()).append("'");
            }

            // Add deserialization for the super type itself.
            String conditionalStatement = "discriminatorValue == null || "
                + "\"" + propertiesManager.getExpectedDiscriminator() + "\".equals(discriminatorValue)";
            JavaIfBlock ifBlock = (CoreUtils.isNullOrEmpty(discriminatorProperty.getDefaultValue())) ? null
                : methodBlock.ifBlock(conditionalStatement,
                ifStatement -> ifStatement.methodReturn("fromXmlKnownDiscriminator(readerToUse)"));

            // Add deserialization for all child types.
            List<ClientModel> childTypes = getAllChildTypes(model, new ArrayList<>());
            for (int i = 0; i < childTypes.size(); i++) {
                ClientModel childType = childTypes.get(i);

                ifBlock = ifOrElseIf(methodBlock, ifBlock, "\"" + childType.getSerializedName() + "\".equals(discriminatorValue)",
                    ifStatement -> ifStatement.methodReturn(childType.getName() + (isSuperTypeWithDiscriminator(childType)
                        ? ".fromXmlKnownDiscriminator(readerToUse)"
                        : ".fromXml(readerToUse)")));

                if (CoreUtils.isNullOrEmpty(discriminatorProperty.getDefaultValue()) && i == 0) {
                    exceptionMessage.append("'").append(childType.getSerializedName()).append("'");
                } else if (i < childTypes.size() - 1) {
                    exceptionMessage.append(", '").append(childType.getSerializedName()).append("'");
                } else {
                    ((childTypes.size() == 1) ? exceptionMessage.append(" or '") : exceptionMessage.append(", or '"))
                        .append(childType.getSerializedName())
                        .append("'. It was: '\" + discriminatorValue + \"'.");
                }
            }

            if (ifBlock == null) {
                methodBlock.line("throw new IllegalStateException(\"" + exceptionMessage + "\");");
            } else {
                ifBlock.elseBlock(elseBlock -> elseBlock.line("throw new IllegalStateException(\"" + exceptionMessage + "\");"));
            }
        });

        if (!CoreUtils.isNullOrEmpty(discriminatorProperty.getDefaultValue())) {
            readXmlObject(classBlock, propertiesManager, true,
                methodBlock -> writeFromXmlDeserialization(methodBlock, propertiesManager, settings));
        }
    }

    /**
     * Adds a static method to the class with the signature that handles reading the XML string into the object type.
     * <p>
     * If {@code superTypeReading} is true the method will be package-private and named
     * {@code fromXmlWithKnownDiscriminator} instead of being public and named {@code fromXml}. This is done as super
     * types use their {@code fromXml} method to determine the discriminator value and pass the reader to the specific
     * type being deserialized. The specific type being deserialized may be the super type itself, so it cannot pass to
     * {@code fromXml} as this will be a circular call and if the specific type being deserialized is an intermediate
     * type (a type having both super and subclasses) it will attempt to perform discriminator validation which has
     * already been done.
     *
     * @param classBlock The class where the {@code fromXml} method is being written.
     * @param propertiesManager Properties information about the object being deserialized.
     * @param superTypeReading Whether the object reading is for a super type.
     * @param deserializationBlock Logic for deserializing the object.
     */
    private static void readXmlObject(JavaClass classBlock, ClientModelPropertiesManager propertiesManager,
        boolean superTypeReading, Consumer<JavaBlock> deserializationBlock) {
        JavaVisibility visibility = superTypeReading ? JavaVisibility.PackagePrivate : JavaVisibility.Public;
        String methodName = superTypeReading ? "fromXmlKnownDiscriminator" : "fromXml";

        String modelName = propertiesManager.getModel().getName();
        boolean hasRequiredProperties = !CoreUtils.isNullOrEmpty(propertiesManager.getSuperRequiredProperties())
            || !CoreUtils.isNullOrEmpty(propertiesManager.getRequiredProperties());
        boolean isPolymorphic = propertiesManager.getDiscriminatorProperty() != null;

        if (!superTypeReading) {
            classBlock.javadocComment(javadocComment -> {
                javadocComment.description("Reads an instance of " + modelName + " from the XmlReader.");
                javadocComment.param("xmlReader", "The XmlReader being read.");
                javadocComment.methodReturns("An instance of " + modelName + " if the XmlReader was pointing to an "
                    + "instance of it, or null if it was pointing to XML null.");

                // TODO (alzimmer): Make the throws statement more descriptive by including the polymorphic
                //  discriminator property name and the required property names. For now this covers the base functionality.
                String throwsStatement = null;
                if (hasRequiredProperties && isPolymorphic) {
                    throwsStatement = "If the deserialized XML object was missing any required properties or the "
                        + "polymorphic discriminator.";
                } else if (hasRequiredProperties) {
                    throwsStatement = "If the deserialized XML object was missing any required properties.";
                } else if (isPolymorphic) {
                    throwsStatement = "If the deserialized XML object was missing the polymorphic discriminator.";
                }

                if (throwsStatement != null) {
                    javadocComment.methodThrows("IllegalStateException", throwsStatement);
                }
            });
        }

        classBlock.staticMethod(visibility, modelName + " " + methodName + "(XmlReader xmlReader) throws XMLStreamException", methodBlock -> {
            // For now, use the basic readObject which will return null if the XmlReader is pointing to JsonToken.NULL.
            //
            // Support for a default value if null will need to be supported and for objects that get their value
            // from a JSON value instead of JSON object or are an array type.
            String requiredElementName = propertiesManager.getModel().getXmlName();
            String requiredNamespace = propertiesManager.getModel().getXmlNamespace();

            if (requiredNamespace != null) {
                methodBlock.line("return xmlReader.readObject(\"%s\", \"%s\", reader -> {", requiredElementName,
                    requiredNamespace);
            } else {
                methodBlock.line("return xmlReader.readObject(\"%s\", reader -> {", requiredElementName);
            }

            deserializationBlock.accept(methodBlock);

            methodBlock.line("});");
        });
    }

    /**
     * Writes a terminal type's {@code fromXml(XmlReader)} method.
     * <p>
     * A terminal type is either a type without polymorphism or is the terminal type in a polymorphic hierarchy.
     *
     * @param classBlock The class having {@code fromXml(XmlReader)} written to it.
     * @param propertiesManager The properties for the model.
     * @param settings The Autorest generation settings.
     */
    private static void writeTerminalTypeFromXml(JavaClass classBlock, ClientModelPropertiesManager propertiesManager,
        JavaSettings settings) {
        readXmlObject(classBlock, propertiesManager, false,
            methodBlock -> writeFromXmlDeserialization(methodBlock, propertiesManager, settings));
    }

    private static void writeFromXmlDeserialization(JavaBlock methodBlock,
        ClientModelPropertiesManager propertiesManager, JavaSettings settings) {
        boolean requiredFieldsAsConstructorArgs = settings.isRequiredFieldsAsConstructorArgs();

        // Add the deserialization logic.
        methodBlock.indent(() -> {
            // Initialize local variables to track what has been deserialized.
            initializeLocalVariables(methodBlock, propertiesManager, settings.isRequiredFieldsAsConstructorArgs());

            // Add the outermost while loop to read the JSON object.
            String fieldNameVariableName = propertiesManager.getJsonReaderFieldNameVariableName();
            addReaderWhileLoop(methodBlock, true, fieldNameVariableName, true, whileBlock -> {
                JavaIfBlock ifBlock = null;

                if (propertiesManager.getDiscriminatorProperty() != null) {
                    ClientModelProperty discriminatorProperty = propertiesManager.getDiscriminatorProperty();
                    String ifStatement = String.format("\"%s\".equals(%s)", discriminatorProperty.getSerializedName(),
                        fieldNameVariableName);

                    ifBlock = methodBlock.ifBlock(ifStatement, ifAction -> {
                        ifAction.line("String %s = reader.getStringElement().getLocalPart();", discriminatorProperty.getName());
                        String ifStatement2 = String.format("!%s.equals(%s)", discriminatorProperty.getDefaultValue(),
                            discriminatorProperty.getName());
                        ifAction.ifBlock(ifStatement2, ifAction2 -> ifAction2.line(
                            "throw new IllegalStateException(\"'%s' was expected to be non-null and equal to '%s'. "
                                + "The found '%s' was '\" + %s + \"'.\");",
                            discriminatorProperty.getSerializedName(), propertiesManager.getExpectedDiscriminator(),
                            discriminatorProperty.getSerializedName(), discriminatorProperty.getName()));
                    });
                }

                // Loop over all properties and generate their deserialization handling.
                ifBlock = handleXmlPropertiesDeserialization(propertiesManager.getSuperRequiredProperties(), whileBlock,
                    ifBlock, fieldNameVariableName, requiredFieldsAsConstructorArgs);
                ifBlock = handleXmlPropertiesDeserialization(propertiesManager.getSuperSetterProperties(), whileBlock,
                    ifBlock, fieldNameVariableName, requiredFieldsAsConstructorArgs);
                ifBlock = handleXmlPropertiesDeserialization(propertiesManager.getRequiredProperties(), whileBlock,
                    ifBlock, fieldNameVariableName, requiredFieldsAsConstructorArgs);
                ifBlock = handleXmlPropertiesDeserialization(propertiesManager.getSetterProperties(), whileBlock,
                    ifBlock, fieldNameVariableName, requiredFieldsAsConstructorArgs);

                // All properties have been checked for, add an else block that will either ignore unknown properties
                // or add them into an additional properties bag.
                handleUnknownXmlFieldDeserialization(whileBlock, ifBlock, propertiesManager.getAdditionalProperties(),
                    propertiesManager.getXmlReaderNameVariableName());
            });
        });

        // Add the validation and return logic.
        handleReadReturn(methodBlock, propertiesManager.getModel().getName(), propertiesManager, settings);
    }

    private static JavaIfBlock handleXmlPropertiesDeserialization(List<ClientModelProperty> properties,
        JavaBlock methodBlock, JavaIfBlock ifBlock, String fieldNameVariableName,
        boolean requiredFieldsAsConstructorArgs) {
        for (ClientModelProperty property : properties) {
            // Property will be handled later by flattened deserialization.
            // XML should never have flattening.
            if (property.getNeedsFlatten()) {
                continue;
            }

            ifBlock = handleXmlPropertyDeserialization(property, methodBlock, ifBlock, fieldNameVariableName,
                requiredFieldsAsConstructorArgs);
        }

        return ifBlock;
    }

    private static JavaIfBlock handleXmlPropertyDeserialization(ClientModelProperty property, JavaBlock methodBlock,
        JavaIfBlock ifBlock, String fieldNameVariableName, boolean requiredFieldsAsConstructorArgs) {
        String xmlElementName = property.getXmlName();
        String xmlNamespace = property.getXmlNamespace();

        if (CoreUtils.isNullOrEmpty(xmlElementName)) {
            return ifBlock;
        }

        String condition = "\"" + xmlElementName + "\".equals(" + fieldNameVariableName + ".getLocalPart())";
        if (xmlNamespace != null) {
            condition += " && \"" + xmlNamespace + "\".equals(" + fieldNameVariableName + ".getNamespaceURI())";
        }

        return ifOrElseIf(methodBlock, ifBlock, condition,
            deserializationBlock -> generateXmlDeserializationLogic(deserializationBlock, property,
                requiredFieldsAsConstructorArgs));
    }

    private static void generateXmlDeserializationLogic(JavaBlock deserializationBlock, ClientModelProperty property,
        boolean requiredFieldsAsConstructorArgs) {
        IType wireType = property.getWireType();
        IType clientType = property.getClientType();

        // Attempt to determine whether the wire type is simple deserialization.
        // This is primitives, boxed primitives, a small set of string based models, and other ClientModels.
        String simpleDeserialization = getSimpleXmlDeserialization(wireType, clientType, "reader", null, null);
        if (simpleDeserialization != null) {
            deserializationBlock.line(property.getName() + " = " + simpleDeserialization + ";");
        } else if (wireType instanceof IterableType) {
            IType elementType = ((IterableType) wireType).getElementType();

            // TODO (alzimmer): Handle nested container types when needed.
            deserializationBlock.ifBlock(property.getName() + " == null",
                ifStatement -> ifStatement.line(property.getName() + " = new LinkedList<>();"));
            String elementDeserialization = getSimpleXmlDeserialization(elementType, elementType, "reader", null, null);
            deserializationBlock.line(property.getName() + ".add(" + elementDeserialization + ");");
        } else if (wireType instanceof MapType) {
            IType valueType = ((MapType) wireType).getValueType();

            // TODO (alzimmer): Handle nested container types when needed.
            // Assumption is that the key type for the Map is a String. This may not always hold true and when that
            // becomes reality this will need to be reworked to handle that case.
            deserializationBlock.ifBlock(property.getName() + " == null",
                ifStatement -> ifStatement.line(property.getName() + " = new LinkedHashMap<>();"));
            String valueDeserialization = getSimpleXmlDeserialization(valueType, valueType, "reader", null, null);
            deserializationBlock.line("while (reader.nextElement() != XmlToken.END_ELEMENT) {");
            deserializationBlock.indent(() -> deserializationBlock.line(property.getName()
                + ".put(reader.getElementName().getLocalPart(), " + valueDeserialization + ");"));
            deserializationBlock.line("}");
        } else {
            // TODO (alzimmer): Resolve this as deserialization logic generation needs to handle all cases.
            throw new RuntimeException("Unknown wire type " + wireType + ". Need to add support for it.");
        }

        // If the property was required, mark it as found.
        if (property.isRequired() && requiredFieldsAsConstructorArgs) {
            deserializationBlock.line(property.getName() + "Found = true;");
        }
    }

    private static void handleUnknownXmlFieldDeserialization(JavaBlock methodBlock, JavaIfBlock ifBlock,
        ClientModelProperty additionalProperties, String fieldNameVariableName) {
        Consumer<JavaBlock> unknownFieldConsumer = javaBlock -> {
            if (additionalProperties != null) {
                javaBlock.ifBlock(additionalProperties.getName() + " == null",
                    ifAction -> ifAction.line(additionalProperties.getName() + " = new LinkedHashMap<>();"));
                javaBlock.line();

                // Assumption, additional properties is a Map of String-Object
                IType valueType = ((MapType) additionalProperties.getWireType()).getValueType();
                if (valueType == ClassType.Object) {
                    // String fieldName should be a local variable accessible in this spot of code.
                    javaBlock.line(additionalProperties.getName() + ".put(" + fieldNameVariableName + ", reader.readUntyped());");
                } else {
                    // Another assumption, the additional properties value type is simple.
                    javaBlock.line(additionalProperties.getName() + ".put(" + fieldNameVariableName + ", "
                        + getSimpleXmlDeserialization(valueType, valueType, "reader", null, null) + ");");
                }
            } else {
                javaBlock.line("reader.skipElement();");
            }
        };

        if (ifBlock == null) {
            unknownFieldConsumer.accept(methodBlock);
        } else {
            ifBlock.elseBlock(unknownFieldConsumer);
        }
    }

    private static String getSimpleXmlDeserialization(IType wireType, IType clientType, String readerName,
        String attributeName, String attributeNamespace) {
        String wireTypeDeserialization = null;
        if (wireType instanceof ClassType && ((ClassType) wireType).isSwaggerType()) {
            wireTypeDeserialization = wireType + ".fromXml(" + readerName + ")";
        } else {
            String simpleDeserialization = wireType.xmlDeserializationMethod(attributeName, attributeNamespace);
            if (simpleDeserialization != null) {
                wireTypeDeserialization = readerName + "." + simpleDeserialization;
            }
        }

        return (wireType != clientType && wireTypeDeserialization != null)
            ? wireType.convertToClientType(wireTypeDeserialization)
            : wireTypeDeserialization;
    }

    private static List<ClientModelPropertyWithMetadata> getClientModelPropertiesInJsonTree(
        JsonFlattenedPropertiesTree tree) {
        if (tree.getProperty() != null) {
            // Terminal node only contains a property.
            return Collections.singletonList(tree.getProperty());
        } else {
            List<ClientModelPropertyWithMetadata> treeProperties = new ArrayList<>();
            for (JsonFlattenedPropertiesTree childNode : tree.getChildrenNodes().values()) {
                treeProperties.addAll(getClientModelPropertiesInJsonTree(childNode));
            }

            return treeProperties;
        }
    }
}<|MERGE_RESOLUTION|>--- conflicted
+++ resolved
@@ -20,10 +20,7 @@
 import com.azure.autorest.model.javamodel.JavaIfBlock;
 import com.azure.autorest.model.javamodel.JavaVisibility;
 import com.azure.core.util.CoreUtils;
-<<<<<<< HEAD
 import com.azure.json.JsonProviders;
-=======
->>>>>>> f4a14696
 import com.azure.json.JsonReader;
 import com.azure.json.JsonSerializable;
 import com.azure.json.JsonToken;
@@ -68,9 +65,8 @@
     }
 
     @Override
-<<<<<<< HEAD
     protected void addSerializationImports(Set<String> imports, ClientModel model, JavaSettings settings) {
-        if (settings.shouldGenerateXmlSerialization() && model.getXmlName() != null) {
+        if (settings.isGenerateXmlSerialization() && model.getXmlName() != null) {
             imports.add(QName.class.getName());
             imports.add(XMLStreamException.class.getName());
 
@@ -88,13 +84,6 @@
             imports.add(JsonReader.class.getName());
             imports.add(JsonToken.class.getName());
         }
-=======
-    protected void addSerializationImports(Set<String> imports, JavaSettings settings) {
-        imports.add(JsonSerializable.class.getName());
-        imports.add(JsonWriter.class.getName());
-        imports.add(JsonReader.class.getName());
-        imports.add(JsonToken.class.getName());
->>>>>>> f4a14696
 
         imports.add(CoreUtils.class.getName());
 
@@ -123,7 +112,7 @@
             return classSignature;
         }
 
-        String interfaceName = (settings.shouldGenerateXmlSerialization() && model.getXmlName() != null)
+        String interfaceName = (settings.isGenerateXmlSerialization() && model.getXmlName() != null)
             ? XmlSerializable.class.getSimpleName()
             : JsonSerializable.class.getSimpleName();
 
@@ -230,7 +219,7 @@
 
         ClientModelPropertiesManager propertiesManager = new ClientModelPropertiesManager(model, settings);
 
-        if (settings.shouldGenerateXmlSerialization() && model.getXmlName() != null) {
+        if (settings.isGenerateXmlSerialization() && model.getXmlName() != null) {
             writeToXml(classBlock, propertiesManager);
             writeFromXml(classBlock, model, propertiesManager, settings);
         } else {
@@ -1075,7 +1064,7 @@
         JavaSettings settings, boolean fromSuper) {
         // If the property is defined in a super class or doesn't match the wire type use the setter as this will
         // be able to set the value in the super class definition or handle converting the wire type.
-        if (fromSuper || property.getWireType() != property.getClientType() || property.getIsXmlWrapper()) {
+        if (fromSuper || property.getWireType() != property.getClientType() || property.isXmlWrapper()) {
             methodBlock.line("deserializedValue." + property.getSetterName() + "(" + property.getName() + ");");
         } else {
             methodBlock.line("deserializedValue." + property.getName() + " = " + property.getName() + ";");
@@ -1130,7 +1119,7 @@
         String propertyValueGetter = "this." + element.getName();
 
         // XML wrappers implement XmlSerializable and always use writeXml, check for this first as it's an early out.
-        if (element.getIsXmlWrapper()) {
+        if (element.isXmlWrapper()) {
             methodBlock.line("xmlWriter.writeXml(" + propertyValueGetter + ");");
             return;
         }
@@ -1138,7 +1127,7 @@
         // Attempt to determine whether the wire type is simple serialization.
         // This is primitives, boxed primitives, a small set of string based models, and other ClientModels.
         String xmlSerializationMethodCall = wireType.xmlSerializationMethodCall("xmlWriter", element.getXmlName(),
-            element.getXmlNamespace(), propertyValueGetter, element.getIsXmlAttribute(), false);
+            element.getXmlNamespace(), propertyValueGetter, element.isXmlAttribute(), false);
         if (xmlSerializationMethodCall != null) {
             // XML text has special handling.
             if (element.isXmlText()) {
@@ -1153,7 +1142,7 @@
 
             methodBlock.ifBlock(propertyValueGetter + " != null", ifAction -> {
                 String xmlWrite = elementType.xmlSerializationMethodCall("xmlWriter", element.getXmlName(),
-                    element.getXmlNamespace(), "element", element.getIsXmlAttribute(), false);
+                    element.getXmlNamespace(), "element", element.isXmlAttribute(), false);
                 ifAction.line("for (%s element : %s) {", elementType, propertyValueGetter);
                 ifAction.indent(() -> ifAction.line(xmlWrite + ";"));
                 ifAction.line("}");
