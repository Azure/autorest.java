package com.azure.autorest.mapper;

import com.azure.autorest.extension.base.model.codemodel.ConstantSchema;
import com.azure.autorest.extension.base.model.codemodel.Parameter;
import com.azure.autorest.extension.base.plugin.JavaSettings;
import com.azure.autorest.model.clientmodel.ClassType;
import com.azure.autorest.model.clientmodel.ClientMethodParameter;
import com.azure.autorest.model.clientmodel.IType;
import com.azure.autorest.util.CodeNamer;

import java.util.ArrayList;
import java.util.Arrays;
import java.util.List;

public class ClientParameterMapper implements IMapper<Parameter, ClientMethodParameter> {
    private static ClientParameterMapper instance = new ClientParameterMapper();

    private ClientParameterMapper() {
    }

    public static ClientParameterMapper getInstance() {
        return instance;
    }

    @Override
    public ClientMethodParameter map(Parameter parameter) {
        JavaSettings settings = JavaSettings.getInstance();

        IType wireType = Mappers.getSchemaMapper().map(parameter.getSchema());
        if (parameter.isNullable() || !parameter.isRequired()) {
            wireType = wireType.asNullable();
        }

        List<ClassType> parameterAnnotations = settings.shouldNonNullAnnotations() && parameter.isRequired() ?
                Arrays.asList(ClassType.NonNull) : new ArrayList<>();

        boolean isConstant = false;
        String defaultValue = null;
        if (parameter.getSchema() instanceof ConstantSchema) {
            isConstant = true;
            Object objValue = ((ConstantSchema) parameter.getSchema()).getValue().getValue();
            defaultValue = objValue == null ? null : String.valueOf(objValue);
        }

        String parameterDescription = null;
        if (parameter.getSchema() != null && parameter.getSchema().getLanguage() != null) {
            parameterDescription = parameter.getSchema().getLanguage().getDefault().getDescription();
        }
<<<<<<< HEAD
        String name = parameter.getOriginalParameter() != null
=======
        String name = parameter.getOriginalParameter() != null && parameter.getLanguage().getJava().getName().equals(parameter.getOriginalParameter().getLanguage().getJava().getName())
>>>>>>> 76fa4824
                ? CodeNamer.toCamelCase(parameter.getOriginalParameter().getSchema().getLanguage().getJava().getName()) + CodeNamer.toPascalCase(parameter.getLanguage().getJava().getName())
                : parameter.getLanguage().getJava().getName();
        return new ClientMethodParameter(
                parameterDescription,
                false,
                wireType,
                name,
                parameter.isRequired(),
                isConstant,
                parameter.getImplementation() == Parameter.ImplementationLocation.CLIENT,
                defaultValue,
                parameterAnnotations);
    }
}<|MERGE_RESOLUTION|>--- conflicted
+++ resolved
@@ -46,11 +46,7 @@
         if (parameter.getSchema() != null && parameter.getSchema().getLanguage() != null) {
             parameterDescription = parameter.getSchema().getLanguage().getDefault().getDescription();
         }
-<<<<<<< HEAD
-        String name = parameter.getOriginalParameter() != null
-=======
         String name = parameter.getOriginalParameter() != null && parameter.getLanguage().getJava().getName().equals(parameter.getOriginalParameter().getLanguage().getJava().getName())
->>>>>>> 76fa4824
                 ? CodeNamer.toCamelCase(parameter.getOriginalParameter().getSchema().getLanguage().getJava().getName()) + CodeNamer.toPascalCase(parameter.getLanguage().getJava().getName())
                 : parameter.getLanguage().getJava().getName();
         return new ClientMethodParameter(
