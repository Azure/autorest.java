--- conflicted
+++ resolved
@@ -15,11 +15,7 @@
 public class ObjectMapper implements IMapper<ObjectSchema, IType> {
     private static ObjectMapper instance = new ObjectMapper();
     Map<ObjectSchema, ClassType> parsed = new HashMap<>();
-<<<<<<< HEAD
-    Set<String> innerModelNames = ConcurrentHashMap.newKeySet();
-=======
     Set<String> innerModelJavaNames = ConcurrentHashMap.newKeySet();
->>>>>>> 5a1d3f0d
 
     private ObjectMapper() {
     }
@@ -102,25 +98,15 @@
 
     /**
      * Add types as Inner.
-<<<<<<< HEAD
-     * @param compositeTypes The types to add as Inner
-     * @return The types from compositeTypes that need to be added
-=======
      * @param compositeTypes The types to add as Inner.
      * @return The types from compositeTypes that need to be added.
->>>>>>> 5a1d3f0d
      */
     public Set<ObjectSchema> addInnerModels(Collection<ObjectSchema> compositeTypes) {
         final Set<String> compositeTypeNames = compositeTypes.stream()
                 .map(t -> t.getLanguage().getJava().getName())
                 .collect(Collectors.toSet());
-<<<<<<< HEAD
-        compositeTypeNames.removeAll(innerModelNames);
-        innerModelNames.addAll(compositeTypeNames);
-=======
         compositeTypeNames.removeAll(innerModelJavaNames);
         innerModelJavaNames.addAll(compositeTypeNames);
->>>>>>> 5a1d3f0d
         return compositeTypes.stream()
                 .filter(t -> compositeTypeNames.contains(t.getLanguage().getJava().getName()))
                 .collect(Collectors.toSet());
@@ -128,10 +114,6 @@
 
     private boolean isInnerModel(ObjectSchema compositeType) {
         return compositeType.getLanguage() != null && compositeType.getLanguage().getJava() != null
-<<<<<<< HEAD
-                && innerModelNames.contains(compositeType.getLanguage().getJava().getName());
-=======
                 && innerModelJavaNames.contains(compositeType.getLanguage().getJava().getName());
->>>>>>> 5a1d3f0d
     }
 }