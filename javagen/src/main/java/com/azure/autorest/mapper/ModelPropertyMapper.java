package com.azure.autorest.mapper;

import com.azure.autorest.extension.base.model.codemodel.ArraySchema;
import com.azure.autorest.extension.base.model.codemodel.ConstantSchema;
import com.azure.autorest.extension.base.model.codemodel.Property;
import com.azure.autorest.extension.base.model.codemodel.Schema;
import com.azure.autorest.extension.base.model.codemodel.XmlSerlializationFormat;
import com.azure.autorest.model.clientmodel.ClientModelProperty;
import com.azure.autorest.model.clientmodel.IType;
import java.util.ArrayList;
import java.util.List;

public class ModelPropertyMapper implements IMapper<Property, ClientModelProperty> {
    private static ModelPropertyMapper instance = new ModelPropertyMapper();

    private ModelPropertyMapper() {
    }

    public static ModelPropertyMapper getInstance() {
        return instance;
    }

    @Override
    public ClientModelProperty map(Property property) {
        ClientModelProperty.Builder builder = new ClientModelProperty.Builder()
                .name(property.getLanguage().getJava().getName())
                .isRequired(property.isRequired())
                .isReadOnly(property.isReadOnly())
                .wasFlattened(property.getFlattenedNames() != null && !property.getFlattenedNames().isEmpty());

        if (property.getLanguage().getJava().getDescription() == null || property.getLanguage().getJava().getDescription().isEmpty()) {
            builder.description(String.format("The %s property.", property.getSerializedName()));
        } else {
            builder.description(property.getLanguage().getJava().getDescription());
        }

        boolean flattened = false;
        if (property.getParentSchema() != null) {
            flattened = property.getParentSchema().getProperties().stream()
                    .anyMatch(p -> p.getFlattenedNames() != null && !p.getFlattenedNames().isEmpty());
        }

        StringBuilder serializedName = new StringBuilder();
        if (property.getFlattenedNames() != null && !property.getFlattenedNames().isEmpty()) {
            for (String flattenedName : property.getFlattenedNames()) {
                serializedName.append(flattenedName.replace(".", "\\\\.")).append(".");
            }
            serializedName.deleteCharAt(serializedName.length() - 1);
        } else if (flattened) {
            serializedName.append(property.getSerializedName().replace(".", "\\\\."));
        } else {
            serializedName.append(property.getSerializedName());
        }
        builder.serializedName(serializedName.toString());

        XmlSerlializationFormat xmlSerlializationFormat = null;
        if (property.getSchema().getSerialization() != null) {
            xmlSerlializationFormat = property.getSchema().getSerialization().getXml();
        }

        String xmlName = null;
        boolean isXmlWrapper = false;
        boolean isXmlAttribute = false;
        if (xmlSerlializationFormat != null) {
            isXmlWrapper = xmlSerlializationFormat.isWrapped();
            isXmlAttribute = xmlSerlializationFormat.isAttribute();
            xmlName = xmlSerlializationFormat.getName();
        }

        final String xmlParamName = xmlName == null ? serializedName.toString() : xmlName;
        builder.xmlName(xmlParamName).isXmlWrapper(isXmlWrapper).isXmlAttribute(isXmlAttribute);

        List<String> annotationArgumentList = new ArrayList<String>() {{
            add(String.format("value = \"%s\"", xmlParamName));
        }};
        if (property.isRequired()) {
            annotationArgumentList.add("required = true");
        }
        if (property.isReadOnly()) {
            annotationArgumentList.add("access = JsonProperty.Access.WRITE_ONLY");
        }
        builder.annotationArguments(String.join(", ", annotationArgumentList));

//        String headerCollectionPrefix = property.Extensions?.GetValue<string>(SwaggerExtensions.HeaderCollectionPrefix);

        IType propertyWireType = Mappers.getSchemaMapper().map(property.getSchema());
        if (propertyWireType != null && property.isNullable()) {
            propertyWireType = propertyWireType.asNullable();
        }

        IType propertyClientType = Mappers.getSchemaMapper().map((property.getSchema())).getClientType();

        if (!property.isRequired()) {
            propertyClientType = propertyClientType.asNullable();
            propertyWireType = propertyWireType.asNullable();
        }
        builder.wireType(propertyWireType).clientType(propertyClientType);

        Schema autoRestPropertyModelType = property.getSchema();
        if (autoRestPropertyModelType instanceof ArraySchema) {
            ArraySchema sequence = (ArraySchema) autoRestPropertyModelType;
            if (sequence.getElementType().getSerialization() != null
                && sequence.getElementType().getSerialization().getXml() != null
                && sequence.getElementType().getSerialization().getXml().getName() != null) {
                builder.xmlListElementName(sequence.getElementType().getSerialization().getXml().getName());
            } else if(sequence.getSerialization() != null && sequence.getSerialization().getXml() != null){
                builder.xmlListElementName(sequence.getSerialization().getXml().getName());
            }
        }

        if (property.getSchema() instanceof ConstantSchema) {
<<<<<<< HEAD
            isConstant = true;
            Object objValue = ((ConstantSchema) property.getSchema()).getValue().getValue();
            defaultValue = objValue == null ? null : propertyClientType.defaultValueExpression(String.valueOf(objValue));
        }

        boolean isReadOnly = property.isReadOnly();

//        boolean wasFlattened = property.WasFlattened();

        return new ClientModelProperty(property.getLanguage().getJava().getName(),
                description,
                annotationArguments,
                isXmlAttribute,
                xmlParamName,
                serializedName.toString(),
                isXmlWrapper,
                xmlListElementName,
                propertyWireType,
                propertyClientType,
                isConstant,
                defaultValue,
                isReadOnly,
                property.isRequired(),
                null);
=======
            ConstantSchema constantSchema = (ConstantSchema) property.getSchema();
            if (constantSchema.getValueType() instanceof StringSchema) {
                builder.isConstant(true);
                builder.defaultValue(String.format("\"%s\"", constantSchema.getValue().getValue().toString()));
            }
        }

        return builder.build();
>>>>>>> acbf2fef
    }
}<|MERGE_RESOLUTION|>--- conflicted
+++ resolved
@@ -25,8 +25,7 @@
         ClientModelProperty.Builder builder = new ClientModelProperty.Builder()
                 .name(property.getLanguage().getJava().getName())
                 .isRequired(property.isRequired())
-                .isReadOnly(property.isReadOnly())
-                .wasFlattened(property.getFlattenedNames() != null && !property.getFlattenedNames().isEmpty());
+                .isReadOnly(property.isReadOnly());
 
         if (property.getLanguage().getJava().getDescription() == null || property.getLanguage().getJava().getDescription().isEmpty()) {
             builder.description(String.format("The %s property.", property.getSerializedName()));
@@ -109,40 +108,11 @@
         }
 
         if (property.getSchema() instanceof ConstantSchema) {
-<<<<<<< HEAD
-            isConstant = true;
             Object objValue = ((ConstantSchema) property.getSchema()).getValue().getValue();
-            defaultValue = objValue == null ? null : propertyClientType.defaultValueExpression(String.valueOf(objValue));
-        }
-
-        boolean isReadOnly = property.isReadOnly();
-
-//        boolean wasFlattened = property.WasFlattened();
-
-        return new ClientModelProperty(property.getLanguage().getJava().getName(),
-                description,
-                annotationArguments,
-                isXmlAttribute,
-                xmlParamName,
-                serializedName.toString(),
-                isXmlWrapper,
-                xmlListElementName,
-                propertyWireType,
-                propertyClientType,
-                isConstant,
-                defaultValue,
-                isReadOnly,
-                property.isRequired(),
-                null);
-=======
-            ConstantSchema constantSchema = (ConstantSchema) property.getSchema();
-            if (constantSchema.getValueType() instanceof StringSchema) {
-                builder.isConstant(true);
-                builder.defaultValue(String.format("\"%s\"", constantSchema.getValue().getValue().toString()));
-            }
+            builder.isConstant(true);
+            builder.defaultValue(objValue == null ? null : propertyClientType.defaultValueExpression(String.valueOf(objValue)));
         }
 
         return builder.build();
->>>>>>> acbf2fef
     }
 }