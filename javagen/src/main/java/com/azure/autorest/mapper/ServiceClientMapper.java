--- conflicted
+++ resolved
@@ -29,7 +29,6 @@
 
 public class ServiceClientMapper implements IMapper<CodeModel, ServiceClient> {
     private static ServiceClientMapper instance = new ServiceClientMapper();
-    private List<ClientModel> additionalModels = new ArrayList<ClientModel>();
 
     protected ServiceClientMapper() {
     }
@@ -38,13 +37,8 @@
         return instance;
     }
 
-<<<<<<< HEAD
     protected ServiceClient.Builder createClientMethodBuilder() {
         return new ServiceClient.Builder();
-=======
-    public void addModelsTo(List<ClientModel> clientModels) {
-        clientModels.addAll(additionalModels);
->>>>>>> 115d8004
     }
 
     @Override
@@ -89,7 +83,6 @@
                     .flatMap(m -> {
                         ClientMethodMapper clientMethodMapper = Mappers.getClientMethodMapper();
                         List<ClientMethod> clientMethods = clientMethodMapper.map(m);
-                        clientMethodMapper.addModelsTo(additionalModels);
                         return clientMethods.stream();
                     })
                     .collect(Collectors.toList()));
