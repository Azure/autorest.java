package com.azure.autorest.mapper;

import com.azure.autorest.extension.base.model.codemodel.CodeModel;
import com.azure.autorest.extension.base.model.codemodel.ConstantSchema;
import com.azure.autorest.extension.base.model.codemodel.Operation;
import com.azure.autorest.extension.base.model.codemodel.OperationGroup;
import com.azure.autorest.extension.base.model.codemodel.Parameter;
import com.azure.autorest.extension.base.plugin.JavaSettings;
import com.azure.autorest.model.clientmodel.ClassType;
import com.azure.autorest.model.clientmodel.ClientMethodParameter;
import com.azure.autorest.model.clientmodel.Constructor;
import com.azure.autorest.model.clientmodel.IType;
import com.azure.autorest.model.clientmodel.MethodGroupClient;
import com.azure.autorest.model.clientmodel.Proxy;
import com.azure.autorest.model.clientmodel.ProxyMethod;
import com.azure.autorest.model.clientmodel.ServiceClient;
import com.azure.autorest.model.clientmodel.ServiceClientProperty;
import com.azure.autorest.util.CodeNamer;

import java.util.ArrayList;
import java.util.Arrays;
import java.util.List;
import java.util.stream.Collectors;
import java.util.stream.Stream;

public class ServiceClientMapper implements IMapper<CodeModel, ServiceClient> {
    private static ServiceClientMapper instance = new ServiceClientMapper();

    private ServiceClientMapper() {
    }

    public static ServiceClientMapper getInstance() {
        return instance;
    }

    @Override
    public ServiceClient map(CodeModel codeModel) {
        JavaSettings settings = JavaSettings.getInstance();

        ServiceClient.Builder builder = new ServiceClient.Builder();

        String serviceClientInterfaceName = (settings.getClientTypePrefix() == null ? "" : settings.getClientTypePrefix())
                + codeModel.getLanguage().getJava().getName();

        String serviceClientClassName = serviceClientInterfaceName;
        if (settings.shouldGenerateClientAsImpl()) {
            serviceClientClassName += "Impl";
        }
        String subpackage = settings.shouldGenerateClientAsImpl() ? settings.getImplementationSubpackage() : null;
        if (settings.isCustomType(serviceClientClassName)) {
            subpackage = settings.getCustomTypesSubpackage();
        }
        String packageName = settings.getPackage(subpackage);
        builder.interfaceName(serviceClientInterfaceName)
                .className(serviceClientClassName)
                .packageName(packageName);

        List<Operation> codeModelRestAPIMethods = codeModel.getOperationGroups().stream()
                .filter(og -> og.getLanguage().getJava().getName() == null || og.getLanguage().getJava().getName().isEmpty())
                .flatMap(og -> og.getOperations().stream())
                .collect(Collectors.toList());
        if (!codeModelRestAPIMethods.isEmpty()) {
<<<<<<< HEAD
            String restAPIName = serviceClientInterfaceName + "Service";
            // TODO: Assume all operations share the same base url
            String proxyBaseUrl = codeModel.getOperationGroups().stream()
                    .filter(og -> og.getLanguage().getJava().getName() == null || og.getLanguage().getJava().getName().isEmpty())
                    .map(og -> og.getOperations().get(0))
                    .findFirst().get().getRequests().get(0)
                    .getProtocol().getHttp().getUri();
=======
            Proxy.Builder proxyBuilder = new Proxy.Builder()
                    .name(serviceClientInterfaceName + "Service")
                    .clientTypeName(serviceClientInterfaceName)
                    .baseURL(codeModel.getOperationGroups().stream()
                        .filter(og -> og.getLanguage().getJava().getName() == null || og.getLanguage().getJava().getName().isEmpty())
                        .map(og -> og.getOperations().get(0))
                        .findFirst().get().getRequest()
                        .getProtocol().getHttp().getUri());
>>>>>>> acbf2fef
            List<ProxyMethod> restAPIMethods = new ArrayList<>();
            for (Operation codeModelRestAPIMethod : codeModelRestAPIMethods) {
                restAPIMethods.addAll(Mappers.getProxyMethodMapper().map(codeModelRestAPIMethod).values());
            }
            proxyBuilder.methods(restAPIMethods);
            builder.proxy(proxyBuilder.build());
            builder.clientMethods(codeModelRestAPIMethods.stream()
                    .flatMap(m -> Mappers.getClientMethodMapper().map(m).stream())
                    .collect(Collectors.toList()));
        } else {
            builder.clientMethods(new ArrayList<>());
        }

        List<MethodGroupClient> serviceClientMethodGroupClients = new ArrayList<>();
        List<OperationGroup> codeModelMethodGroups = codeModel.getOperationGroups().stream()
                .filter(og -> og.getLanguage().getJava().getName() != null && !og.getLanguage().getJava().getName().isEmpty())
                .collect(Collectors.toList());
        for (OperationGroup codeModelMethodGroup : codeModelMethodGroups) {
            serviceClientMethodGroupClients.add(Mappers.getMethodGroupMapper().map(codeModelMethodGroup));
        }
        builder.methodGroupClients(serviceClientMethodGroupClients);

        boolean usesCredentials = false;

        List<ServiceClientProperty> serviceClientProperties = new ArrayList<>();
        for (Parameter p : Stream.concat(codeModel.getGlobalParameters().stream(),
                codeModel.getOperationGroups().stream()
                        .flatMap(og -> og.getOperations().stream())
                        .flatMap(o -> o.getRequests().stream())
                        .flatMap(r -> r.getParameters().stream()))
                .filter(p -> p.getImplementation() == Parameter.ImplementationLocation.CLIENT)
                .distinct()
                .collect(Collectors.toList())) {
            String serviceClientPropertyDescription = p.getDescription() != null ? p.getDescription() : p.getLanguage().getJava().getDescription();

            String serviceClientPropertyName = CodeNamer.getPropertyName(p.getLanguage().getJava().getName());

            IType serviceClientPropertyClientType = Mappers.getSchemaMapper().map(p.getSchema());
            if (p.isNullable() && serviceClientPropertyClientType != null) {
                serviceClientPropertyClientType = serviceClientPropertyClientType.asNullable();
            }

            boolean serviceClientPropertyIsReadOnly = serviceClientPropertyClientType instanceof ConstantSchema;

            String serviceClientPropertyDefaultValueExpression = serviceClientPropertyClientType.defaultValueExpression(p.getClientDefaultValue());

            if (serviceClientPropertyClientType == ClassType.TokenCredential) {
                usesCredentials = true;
            } else {
                ServiceClientProperty serviceClientProperty = new ServiceClientProperty(serviceClientPropertyDescription, serviceClientPropertyClientType, serviceClientPropertyName, serviceClientPropertyIsReadOnly, serviceClientPropertyDefaultValueExpression);
                if (!serviceClientProperties.contains(serviceClientProperty)) {
                    // Ignore duplicate client property.
                    serviceClientProperties.add(serviceClientProperty);
                }
            }
        }
        serviceClientProperties.add(new ServiceClientProperty("The HTTP pipeline to send requests through", ClassType.HttpPipeline, "httpPipeline", true, null));
        builder.properties(serviceClientProperties);

        ClientMethodParameter tokenCredentialParameter = new ClientMethodParameter.Builder()
                .description("the credentials for Azure")
                .isFinal(false)
                .wireType(ClassType.TokenCredential)
                .name("credential")
                .isRequired(true)
                .isConstant(false)
                .fromClient(true)
                .defaultValue(null)
                .annotations(JavaSettings.getInstance().shouldNonNullAnnotations()
                        ? Arrays.asList(ClassType.NonNull)
                        : new ArrayList<>())
                .build();

        ClientMethodParameter httpPipelineParameter = new ClientMethodParameter.Builder()
                .description("The HTTP pipeline to send requests through")
                .isFinal(false)
                .wireType(ClassType.HttpPipeline)
                .name("httpPipeline")
                .isRequired(true)
                .isConstant(false)
                .fromClient(true)
                .defaultValue(null)
                .annotations(JavaSettings.getInstance().shouldNonNullAnnotations()
                        ? Arrays.asList(ClassType.NonNull)
                        : new ArrayList<>())
                .build();

        List<Constructor> serviceClientConstructors = new ArrayList<>();

        serviceClientConstructors.add(new Constructor(new ArrayList<>()));
        serviceClientConstructors.add(new Constructor(Arrays.asList(httpPipelineParameter)));
        builder.tokenCredentialParameter(tokenCredentialParameter)
                .httpPipelineParameter(httpPipelineParameter)
                .constructors(serviceClientConstructors);

        return builder.build();
    }
}<|MERGE_RESOLUTION|>--- conflicted
+++ resolved
@@ -60,24 +60,15 @@
                 .flatMap(og -> og.getOperations().stream())
                 .collect(Collectors.toList());
         if (!codeModelRestAPIMethods.isEmpty()) {
-<<<<<<< HEAD
-            String restAPIName = serviceClientInterfaceName + "Service";
             // TODO: Assume all operations share the same base url
-            String proxyBaseUrl = codeModel.getOperationGroups().stream()
-                    .filter(og -> og.getLanguage().getJava().getName() == null || og.getLanguage().getJava().getName().isEmpty())
-                    .map(og -> og.getOperations().get(0))
-                    .findFirst().get().getRequests().get(0)
-                    .getProtocol().getHttp().getUri();
-=======
             Proxy.Builder proxyBuilder = new Proxy.Builder()
                     .name(serviceClientInterfaceName + "Service")
                     .clientTypeName(serviceClientInterfaceName)
                     .baseURL(codeModel.getOperationGroups().stream()
                         .filter(og -> og.getLanguage().getJava().getName() == null || og.getLanguage().getJava().getName().isEmpty())
                         .map(og -> og.getOperations().get(0))
-                        .findFirst().get().getRequest()
+                        .findFirst().get().getRequests().get(0)
                         .getProtocol().getHttp().getUri());
->>>>>>> acbf2fef
             List<ProxyMethod> restAPIMethods = new ArrayList<>();
             for (Operation codeModelRestAPIMethod : codeModelRestAPIMethods) {
                 restAPIMethods.addAll(Mappers.getProxyMethodMapper().map(codeModelRestAPIMethod).values());
