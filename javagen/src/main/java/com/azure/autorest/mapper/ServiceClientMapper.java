--- conflicted
+++ resolved
@@ -125,9 +125,6 @@
             String serviceClientPropertyDefaultValueExpression = serviceClientPropertyClientType.defaultValueExpression(ClientModelUtil.getClientDefaultValueOrConstantValue(p));
 
             if (settings.isLowLevelClient() && serviceClientPropertyName.equals("apiVersion")) {
-<<<<<<< HEAD
-                String serviceName = settings.getServiceName().replaceAll("\\s", "");
-=======
                 if (settings.getServiceVersions() == null || settings.getServiceVersions().isEmpty()) {
                     throw new RuntimeException("Please set --service-versions parameter.");
                 }
@@ -137,7 +134,6 @@
                 } else {
                     serviceName = settings.getServiceName().replaceAll("\\s", "");
                 }
->>>>>>> e7193dce
                 String enumTypeName = serviceName + (serviceName.endsWith("Service") ? "Version" : "ServiceVersion");
                 serviceClientPropertyDescription = "Service version";
                 serviceClientPropertyClientType = new ClassType.Builder()
