--- conflicted
+++ resolved
@@ -80,17 +80,14 @@
                 wireType = ClassType.String;
             }
         } else if (wireType instanceof ListType && parameter.getProtocol().getHttp().getIn() != RequestParameterLocation.Body /*&& parameter.getProtocol().getHttp().getIn() != RequestParameterLocation.FormData*/) {
-<<<<<<< HEAD
-            wireType = ClassType.String;
+            if (parameter.getProtocol().getHttp().getExplode()) {
+                wireType = new ListType(ClassType.String);
+            } else {
+                wireType = ClassType.String;
+            }
         } else if (settings.isLowLevelClient() && !(wireType instanceof PrimitiveType)) {
             if (parameterRequestLocation == RequestParameterLocation.Body /*&& parameterRequestLocation != RequestParameterLocation.FormData*/) {
                 wireType = ClassType.BinaryData;
-=======
-            if (parameter.getProtocol().getHttp().getExplode()) {
-                wireType = new ListType(ClassType.String);
->>>>>>> 90b383bd
-            } else {
-                wireType = ClassType.String;
             }
         }
         builder.wireType(wireType);
