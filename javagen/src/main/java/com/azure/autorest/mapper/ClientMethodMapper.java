package com.azure.autorest.mapper;

import com.azure.autorest.extension.base.model.codemodel.ConstantSchema;
import com.azure.autorest.extension.base.model.codemodel.ObjectSchema;
import com.azure.autorest.extension.base.model.codemodel.Operation;
import com.azure.autorest.extension.base.model.codemodel.Parameter;
import com.azure.autorest.extension.base.model.codemodel.Request;
import com.azure.autorest.extension.base.model.codemodel.Response;
import com.azure.autorest.extension.base.model.codemodel.Schema;
import com.azure.autorest.extension.base.plugin.JavaSettings;
import com.azure.autorest.extension.base.plugin.JavaSettings.SyncMethodsGeneration;
import com.azure.autorest.model.clientmodel.ClassType;
import com.azure.autorest.model.clientmodel.ClientMethod;
import com.azure.autorest.model.clientmodel.ClientMethod.Builder;
import com.azure.autorest.model.clientmodel.ClientMethodParameter;
import com.azure.autorest.model.clientmodel.ClientMethodType;
import com.azure.autorest.model.clientmodel.ClientModel;
import com.azure.autorest.model.clientmodel.ClientModelProperty;
import com.azure.autorest.model.clientmodel.GenericType;
import com.azure.autorest.model.clientmodel.IType;
import com.azure.autorest.model.clientmodel.ListType;
import com.azure.autorest.model.clientmodel.MethodPageDetails;
import com.azure.autorest.model.clientmodel.MethodTransformationDetail;
import com.azure.autorest.model.clientmodel.ParameterMapping;
import com.azure.autorest.model.clientmodel.PrimitiveType;
import com.azure.autorest.model.clientmodel.ProxyMethod;
import com.azure.autorest.model.clientmodel.ProxyMethodParameter;
import com.azure.autorest.model.clientmodel.ReturnValue;
import com.azure.autorest.util.CodeNamer;
import com.azure.autorest.util.SchemaUtil;
import com.azure.core.http.HttpMethod;
import com.azure.core.util.CoreUtils;

import java.util.ArrayList;
import java.util.HashMap;
import java.util.List;
import java.util.Map;
import java.util.Objects;
import java.util.stream.Collectors;

public class ClientMethodMapper implements IMapper<Operation, List<ClientMethod>> {
    private static ClientMethodMapper instance = new ClientMethodMapper();
    private Map<Operation, List<ClientMethod>> parsed = new HashMap<>();

    private ClientMethodMapper() {
    }

    public static ClientMethodMapper getInstance() {
        return instance;
    }

    @Override
    public List<ClientMethod> map(Operation operation) {
        JavaSettings settings = JavaSettings.getInstance();
        if (parsed.containsKey(operation)) {
            return parsed.get(operation);
        }

        Map<Request, ProxyMethod> proxyMethods = Mappers.getProxyMethodMapper().map(operation);

        List<ClientMethod> methods = new ArrayList<>();

        ClientMethod.Builder builder = new ClientMethod.Builder()
                .description(operation.getLanguage().getJava().getDescription())
                .clientReference((operation.getOperationGroup() == null || operation.getOperationGroup().getLanguage().getJava().getName().isEmpty()) ? "this": "this.client");

        IType asyncRestResponseReturnType;
        IType asyncReturnType;
        IType syncReturnType;

        if (operation.getExtensions() != null && operation.getExtensions().getXmsPageable() != null) {
            // Mono<SimpleResponse<Page>>
            Schema responseBodySchema = SchemaUtil.getLowestCommonParent(
                    operation.getResponses().stream().map(Response::getSchema).filter(Objects::nonNull).collect(Collectors.toList()));
            ClientModel responseBodyModel = Mappers.getModelMapper().map((ObjectSchema) responseBodySchema);
            IType listType = responseBodyModel.getProperties().stream()
                    .filter(p -> p.getSerializedName().equals(operation.getExtensions().getXmsPageable().getItemName()))
                    .findFirst().get().getWireType();
            IType elementType = ((ListType) listType).getElementType();
            asyncRestResponseReturnType = GenericType.Mono(GenericType.PagedResponse(elementType));
            asyncReturnType = GenericType.PagedFlux(elementType);
            syncReturnType = GenericType.PagedIterable(elementType);
        } else {
            asyncRestResponseReturnType = null;
            IType responseBodyType = SchemaUtil.getOperationResponseType(operation);
            IType restAPIMethodReturnBodyClientType = responseBodyType.getClientType();
            if (operation.getResponses().stream().anyMatch(r -> Boolean.TRUE.equals(r.getBinary()))) {
                asyncReturnType = GenericType.Flux(ClassType.ByteBuffer);
            } else if (restAPIMethodReturnBodyClientType != PrimitiveType.Void) {
                asyncReturnType = GenericType.Mono(restAPIMethodReturnBodyClientType);
            } else {
                asyncReturnType = GenericType.Mono(ClassType.Void);
            }
            if (operation.getResponses().stream().anyMatch(r -> Boolean.TRUE.equals(r.getBinary()))) {
                syncReturnType = ClassType.InputStream;
            } else {
                syncReturnType = responseBodyType.getClientType();
            }
        }

        for (Request request : operation.getRequests()) {
            ProxyMethod proxyMethod = proxyMethods.get(request);
            builder.proxyMethod(proxyMethod);

            List<ClientMethodParameter> parameters = new ArrayList<>();
            List<String> requiredParameterExpressions = new ArrayList<>();
            Map<String, String> validateExpressions = new HashMap<>();
            List<MethodTransformationDetail> methodTransformationDetails = new ArrayList<>();

            for (Parameter parameter : request.getParameters().stream().filter(p -> !p.isFlattened()).collect(Collectors.toList())) {
                ClientMethodParameter clientMethodParameter = Mappers.getClientParameterMapper().map(parameter);
                if (request.getSignatureParameters().contains(parameter)) {
                    parameters.add(clientMethodParameter);
                }

                if (!(parameter.getSchema() instanceof ConstantSchema) && parameter.getGroupedBy() == null) {
                    if (parameter.getImplementation() != Parameter.ImplementationLocation.CLIENT) {
                        // Validations
                        if (clientMethodParameter.getIsRequired() && !(clientMethodParameter.getClientType() instanceof PrimitiveType)) {
                            requiredParameterExpressions.add(clientMethodParameter.getName());
                        }
                        String validation = clientMethodParameter.getClientType().validate(clientMethodParameter.getName());
                        if (validation != null) {
                            validateExpressions.put(clientMethodParameter.getName(), validation);
                        }
                    } else {
                        ProxyMethodParameter proxyParameter = Mappers.getProxyParameterMapper().map(parameter);
                        String exp = proxyParameter.getParameterReference();

                        if (proxyParameter.getIsRequired() && !(proxyParameter.getClientType() instanceof PrimitiveType)) {
                            requiredParameterExpressions.add(exp);
                        }

                        String validation = proxyParameter.getClientType().validate(exp);
                        if (validation != null) {
                            validateExpressions.put(exp, validation);
                        }
                    }
                }

                // Transformations
                if ((parameter.getOriginalParameter() != null || parameter.getGroupedBy() != null)
                        && !(parameter.getSchema() instanceof ConstantSchema)) {
                    ClientMethodParameter outParameter;
                    if (parameter.getOriginalParameter() != null) {
                        outParameter = Mappers.getClientParameterMapper().map(parameter.getOriginalParameter());
                    } else {
                        outParameter = clientMethodParameter;
                    }
                    MethodTransformationDetail detail = methodTransformationDetails.stream()
                            .filter(d -> outParameter.getName().equals(d.getOutParameter().getName()))
                            .findFirst().orElse(null);
                    if (detail == null) {
                        detail = new MethodTransformationDetail(outParameter, new ArrayList<>());
                        methodTransformationDetails.add(detail);
                    }
                    ParameterMapping mapping = new ParameterMapping();
                    if (parameter.getGroupedBy() != null) {
                        mapping.setInputParameter(Mappers.getClientParameterMapper().map(parameter.getGroupedBy()));
                        ClientModel groupModel = Mappers.getModelMapper().map((ObjectSchema) parameter.getGroupedBy().getSchema());
                        ClientModelProperty inputProperty = groupModel.getProperties().stream()
                                .filter(p -> parameter.getLanguage().getJava().getName().equals(p.getName()))
                                .findFirst().get();
                        mapping.setInputParameterProperty(inputProperty);
                    } else {
                        mapping.setInputParameter(clientMethodParameter);
                    }
                    if (parameter.getOriginalParameter() != null) {
                        mapping.setOutputParameterProperty(parameter.getTargetProperty().getLanguage().getJava().getName());
                    }
                    detail.getParameterMappings().add(mapping);
                }
            }

            final boolean generateClientMethodWithOnlyRequiredParameters = settings.getRequiredParameterClientMethods() && hasNonRequiredParameters(request);

            builder.parameters(parameters)
                    .requiredNullableParameterExpressions(requiredParameterExpressions)
                    .validateExpressions(validateExpressions)
                    .methodTransformationDetails(methodTransformationDetails)
                    .methodPageDetails(null);

            if (operation.getExtensions() != null && operation.getExtensions().getXmsPageable() != null && isPageable(operation)) {
                boolean isNextMethod = operation.getExtensions().getXmsPageable().getNextOperation() == operation;

                MethodPageDetails details = new MethodPageDetails(
                        CodeNamer.getPropertyName(operation.getExtensions().getXmsPageable().getNextLinkName()),
                        CodeNamer.getPropertyName(operation.getExtensions().getXmsPageable().getItemName()),
                        (isNextMethod || operation.getExtensions().getXmsPageable().getNextOperation() == null) ? null : Mappers.getClientMethodMapper().map(operation.getExtensions().getXmsPageable().getNextOperation())
                                .stream().findFirst().get());
                builder.methodPageDetails(details);

                if (!(!settings.getRequiredParameterClientMethods() && settings.isContextClientMethodParameter()
                    && SyncMethodsGeneration.NONE.equals(settings.getSyncMethods()))) {
                    methods.add(builder
                        .returnValue(new ReturnValue(
                            returnTypeDescription(operation, asyncRestResponseReturnType, syncReturnType),
                            asyncRestResponseReturnType))
                        .name(proxyMethod.getPagingAsyncSinglePageMethodName())
                        .onlyRequiredParameters(false)
                        .type(ClientMethodType.PagingAsyncSinglePage)
                        .isGroupedParameterRequired(false)
                        .build());
                }
                if (settings.isContextClientMethodParameter()) {
                    addClientMethodWithContext(methods, builder, proxyMethod, parameters,
                        ClientMethodType.PagingAsyncSinglePage, proxyMethod.getPagingAsyncSinglePageMethodName(),
                        new ReturnValue(returnTypeDescription(operation, asyncRestResponseReturnType, syncReturnType),
                            asyncRestResponseReturnType));
                }

                if (!isNextMethod) {
                    if (settings.getSyncMethods() != JavaSettings.SyncMethodsGeneration.NONE) {
                        methods.add(builder
                            .returnValue(
                                new ReturnValue(returnTypeDescription(operation, asyncReturnType, syncReturnType),
                                    asyncReturnType))
                            .name(proxyMethod.getSimpleAsyncMethodName())
                            .onlyRequiredParameters(false)
                            .type(ClientMethodType.PagingAsync)
                            .isGroupedParameterRequired(false)
                            .build());
                        if (settings.isContextClientMethodParameter()) {
                            addClientMethodWithContext(methods, builder, proxyMethod, parameters,
                                ClientMethodType.PagingAsync, proxyMethod.getSimpleAsyncMethodName(),
                                new ReturnValue(returnTypeDescription(operation, asyncReturnType, syncReturnType),
                                    asyncReturnType));
                        }

                        if (generateClientMethodWithOnlyRequiredParameters) {
                            methods.add(builder
                                    .onlyRequiredParameters(true)
                                    .build());
                        }
                    }

                    if (settings.getSyncMethods() == JavaSettings.SyncMethodsGeneration.ALL) {
                        methods.add(builder
                                .returnValue(new ReturnValue(returnTypeDescription(operation, syncReturnType, syncReturnType),
                                        syncReturnType))
                                .name(proxyMethod.getName())
                                .onlyRequiredParameters(false)
                                .type(ClientMethodType.PagingSync)
                                .isGroupedParameterRequired(false)
                                .build());

                        if (settings.isContextClientMethodParameter()) {
                            addClientMethodWithContext(methods, builder, parameters);
                        }

                        if (generateClientMethodWithOnlyRequiredParameters) {
                            methods.add(builder
                                    .onlyRequiredParameters(true)
                                    .build());
                        }
                    }
                }
            } else if (operation.getExtensions() != null && operation.getExtensions().isXmsLongRunningOperation() && settings.isFluent()) {
                // WithResponseAsync, with required and optional parameters
                methods.add(builder
                        .returnValue(new ReturnValue(returnTypeDescription(operation, proxyMethod.getReturnType().getClientType(), syncReturnType),
                                proxyMethod.getReturnType().getClientType()))
                        .name(proxyMethod.getSimpleAsyncRestResponseMethodName())
                        .onlyRequiredParameters(false)
                        .type(ClientMethodType.SimpleAsyncRestResponse)
                        .isGroupedParameterRequired(false)
                        .build());

<<<<<<< HEAD
                // begin method
                methods.add(builder
                        .returnValue(new ReturnValue(returnTypeDescription(operation, proxyMethod.getReturnType().getClientType(), syncReturnType),
                                GenericType.PollerFlux(GenericType.PollResult(syncReturnType.asNullable()), syncReturnType.asNullable())))
                        .name("begin" + CodeNamer.toPascalCase(proxyMethod.getName()))
                        .onlyRequiredParameters(false)
                        .type(ClientMethodType.LongRunningBegin)
                        .isGroupedParameterRequired(false)
                        .build());
=======
                if (settings.isContextClientMethodParameter()) {
                    addClientMethodWithContext(methods, builder, parameters);
                }
>>>>>>> 9a3e40d4

                if (settings.getSyncMethods() != JavaSettings.SyncMethodsGeneration.NONE) {
                    methods.add(builder
                            .returnValue(new ReturnValue(returnTypeDescription(operation, asyncReturnType, syncReturnType),
                                    asyncReturnType))
                            .name(proxyMethod.getSimpleAsyncMethodName())
                            .onlyRequiredParameters(false)
                            .type(ClientMethodType.LongRunningAsync)
                            .isGroupedParameterRequired(false)
                            .build());

                    if (settings.isContextClientMethodParameter()) {
                        addClientMethodWithContext(methods, builder, parameters);
                    }

                    if (generateClientMethodWithOnlyRequiredParameters) {
                        methods.add(builder
                                .onlyRequiredParameters(true)
                                .build());
                    }
                }

                if (settings.getSyncMethods() == JavaSettings.SyncMethodsGeneration.ALL) {
                    methods.add(builder
                            .returnValue(new ReturnValue(returnTypeDescription(operation, syncReturnType, syncReturnType),
                                    syncReturnType))
                            .name(proxyMethod.getName())
                            .onlyRequiredParameters(false)
                            .type(ClientMethodType.LongRunningSync)
                            .isGroupedParameterRequired(false)
                            .build());

                    if (settings.isContextClientMethodParameter()) {
                        addClientMethodWithContext(methods, builder, parameters);
                    }

                    if (generateClientMethodWithOnlyRequiredParameters) {
                        methods.add(builder
                                .onlyRequiredParameters(true)
                                .build());
                    }
                }
            } else {
                // WithResponseAsync, with required and optional parameters
                if (!(!settings.getRequiredParameterClientMethods() && settings.isContextClientMethodParameter()
                    && SyncMethodsGeneration.NONE.equals(settings.getSyncMethods()))) {

                    methods.add(builder
                        .parameters(parameters) // update builder parameters to include context
                        .returnValue(new ReturnValue(
                            returnTypeDescription(operation, proxyMethod.getReturnType().getClientType(),
                                syncReturnType),
                            proxyMethod.getReturnType().getClientType()))
                        .name(proxyMethod.getSimpleAsyncRestResponseMethodName())
                        .onlyRequiredParameters(false)
                        .type(ClientMethodType.SimpleAsyncRestResponse)
                        .isGroupedParameterRequired(false)
                        .build());
                }

                if (settings.isContextClientMethodParameter()) {
                    addClientMethodWithContext(methods, builder, proxyMethod, parameters,
                        ClientMethodType.SimpleAsyncRestResponse, proxyMethod.getSimpleAsyncRestResponseMethodName(),
                        new ReturnValue(returnTypeDescription(operation, proxyMethod.getReturnType().getClientType(),
                            syncReturnType), proxyMethod.getReturnType().getClientType()));
                }

                if (settings.getSyncMethods() != JavaSettings.SyncMethodsGeneration.NONE) {
                    methods.add(builder
                            .returnValue(new ReturnValue(returnTypeDescription(operation, asyncReturnType, syncReturnType),
                                    asyncReturnType))
                            .name(proxyMethod.getSimpleAsyncMethodName())
                            .onlyRequiredParameters(false)
                            .type(ClientMethodType.SimpleAsync)
                            .isGroupedParameterRequired(false)
                            .build());

                    if (settings.isContextClientMethodParameter()) {
                        addClientMethodWithContext(methods, builder, parameters);
                    }

                    if (generateClientMethodWithOnlyRequiredParameters) {
                        methods.add(builder
                                .onlyRequiredParameters(true)
                                .build());
                    }
                }

                if (settings.getSyncMethods() == JavaSettings.SyncMethodsGeneration.ALL) {
                    methods.add(builder
                            .returnValue(new ReturnValue(returnTypeDescription(operation, syncReturnType, syncReturnType),
                                    syncReturnType))
                            .name(proxyMethod.getName())
                            .onlyRequiredParameters(false)
                            .type(ClientMethodType.SimpleSync)
                            .isGroupedParameterRequired(false)
                            .build());

                    if (settings.isContextClientMethodParameter()) {
                        addClientMethodWithContext(methods, builder, parameters);
                    }

                    if (generateClientMethodWithOnlyRequiredParameters) {
                        methods.add(builder
                                .onlyRequiredParameters(true)
                                .build());
                    }
                }
            }
        }
        parsed.put(operation, methods);
        return methods;
    }

    private static final ClientMethodParameter CONTEXT_PARAM = new ClientMethodParameter.Builder()
            .description("The context to associate with this operation.")
            .wireType(ClassType.Context)
            .name("context")
            .annotations(new ArrayList<>())
            .isConstant(false)
            .defaultValue(null)
            .fromClient(false)
            .isFinal(false)
            .isRequired(false)
            .build();

    private void addClientMethodWithContext(List<ClientMethod> methods, Builder builder, ProxyMethod proxyMethod,
        List<ClientMethodParameter> parameters, ClientMethodType clientMethodType, String proxyMethodName,
        ReturnValue returnValue) {
        List<ClientMethodParameter> withContextParameters = new ArrayList<>(parameters);
        withContextParameters.add(CONTEXT_PARAM);

        methods.add(builder
            .parameters(withContextParameters) // update builder parameters to include context
            .returnValue(returnValue)
            .name(proxyMethodName)
            .onlyRequiredParameters(false)
            .type(clientMethodType)
            .isGroupedParameterRequired(false)
            .build());
        // reset the parameters to original params
        builder.parameters(parameters);
    }

    private void addClientMethodWithContext(List<ClientMethod> methods, Builder builder,
                                            List<ClientMethodParameter> parameters) {
        List<ClientMethodParameter> withContextParameters = new ArrayList<>(parameters);
        withContextParameters.add(CONTEXT_PARAM);

        methods.add(builder
                .parameters(withContextParameters) // update builder parameters to include context
                .build());
        // reset the parameters to original params
        builder.parameters(parameters);
    }

    private boolean isPageable(Operation operation) {
        Schema responseBodySchema = SchemaUtil.getLowestCommonParent(
            operation.getResponses().stream().map(Response::getSchema).filter(Objects::nonNull).collect(Collectors.toList()));
        ClientModel responseBodyModel = Mappers.getModelMapper().map((ObjectSchema) responseBodySchema);
        return responseBodyModel.getProperties().stream()
            .anyMatch(p -> p.getSerializedName().equals(operation.getExtensions().getXmsPageable().getItemName()));
    }

    private static boolean hasNonRequiredParameters(Request request) {
        return request.getParameters().stream().anyMatch(p -> p.getImplementation() == Parameter.ImplementationLocation.METHOD && !p.isRequired() && !(p.getSchema() instanceof ConstantSchema))
                && request.getParameters().stream().noneMatch(Parameter::isFlattened);   // for now, ignore operation with flattened parameters
    }

    private static String returnTypeDescription(Operation operation, IType returnType, IType baseType) {
        String description = null;
        if (returnType != PrimitiveType.Void) {
            if (operation.getLanguage() != null && operation.getLanguage().getDefault() != null) {
                String operationDescription = operation.getLanguage().getDefault().getDescription();
                if (!CoreUtils.isNullOrEmpty(operationDescription)) {
                    if (operationDescription.toLowerCase().startsWith("get ") || operationDescription.toLowerCase().startsWith("gets ")) {
                        int startIndex = operationDescription.indexOf(" ") + 1;
                        description = formatReturnTypeDescription(operationDescription.substring(startIndex));
                    }
                }
            }

            if (description == null && operation.getResponses() != null && !operation.getResponses().isEmpty()) {
                Schema responseSchema = operation.getResponses().get(0).getSchema();
                if (responseSchema != null && responseSchema.getLanguage() != null && responseSchema.getLanguage().getDefault() != null) {
                    String responseSchemaDescription = responseSchema.getLanguage().getDefault().getDescription();
                    if (!CoreUtils.isNullOrEmpty(responseSchemaDescription)) {
                        description = formatReturnTypeDescription(responseSchemaDescription);
                    }
                }
            }

            if (description == null) {
                if (baseType == PrimitiveType.Void) {
                    // Mono<Void>
                    description = "the completion";
                }
                if (baseType == PrimitiveType.Boolean
                        && operation.getRequests() != null && !operation.getRequests().isEmpty()
                        && operation.getRequests().get(0).getProtocol() != null
                        && operation.getRequests().get(0).getProtocol().getHttp() != null
                        && HttpMethod.HEAD.name().equalsIgnoreCase(operation.getRequests().get(0).getProtocol().getHttp().getMethod())) {
                    // Mono<Boolean> of HEAD method
                    description = "whether resource exists";
                }
            }

            if (description == null) {
                description = "the response";
            }
        }
        return description;
    }

    private static String formatReturnTypeDescription(String description) {
        description = description.trim();
        int endIndex = description.indexOf(".");
        if (endIndex != -1) {
            description = description.substring(0, endIndex);
        }
        if (description.length() > 0 && Character.isUpperCase(description.charAt(0))) {
            description = description.substring(0, 1).toLowerCase() + description.substring(1);
        }
        return description;
    }
}<|MERGE_RESOLUTION|>--- conflicted
+++ resolved
@@ -266,7 +266,10 @@
                         .isGroupedParameterRequired(false)
                         .build());
 
-<<<<<<< HEAD
+                if (settings.isContextClientMethodParameter()) {
+                    addClientMethodWithContext(methods, builder, parameters);
+                }
+        
                 // begin method
                 methods.add(builder
                         .returnValue(new ReturnValue(returnTypeDescription(operation, proxyMethod.getReturnType().getClientType(), syncReturnType),
@@ -276,11 +279,6 @@
                         .type(ClientMethodType.LongRunningBegin)
                         .isGroupedParameterRequired(false)
                         .build());
-=======
-                if (settings.isContextClientMethodParameter()) {
-                    addClientMethodWithContext(methods, builder, parameters);
-                }
->>>>>>> 9a3e40d4
 
                 if (settings.getSyncMethods() != JavaSettings.SyncMethodsGeneration.NONE) {
                     methods.add(builder
