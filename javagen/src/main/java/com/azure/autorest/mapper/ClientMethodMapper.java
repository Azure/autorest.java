package com.azure.autorest.mapper;

import com.azure.autorest.extension.base.model.codemodel.ConstantSchema;
import com.azure.autorest.extension.base.model.codemodel.ObjectSchema;
import com.azure.autorest.extension.base.model.codemodel.Operation;
import com.azure.autorest.extension.base.model.codemodel.Parameter;
import com.azure.autorest.extension.base.model.codemodel.Request;
import com.azure.autorest.extension.base.model.codemodel.Response;
import com.azure.autorest.extension.base.model.codemodel.Schema;
import com.azure.autorest.extension.base.plugin.JavaSettings;
import com.azure.autorest.model.clientmodel.ClassType;
import com.azure.autorest.model.clientmodel.ClientMethod;
import com.azure.autorest.model.clientmodel.ClientMethodParameter;
import com.azure.autorest.model.clientmodel.ClientMethodType;
import com.azure.autorest.model.clientmodel.ClientModel;
import com.azure.autorest.model.clientmodel.GenericType;
import com.azure.autorest.model.clientmodel.IType;
import com.azure.autorest.model.clientmodel.ListType;
import com.azure.autorest.model.clientmodel.MethodPageDetails;
import com.azure.autorest.model.clientmodel.MethodTransformationDetail;
import com.azure.autorest.model.clientmodel.ParameterMapping;
import com.azure.autorest.model.clientmodel.PrimitiveType;
import com.azure.autorest.model.clientmodel.ProxyMethod;
import com.azure.autorest.model.clientmodel.ProxyMethodParameter;
import com.azure.autorest.model.clientmodel.ReturnValue;
import com.azure.autorest.util.CodeNamer;
import com.azure.autorest.util.SchemaUtil;
import java.util.ArrayList;
import java.util.HashMap;
import java.util.List;
import java.util.Map;
import java.util.Objects;
import java.util.stream.Collectors;
import java.util.stream.Stream;

public class ClientMethodMapper implements IMapper<Operation, List<ClientMethod>> {
    private static ClientMethodMapper instance = new ClientMethodMapper();
    private Map<Operation, List<ClientMethod>> parsed = new HashMap<>();

    private ClientMethodMapper() {
    }

    public static ClientMethodMapper getInstance() {
        return instance;
    }

    @Override
    public List<ClientMethod> map(Operation operation) {
        JavaSettings settings = JavaSettings.getInstance();
        if (parsed.containsKey(operation)) {
            return parsed.get(operation);
        }

        Map<Request, ProxyMethod> proxyMethods = Mappers.getProxyMethodMapper().map(operation);

        List<ClientMethod> methods = new ArrayList<>();

        IType asyncRestResponseReturnType;
        IType asyncReturnType;
        IType syncReturnType;

        if (operation.getExtensions() != null && operation.getExtensions().getXmsPageable() != null) {
            // Mono<SimpleResponse<Page>>
            Schema responseBodySchema = SchemaUtil.getLowestCommonParent(
                    operation.getResponses().stream().map(Response::getSchema).filter(Objects::nonNull).collect(Collectors.toList()));
            ClientModel responseBodyModel = Mappers.getModelMapper().map((ObjectSchema) responseBodySchema);
            IType listType = responseBodyModel.getProperties().stream()
                    .filter(p -> p.getSerializedName().equals(operation.getExtensions().getXmsPageable().getItemName()))
                    .findFirst().get().getWireType();
            IType elementType = ((ListType) listType).getElementType();
            asyncRestResponseReturnType = GenericType.Mono(GenericType.PagedResponse(elementType));
            asyncReturnType = GenericType.PagedFlux(elementType);
            syncReturnType = GenericType.PagedIterable(elementType);
        } else {
            asyncRestResponseReturnType = null;
            IType responseBodyType = SchemaUtil.operationResponseType(operation);
            IType restAPIMethodReturnBodyClientType = responseBodyType.getClientType();
            if (operation.getResponses().stream().anyMatch(r -> Boolean.TRUE.equals(r.getBinary()))) {
                asyncReturnType = GenericType.Flux(ClassType.ByteBuffer);
            } else if (restAPIMethodReturnBodyClientType != PrimitiveType.Void) {
                asyncReturnType = GenericType.Mono(restAPIMethodReturnBodyClientType);
            } else {
                asyncReturnType = GenericType.Mono(ClassType.Void);
            }
            if (operation.getResponses().stream().anyMatch(r -> Boolean.TRUE.equals(r.getBinary()))) {
                syncReturnType = ClassType.InputStream;
            } else {
                syncReturnType = responseBodyType.getClientType();
            }
        }

        for (Request request : operation.getRequests()) {
            ProxyMethod proxyMethod = proxyMethods.get(request);
            List<ClientMethodParameter> parameters = new ArrayList<>();
            List<String> requiredParameterExpressions = new ArrayList<>();
            Map<String, String> validateExpressions = new HashMap<>();
            List<MethodTransformationDetail> methodTransformationDetails = new ArrayList<>();

            for (Parameter parameter : request.getParameters().stream().filter(p -> !p.isFlattened()).collect(Collectors.toList())) {
                ClientMethodParameter clientMethodParameter = Mappers.getClientParameterMapper().map(parameter);
                if (request.getSignatureParameters().contains(parameter)) {
                    parameters.add(clientMethodParameter);
                }

                if (!(parameter.getSchema() instanceof ConstantSchema) && parameter.getGroupedBy() == null) {
                    if (parameter.getImplementation() != Parameter.ImplementationLocation.CLIENT) {
                        // Validations
                        if (clientMethodParameter.getIsRequired() && !(clientMethodParameter.getClientType() instanceof PrimitiveType)) {
                            requiredParameterExpressions.add(clientMethodParameter.getName());
                        }
                        String validation = clientMethodParameter.getClientType().validate(clientMethodParameter.getName());
                        if (validation != null) {
                            validateExpressions.put(clientMethodParameter.getName(), validation);
                        }
                    } else {
                        ProxyMethodParameter proxyParameter = Mappers.getProxyParameterMapper().map(parameter);
                        String exp = proxyParameter.getParameterReference();

                        if (proxyParameter.getIsRequired() && !(proxyParameter.getClientType() instanceof PrimitiveType)) {
                            requiredParameterExpressions.add(exp);
                        }

                        String validation = proxyParameter.getClientType().validate(exp);
                        if (validation != null) {
                            validateExpressions.put(exp, validation);
                        }
                    }
                }

                // Transformations
                if ((parameter.getOriginalParameter() != null || parameter.getGroupedBy() != null)
                        && !(parameter.getSchema() instanceof ConstantSchema)) {
                    ClientMethodParameter outParameter;
                    if (parameter.getOriginalParameter() != null) {
                        outParameter = Mappers.getClientParameterMapper().map(parameter.getOriginalParameter());
                    } else {
                        outParameter = clientMethodParameter;
                    }
                    MethodTransformationDetail detail = methodTransformationDetails.stream()
                            .filter(d -> outParameter.getName().equals(d.getOutParameter().getName()))
                            .findFirst().orElse(null);
                    if (detail == null) {
                        detail = new MethodTransformationDetail(outParameter, new ArrayList<>());
                        methodTransformationDetails.add(detail);
                    }
                    ParameterMapping mapping = new ParameterMapping();
                    if (parameter.getGroupedBy() != null) {
                        mapping.setInputParameter(Mappers.getClientParameterMapper().map(parameter.getGroupedBy()));
                        mapping.setInputParameterProperty(parameter.getLanguage().getJava().getName());
                    } else {
                        mapping.setInputParameter(clientMethodParameter);
                    }
                    if (parameter.getOriginalParameter() != null) {
                        mapping.setOutputParameterProperty(parameter.getTargetProperty().getLanguage().getJava().getName());
                    }
                    detail.getParameterMappings().add(mapping);
                }
            }

            final boolean generateClientMethodWithOnlyRequiredParameters = settings.getRequiredParameterClientMethods() && hasNonRequiredParameters(request);

            if (operation.getExtensions() != null && operation.getExtensions().getXmsPageable() != null && isPageable(operation)) {
                boolean isNextMethod = operation.getExtensions().getXmsPageable().getNextOperation() == operation;

                MethodPageDetails details = new MethodPageDetails(
                        CodeNamer.getPropertyName(operation.getExtensions().getXmsPageable().getNextLinkName()),
                        CodeNamer.getPropertyName(operation.getExtensions().getXmsPageable().getItemName()),
                        (isNextMethod || operation.getExtensions().getXmsPageable().getNextOperation() == null) ? null : Mappers.getClientMethodMapper().map(operation.getExtensions().getXmsPageable().getNextOperation())
                                .stream().findFirst().get());


                methods.add(new ClientMethod(
                        operation.getLanguage().getJava().getDescription(),
                        new ReturnValue(null, asyncRestResponseReturnType),
                        proxyMethod.getPagingAsyncSinglePageMethodName(),
                        parameters,
                        false,
                        ClientMethodType.PagingAsyncSinglePage,
                        proxyMethod,
                        validateExpressions,
                        requiredParameterExpressions,
                        false,
                        null,
                        details,
                        methodTransformationDetails));

                if (!isNextMethod) {
                    if (settings.getSyncMethods() != JavaSettings.SyncMethodsGeneration.NONE) {
                        methods.add(new ClientMethod(
                                operation.getLanguage().getJava().getDescription(),
                                new ReturnValue(null, asyncReturnType),
                                proxyMethod.getSimpleAsyncMethodName(),
                                parameters,
                                false,
                                ClientMethodType.PagingAsync,
                                proxyMethod,
                                validateExpressions,
                                requiredParameterExpressions,
                                false,
                                null,
                                details,
                                methodTransformationDetails));

                        if (generateClientMethodWithOnlyRequiredParameters) {
                            methods.add(new ClientMethod(
                                    operation.getLanguage().getJava().getDescription(),
                                    new ReturnValue(null, asyncReturnType),
                                    proxyMethod.getSimpleAsyncMethodName(),
                                    parameters,
                                    true,
                                    ClientMethodType.PagingAsync,
                                    proxyMethod,
                                    validateExpressions,
                                    requiredParameterExpressions,
                                    false,
                                    null,
                                    details,
                                    methodTransformationDetails));
                        }
                    }

                    if (settings.getSyncMethods() == JavaSettings.SyncMethodsGeneration.ALL) {
                        methods.add(new ClientMethod(
                                operation.getLanguage().getJava().getDescription(),
                                new ReturnValue(null, syncReturnType),
                                proxyMethod.getName(),
                                parameters,
                                false,
                                ClientMethodType.PagingSync,
                                proxyMethod,
                                validateExpressions,
                                requiredParameterExpressions,
                                false,
                                null,
                                details,
                                methodTransformationDetails));
<<<<<<< HEAD
                    }
                }
            }
        } else if (operation.getExtensions() != null && operation.getExtensions().isXmsLongRunningOperation() && settings.isFluent()) {
            // WithResponseAsync, with required and optional parameters
            methods.add(new ClientMethod(
                    operation.getLanguage().getJava().getDescription(),
                    new ReturnValue(null, proxyMethod.getReturnType().getClientType()),
                    proxyMethod.getSimpleAsyncRestResponseMethodName(),
                    parameters,
                    false,
                    ClientMethodType.SimpleAsyncRestResponse,
                    proxyMethod,
                    validateExpressions,
                    requiredParameterExpressions,
                    false,
                    null,
                    null,
                    methodTransformationDetails));

            IType responseBodyType = SchemaUtil.operationResponseType(operation);

            // Simple Async
            if (settings.getSyncMethods() != JavaSettings.SyncMethodsGeneration.NONE) {
                IType restAPIMethodReturnBodyClientType = responseBodyType.getClientType();
                IType asyncMethodReturnType;
                if (operation.getResponses().stream().anyMatch(r -> Boolean.TRUE.equals(r.getBinary()))) {
                    asyncMethodReturnType = GenericType.Flux(ClassType.ByteBuffer);
                } else if (restAPIMethodReturnBodyClientType != PrimitiveType.Void) {
                    asyncMethodReturnType = GenericType.Mono(restAPIMethodReturnBodyClientType);
                } else {
                    asyncMethodReturnType = GenericType.Mono(ClassType.Void);
                }

                methods.add(new ClientMethod(
                        operation.getLanguage().getJava().getDescription(),
                        new ReturnValue(null, asyncMethodReturnType),
                        proxyMethod.getSimpleAsyncMethodName(),
                        parameters,
                        false,
                        ClientMethodType.LongRunningAsync,
                        proxyMethod,
                        validateExpressions,
                        requiredParameterExpressions,
                        false,
                        null,
                        null,
                        methodTransformationDetails));
            }

            // Sync
            if (settings.getSyncMethods() == JavaSettings.SyncMethodsGeneration.ALL) {
                IType syncReturnType;
                if (operation.getResponses().stream().anyMatch(r -> Boolean.TRUE.equals(r.getBinary()))) {
                    syncReturnType = ClassType.InputStream;
                } else {
                    syncReturnType = responseBodyType.getClientType();
                }
                methods.add(new ClientMethod(
                        operation.getLanguage().getJava().getDescription(),
                        new ReturnValue(null, syncReturnType),
                        proxyMethod.getName(),
                        parameters,
                        false,
                        ClientMethodType.LongRunningSync,
                        proxyMethod,
                        validateExpressions,
                        requiredParameterExpressions,
                        false,
                        null,
                        null,
                        methodTransformationDetails));
            }

            if (generateClientMethodWithOnlyRequiredParameters) {
                // Simple Async
                if (settings.getSyncMethods() != JavaSettings.SyncMethodsGeneration.NONE) {
                    IType restAPIMethodReturnBodyClientType = responseBodyType.getClientType();
                    IType asyncMethodReturnType;
                    if (operation.getResponses().stream().anyMatch(r -> Boolean.TRUE.equals(r.getBinary()))) {
                        asyncMethodReturnType = GenericType.Flux(ClassType.ByteBuffer);
                    } else if (restAPIMethodReturnBodyClientType != PrimitiveType.Void) {
                        asyncMethodReturnType = GenericType.Mono(restAPIMethodReturnBodyClientType);
                    } else {
                        asyncMethodReturnType = GenericType.Mono(ClassType.Void);
                    }

                    methods.add(new ClientMethod(
                            operation.getLanguage().getJava().getDescription(),
                            new ReturnValue(null, asyncMethodReturnType),
                            proxyMethod.getSimpleAsyncMethodName(),
                            parameters,
                            true,
                            ClientMethodType.LongRunningAsync,
                            proxyMethod,
                            validateExpressions,
                            requiredParameterExpressions,
                            false,
                            null,
                            null,
                            methodTransformationDetails));
                }

                // Sync
                if (settings.getSyncMethods() == JavaSettings.SyncMethodsGeneration.ALL) {
                    IType syncReturnType;
                    if (operation.getResponses().stream().anyMatch(r -> Boolean.TRUE.equals(r.getBinary()))) {
                        syncReturnType = ClassType.InputStream;
                    } else {
                        syncReturnType = responseBodyType.getClientType();
                    }
                    methods.add(new ClientMethod(
                            operation.getLanguage().getJava().getDescription(),
                            new ReturnValue(null, syncReturnType),
                            proxyMethod.getName(),
                            parameters,
                            true,
                            ClientMethodType.LongRunningSync,
                            proxyMethod,
                            validateExpressions,
                            requiredParameterExpressions,
                            false,
                            null,
                            null,
                            methodTransformationDetails));
                }
            }
        } else {

            // WithResponseAsync, with required and optional parameters
            methods.add(new ClientMethod(
                    operation.getLanguage().getJava().getDescription(),
                    new ReturnValue(null, proxyMethod.getReturnType().getClientType()),
                    proxyMethod.getSimpleAsyncRestResponseMethodName(),
                    parameters,
                    false,
                    ClientMethodType.SimpleAsyncRestResponse,
                    proxyMethod,
                    validateExpressions,
                    requiredParameterExpressions,
                    false,
                    null,
                    null,
                    methodTransformationDetails));

            IType responseBodyType = SchemaUtil.operationResponseType(operation);
=======
>>>>>>> c2c88b8d

                        if (generateClientMethodWithOnlyRequiredParameters) {
                            methods.add(new ClientMethod(
                                    operation.getLanguage().getJava().getDescription(),
                                    new ReturnValue(null, syncReturnType),
                                    proxyMethod.getName(),
                                    parameters,
                                    true,
                                    ClientMethodType.PagingSync,
                                    proxyMethod,
                                    validateExpressions,
                                    requiredParameterExpressions,
                                    false,
                                    null,
                                    details,
                                    methodTransformationDetails));
                        }
                    }
                }
            } else {

                // WithResponseAsync, with required and optional parameters
                methods.add(new ClientMethod(
                        operation.getLanguage().getJava().getDescription(),
                        new ReturnValue(null, proxyMethod.getReturnType().getClientType()),
                        proxyMethod.getSimpleAsyncRestResponseMethodName(),
                        parameters,
                        false,
                        ClientMethodType.SimpleAsyncRestResponse,
                        proxyMethod,
                        validateExpressions,
                        requiredParameterExpressions,
                        false,
                        null,
                        null,
                        methodTransformationDetails));

                // Simple Async
                if (settings.getSyncMethods() != JavaSettings.SyncMethodsGeneration.NONE) {

                    methods.add(new ClientMethod(
                            operation.getLanguage().getJava().getDescription(),
                            new ReturnValue(null, asyncReturnType),
                            proxyMethod.getSimpleAsyncMethodName(),
                            parameters,
                            false,
                            ClientMethodType.SimpleAsync,
                            proxyMethod,
                            validateExpressions,
                            requiredParameterExpressions,
                            false,
                            null,
                            null,
                            methodTransformationDetails));

                    if (generateClientMethodWithOnlyRequiredParameters) {
                        methods.add(new ClientMethod(
                                operation.getLanguage().getJava().getDescription(),
                                new ReturnValue(null, asyncReturnType),
                                proxyMethod.getSimpleAsyncMethodName(),
                                parameters,
                                true,
                                ClientMethodType.SimpleAsync,
                                proxyMethod,
                                validateExpressions,
                                requiredParameterExpressions,
                                false,
                                null,
                                null,
                                methodTransformationDetails));
                    }
                }

                // Sync
                if (settings.getSyncMethods() == JavaSettings.SyncMethodsGeneration.ALL) {
                    methods.add(new ClientMethod(
                            operation.getLanguage().getJava().getDescription(),
                            new ReturnValue(null, syncReturnType),
                            proxyMethod.getName(),
                            parameters,
                            false,
                            ClientMethodType.SimpleSync,
                            proxyMethod,
                            validateExpressions,
                            requiredParameterExpressions,
                            false,
                            null,
                            null,
                            methodTransformationDetails));

                    if (generateClientMethodWithOnlyRequiredParameters) {
                        methods.add(new ClientMethod(
                                operation.getLanguage().getJava().getDescription(),
                                new ReturnValue(null, syncReturnType),
                                proxyMethod.getName(),
                                parameters,
                                true,
                                ClientMethodType.SimpleSync,
                                proxyMethod,
                                validateExpressions,
                                requiredParameterExpressions,
                                false,
                                null,
                                null,
                                methodTransformationDetails));
                    }
                }
            }
        }

        parsed.put(operation, methods);
        return methods;
    }

    private boolean isPageable(Operation operation) {
        Schema responseBodySchema = SchemaUtil.getLowestCommonParent(
            operation.getResponses().stream().map(Response::getSchema).filter(Objects::nonNull).collect(Collectors.toList()));
        ClientModel responseBodyModel = Mappers.getModelMapper().map((ObjectSchema) responseBodySchema);
        return responseBodyModel.getProperties().stream()
            .anyMatch(p -> p.getSerializedName().equals(operation.getExtensions().getXmsPageable().getItemName()));
    }

    public static boolean nonNullNextLink(Operation operation) {
        return operation.getExtensions().getXmsPageable().getNextLinkName() != null && !operation.getExtensions().getXmsPageable().getNextLinkName().isEmpty();
    }

    private static boolean hasNonRequiredParameters(Request request) {
        return request.getParameters().stream().anyMatch(p -> p.getImplementation() == Parameter.ImplementationLocation.METHOD && !p.isRequired() && !(p.getSchema() instanceof ConstantSchema))
                && request.getParameters().stream().noneMatch(Parameter::isFlattened);   // for now, ignore operation with flattened parameters
    }

//
//    private static void addRequiredProperties(IType clientType, String hierarchy, List<String> expressions) {
//        if (clientType instanceof ClassType) {
//            ClientModel typeModel = ClientModels.Instance.getModel(((ClassType) clientType).getName());
//            if (typeModel != null) {
//                for (ClientModelProperty property : typeModel.getProperties()) {
//                    if (property.isRequired() && !property.getIsConstant() && !property.getIsReadOnly()) {
//                        String exp = hierarchy + "." + property.getGetterName();
//                        expressions.add(exp);
//                        addRequiredProperties(property.getClientType(), exp, expressions);
//                    }
//                }
//            }
//        }
//    }
}<|MERGE_RESOLUTION|>--- conflicted
+++ resolved
@@ -31,7 +31,6 @@
 import java.util.Map;
 import java.util.Objects;
 import java.util.stream.Collectors;
-import java.util.stream.Stream;
 
 public class ClientMethodMapper implements IMapper<Operation, List<ClientMethod>> {
     private static ClientMethodMapper instance = new ClientMethodMapper();
@@ -234,155 +233,6 @@
                                 null,
                                 details,
                                 methodTransformationDetails));
-<<<<<<< HEAD
-                    }
-                }
-            }
-        } else if (operation.getExtensions() != null && operation.getExtensions().isXmsLongRunningOperation() && settings.isFluent()) {
-            // WithResponseAsync, with required and optional parameters
-            methods.add(new ClientMethod(
-                    operation.getLanguage().getJava().getDescription(),
-                    new ReturnValue(null, proxyMethod.getReturnType().getClientType()),
-                    proxyMethod.getSimpleAsyncRestResponseMethodName(),
-                    parameters,
-                    false,
-                    ClientMethodType.SimpleAsyncRestResponse,
-                    proxyMethod,
-                    validateExpressions,
-                    requiredParameterExpressions,
-                    false,
-                    null,
-                    null,
-                    methodTransformationDetails));
-
-            IType responseBodyType = SchemaUtil.operationResponseType(operation);
-
-            // Simple Async
-            if (settings.getSyncMethods() != JavaSettings.SyncMethodsGeneration.NONE) {
-                IType restAPIMethodReturnBodyClientType = responseBodyType.getClientType();
-                IType asyncMethodReturnType;
-                if (operation.getResponses().stream().anyMatch(r -> Boolean.TRUE.equals(r.getBinary()))) {
-                    asyncMethodReturnType = GenericType.Flux(ClassType.ByteBuffer);
-                } else if (restAPIMethodReturnBodyClientType != PrimitiveType.Void) {
-                    asyncMethodReturnType = GenericType.Mono(restAPIMethodReturnBodyClientType);
-                } else {
-                    asyncMethodReturnType = GenericType.Mono(ClassType.Void);
-                }
-
-                methods.add(new ClientMethod(
-                        operation.getLanguage().getJava().getDescription(),
-                        new ReturnValue(null, asyncMethodReturnType),
-                        proxyMethod.getSimpleAsyncMethodName(),
-                        parameters,
-                        false,
-                        ClientMethodType.LongRunningAsync,
-                        proxyMethod,
-                        validateExpressions,
-                        requiredParameterExpressions,
-                        false,
-                        null,
-                        null,
-                        methodTransformationDetails));
-            }
-
-            // Sync
-            if (settings.getSyncMethods() == JavaSettings.SyncMethodsGeneration.ALL) {
-                IType syncReturnType;
-                if (operation.getResponses().stream().anyMatch(r -> Boolean.TRUE.equals(r.getBinary()))) {
-                    syncReturnType = ClassType.InputStream;
-                } else {
-                    syncReturnType = responseBodyType.getClientType();
-                }
-                methods.add(new ClientMethod(
-                        operation.getLanguage().getJava().getDescription(),
-                        new ReturnValue(null, syncReturnType),
-                        proxyMethod.getName(),
-                        parameters,
-                        false,
-                        ClientMethodType.LongRunningSync,
-                        proxyMethod,
-                        validateExpressions,
-                        requiredParameterExpressions,
-                        false,
-                        null,
-                        null,
-                        methodTransformationDetails));
-            }
-
-            if (generateClientMethodWithOnlyRequiredParameters) {
-                // Simple Async
-                if (settings.getSyncMethods() != JavaSettings.SyncMethodsGeneration.NONE) {
-                    IType restAPIMethodReturnBodyClientType = responseBodyType.getClientType();
-                    IType asyncMethodReturnType;
-                    if (operation.getResponses().stream().anyMatch(r -> Boolean.TRUE.equals(r.getBinary()))) {
-                        asyncMethodReturnType = GenericType.Flux(ClassType.ByteBuffer);
-                    } else if (restAPIMethodReturnBodyClientType != PrimitiveType.Void) {
-                        asyncMethodReturnType = GenericType.Mono(restAPIMethodReturnBodyClientType);
-                    } else {
-                        asyncMethodReturnType = GenericType.Mono(ClassType.Void);
-                    }
-
-                    methods.add(new ClientMethod(
-                            operation.getLanguage().getJava().getDescription(),
-                            new ReturnValue(null, asyncMethodReturnType),
-                            proxyMethod.getSimpleAsyncMethodName(),
-                            parameters,
-                            true,
-                            ClientMethodType.LongRunningAsync,
-                            proxyMethod,
-                            validateExpressions,
-                            requiredParameterExpressions,
-                            false,
-                            null,
-                            null,
-                            methodTransformationDetails));
-                }
-
-                // Sync
-                if (settings.getSyncMethods() == JavaSettings.SyncMethodsGeneration.ALL) {
-                    IType syncReturnType;
-                    if (operation.getResponses().stream().anyMatch(r -> Boolean.TRUE.equals(r.getBinary()))) {
-                        syncReturnType = ClassType.InputStream;
-                    } else {
-                        syncReturnType = responseBodyType.getClientType();
-                    }
-                    methods.add(new ClientMethod(
-                            operation.getLanguage().getJava().getDescription(),
-                            new ReturnValue(null, syncReturnType),
-                            proxyMethod.getName(),
-                            parameters,
-                            true,
-                            ClientMethodType.LongRunningSync,
-                            proxyMethod,
-                            validateExpressions,
-                            requiredParameterExpressions,
-                            false,
-                            null,
-                            null,
-                            methodTransformationDetails));
-                }
-            }
-        } else {
-
-            // WithResponseAsync, with required and optional parameters
-            methods.add(new ClientMethod(
-                    operation.getLanguage().getJava().getDescription(),
-                    new ReturnValue(null, proxyMethod.getReturnType().getClientType()),
-                    proxyMethod.getSimpleAsyncRestResponseMethodName(),
-                    parameters,
-                    false,
-                    ClientMethodType.SimpleAsyncRestResponse,
-                    proxyMethod,
-                    validateExpressions,
-                    requiredParameterExpressions,
-                    false,
-                    null,
-                    null,
-                    methodTransformationDetails));
-
-            IType responseBodyType = SchemaUtil.operationResponseType(operation);
-=======
->>>>>>> c2c88b8d
 
                         if (generateClientMethodWithOnlyRequiredParameters) {
                             methods.add(new ClientMethod(
@@ -402,8 +252,100 @@
                         }
                     }
                 }
+            } else if (operation.getExtensions() != null && operation.getExtensions().isXmsLongRunningOperation() && settings.isFluent()) {
+                // WithResponseAsync, with required and optional parameters
+                methods.add(new ClientMethod(
+                        operation.getLanguage().getJava().getDescription(),
+                        new ReturnValue(null, proxyMethod.getReturnType().getClientType()),
+                        proxyMethod.getSimpleAsyncRestResponseMethodName(),
+                        parameters,
+                        false,
+                        ClientMethodType.SimpleAsyncRestResponse,
+                        proxyMethod,
+                        validateExpressions,
+                        requiredParameterExpressions,
+                        false,
+                        null,
+                        null,
+                        methodTransformationDetails));
+    
+                IType responseBodyType = SchemaUtil.operationResponseType(operation);
+    
+                // Simple Async
+                if (settings.getSyncMethods() != JavaSettings.SyncMethodsGeneration.NONE) {
+                    methods.add(new ClientMethod(
+                            operation.getLanguage().getJava().getDescription(),
+                            new ReturnValue(null, asyncReturnType),
+                            proxyMethod.getSimpleAsyncMethodName(),
+                            parameters,
+                            false,
+                            ClientMethodType.LongRunningAsync,
+                            proxyMethod,
+                            validateExpressions,
+                            requiredParameterExpressions,
+                            false,
+                            null,
+                            null,
+                            methodTransformationDetails));
+                }
+    
+                // Sync
+                if (settings.getSyncMethods() == JavaSettings.SyncMethodsGeneration.ALL) {
+                    methods.add(new ClientMethod(
+                            operation.getLanguage().getJava().getDescription(),
+                            new ReturnValue(null, syncReturnType),
+                            proxyMethod.getName(),
+                            parameters,
+                            false,
+                            ClientMethodType.LongRunningSync,
+                            proxyMethod,
+                            validateExpressions,
+                            requiredParameterExpressions,
+                            false,
+                            null,
+                            null,
+                            methodTransformationDetails));
+                }
+    
+                if (generateClientMethodWithOnlyRequiredParameters) {
+                    // Simple Async
+                    if (settings.getSyncMethods() != JavaSettings.SyncMethodsGeneration.NONE) {
+                        methods.add(new ClientMethod(
+                                operation.getLanguage().getJava().getDescription(),
+                                new ReturnValue(null, asyncReturnType),
+                                proxyMethod.getSimpleAsyncMethodName(),
+                                parameters,
+                                true,
+                                ClientMethodType.LongRunningAsync,
+                                proxyMethod,
+                                validateExpressions,
+                                requiredParameterExpressions,
+                                false,
+                                null,
+                                null,
+                                methodTransformationDetails));
+                    }
+    
+                    // Sync
+                    if (settings.getSyncMethods() == JavaSettings.SyncMethodsGeneration.ALL) {
+                        methods.add(new ClientMethod(
+                                operation.getLanguage().getJava().getDescription(),
+                                new ReturnValue(null, syncReturnType),
+                                proxyMethod.getName(),
+                                parameters,
+                                true,
+                                ClientMethodType.LongRunningSync,
+                                proxyMethod,
+                                validateExpressions,
+                                requiredParameterExpressions,
+                                false,
+                                null,
+                                null,
+                                methodTransformationDetails));
+                    }
+                }
             } else {
-
+    
                 // WithResponseAsync, with required and optional parameters
                 methods.add(new ClientMethod(
                         operation.getLanguage().getJava().getDescription(),
