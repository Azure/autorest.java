package com.azure.autorest.mapper;

import com.azure.autorest.extension.base.model.codemodel.ConstantSchema;
import com.azure.autorest.extension.base.model.codemodel.ObjectSchema;
import com.azure.autorest.extension.base.model.codemodel.Operation;
import com.azure.autorest.extension.base.model.codemodel.Parameter;
import com.azure.autorest.extension.base.model.codemodel.Response;
import com.azure.autorest.extension.base.model.codemodel.Schema;
import com.azure.autorest.extension.base.plugin.JavaSettings;
import com.azure.autorest.model.clientmodel.ClassType;
import com.azure.autorest.model.clientmodel.ClientMethod;
import com.azure.autorest.model.clientmodel.ClientMethodParameter;
import com.azure.autorest.model.clientmodel.ClientMethodType;
import com.azure.autorest.model.clientmodel.ClientModel;
import com.azure.autorest.model.clientmodel.GenericType;
import com.azure.autorest.model.clientmodel.IType;
import com.azure.autorest.model.clientmodel.ListType;
import com.azure.autorest.model.clientmodel.MethodPageDetails;
import com.azure.autorest.model.clientmodel.MethodTransformationDetail;
import com.azure.autorest.model.clientmodel.ParameterMapping;
import com.azure.autorest.model.clientmodel.PrimitiveType;
import com.azure.autorest.model.clientmodel.ProxyMethod;
import com.azure.autorest.model.clientmodel.ProxyMethodParameter;
import com.azure.autorest.model.clientmodel.ReturnValue;
import com.azure.autorest.util.CodeNamer;
import com.azure.autorest.util.SchemaUtil;
import java.util.ArrayList;
import java.util.HashMap;
import java.util.List;
import java.util.Map;
import java.util.Objects;
import java.util.stream.Collectors;

public class ClientMethodMapper implements IMapper<Operation, List<ClientMethod>> {
    private static ClientMethodMapper instance = new ClientMethodMapper();
    private Map<Operation, List<ClientMethod>> parsed = new HashMap<>();

    private ClientMethodMapper() {
    }

    public static ClientMethodMapper getInstance() {
        return instance;
    }

    @Override
    public List<ClientMethod> map(Operation operation) {
        JavaSettings settings = JavaSettings.getInstance();
        if (parsed.containsKey(operation)) {
            return parsed.get(operation);
        }

        ProxyMethod proxyMethod = Mappers.getProxyMethodMapper().map(operation);

        List<ClientMethod> methods = new ArrayList<>();

        List<ClientMethodParameter> parameters = new ArrayList<>();
        List<String> requiredParameterExpressions = new ArrayList<>();
        Map<String, String> validateExpressions = new HashMap<>();
        List<MethodTransformationDetail> methodTransformationDetails = new ArrayList<>();

        for (Parameter parameter : operation.getRequest().getParameters()
                .stream().filter(p -> !p.isFlattened()).collect(Collectors.toList())) {
            if (parameter.getImplementation() != Parameter.ImplementationLocation.CLIENT && !(parameter.getSchema() instanceof ConstantSchema)) {
                ClientMethodParameter clientMethodParameter = Mappers.getClientParameterMapper().map(parameter);
                parameters.add(clientMethodParameter);

                // Transformations
                if (parameter.getOriginalParameter() != null) {// TODO: Need better way to determine transformed parameters
                    ClientMethodParameter originalParameter = Mappers.getClientParameterMapper().map(parameter.getOriginalParameter());
                    MethodTransformationDetail detail = methodTransformationDetails.stream()
                            .filter(d -> originalParameter.getName().equals(d.getOutParameter().getName()))
                            .findFirst().orElse(null);
                    if (detail == null) {
                        detail = new MethodTransformationDetail(originalParameter, new ArrayList<>());
                        methodTransformationDetails.add(detail);
                    }
                    ParameterMapping mapping = new ParameterMapping();
                    mapping.setInputParameter(clientMethodParameter);
                    mapping.setOutputParameterProperty(parameter.getTargetProperty().getLanguage().getJava().getName());
                    detail.getParameterMappings().add(mapping);
                }

                // Validations
                if (clientMethodParameter.getIsRequired() && !(clientMethodParameter.getClientType() instanceof PrimitiveType)) {
                    requiredParameterExpressions.add(clientMethodParameter.getName());
                }
                String validation = clientMethodParameter.getClientType().validate(clientMethodParameter.getName());
                if (validation != null) {
                    validateExpressions.put(clientMethodParameter.getName(), validation);
                }
            } else if (!(parameter.getSchema() instanceof ConstantSchema)) {
                ProxyMethodParameter proxyParameter = Mappers.getProxyParameterMapper().map(parameter);
                String exp = proxyParameter.getParameterReference();

                if (proxyParameter.getIsRequired() && !(proxyParameter.getClientType() instanceof PrimitiveType)) {
                    requiredParameterExpressions.add(exp);
                }

                String validation = proxyParameter.getClientType().validate(exp);
                if (validation != null) {
                    validateExpressions.put(exp, validation);
                }

            }
        }

        final boolean generateClientMethodWithOnlyRequiredParameters = settings.getRequiredParameterClientMethods() && hasNonRequiredParameters(operation);

        if (operation.getExtensions() != null && operation.getExtensions().getXmsPageable() != null) {
            boolean isNextMethod = operation.getExtensions().getXmsPageable().getNextOperation() == operation;

            MethodPageDetails details = new MethodPageDetails(
                    CodeNamer.getPropertyName(operation.getExtensions().getXmsPageable().getNextLinkName()),
                    CodeNamer.getPropertyName(operation.getExtensions().getXmsPageable().getItemName()),
                    (isNextMethod || operation.getExtensions().getXmsPageable().getNextOperation() == null) ? null : Mappers.getClientMethodMapper().map(operation.getExtensions().getXmsPageable().getNextOperation())
                            .stream().findFirst().get());

            // Mono<SimpleResponse<Page>>
            Schema responseBodySchema = SchemaUtil.getLowestCommonParent(
                    operation.getResponses().stream().map(Response::getSchema).filter(Objects::nonNull).collect(Collectors.toList()));
            ClientModel responseBodyModel = Mappers.getModelMapper().map((ObjectSchema) responseBodySchema);
            IType listType = responseBodyModel.getProperties().stream()
                    .filter(p -> p.getSerializedName().equals(operation.getExtensions().getXmsPageable().getItemName()))
                    .findFirst().get().getWireType();
            IType elementType = ((ListType) listType).getElementType();
            IType asyncSinglePageReturnType = GenericType.Mono(GenericType.PagedResponse(elementType));
            IType asyncReturnType = GenericType.PagedFlux(elementType);
            IType syncReturnType = GenericType.PagedIterable(elementType);

            methods.add(new ClientMethod(
                    operation.getLanguage().getJava().getDescription(),
                    new ReturnValue(null, asyncSinglePageReturnType),
                    proxyMethod.getPagingAsyncSinglePageMethodName(),
                    parameters,
                    false,
                    ClientMethodType.PagingAsyncSinglePage,
                    proxyMethod,
                    validateExpressions,
                    requiredParameterExpressions,
                    false,
                    null,
                    details,
                    methodTransformationDetails));

            if (!isNextMethod) {
                if (settings.getSyncMethods() != JavaSettings.SyncMethodsGeneration.NONE) {
                    methods.add(new ClientMethod(
                            operation.getLanguage().getJava().getDescription(),
                            new ReturnValue(null, asyncReturnType),
                            proxyMethod.getSimpleAsyncMethodName(),
                            parameters,
                            false,
                            ClientMethodType.PagingAsync,
                            proxyMethod,
                            validateExpressions,
                            requiredParameterExpressions,
                            false,
                            null,
                            details,
                            methodTransformationDetails));

                    if (generateClientMethodWithOnlyRequiredParameters) {
                        methods.add(new ClientMethod(
                                operation.getLanguage().getJava().getDescription(),
                                new ReturnValue(null, asyncReturnType),
                                proxyMethod.getSimpleAsyncMethodName(),
                                parameters,
                                true,
                                ClientMethodType.PagingAsync,
                                proxyMethod,
                                validateExpressions,
                                requiredParameterExpressions,
                                false,
                                null,
                                details,
                                methodTransformationDetails));
                    }
                }

                if (settings.getSyncMethods() == JavaSettings.SyncMethodsGeneration.ALL) {
                    methods.add(new ClientMethod(
                            operation.getLanguage().getJava().getDescription(),
                            new ReturnValue(null, syncReturnType),
                            proxyMethod.getName(),
                            parameters,
                            false,
                            ClientMethodType.PagingSync,
                            proxyMethod,
                            validateExpressions,
                            requiredParameterExpressions,
                            false,
                            null,
                            details,
                            methodTransformationDetails));

                    if (generateClientMethodWithOnlyRequiredParameters) {
                        methods.add(new ClientMethod(
                                operation.getLanguage().getJava().getDescription(),
                                new ReturnValue(null, syncReturnType),
                                proxyMethod.getName(),
                                parameters,
                                true,
                                ClientMethodType.PagingSync,
                                proxyMethod,
                                validateExpressions,
                                requiredParameterExpressions,
                                false,
                                null,
                                details,
                                methodTransformationDetails));
                    }
                }
            }
        } else {

            // WithResponseAsync, with required and optional parameters
            methods.add(new ClientMethod(
                    operation.getLanguage().getJava().getDescription(),
                    new ReturnValue(null, proxyMethod.getReturnType().getClientType()),
                    proxyMethod.getSimpleAsyncRestResponseMethodName(),
                    parameters,
                    false,
                    ClientMethodType.SimpleAsyncRestResponse,
                    proxyMethod,
                    validateExpressions,
                    requiredParameterExpressions,
                    false,
                    null,
                    null,
                    methodTransformationDetails));

            IType responseBodyType = SchemaUtil.operationResponseType(operation);

            // Simple Async
            if (settings.getSyncMethods() != JavaSettings.SyncMethodsGeneration.NONE) {
                IType restAPIMethodReturnBodyClientType = responseBodyType.getClientType();
                IType asyncMethodReturnType;
                if (operation.getResponses().stream().anyMatch(r -> Boolean.TRUE.equals(r.getBinary()))) {
                    asyncMethodReturnType = GenericType.Flux(ClassType.ByteBuffer);
                } else if (restAPIMethodReturnBodyClientType != PrimitiveType.Void) {
                    asyncMethodReturnType = GenericType.Mono(restAPIMethodReturnBodyClientType);
                } else {
                    asyncMethodReturnType = GenericType.Mono(ClassType.Void);
                }

                methods.add(new ClientMethod(
                        operation.getLanguage().getJava().getDescription(),
                        new ReturnValue(null, asyncMethodReturnType),
                        proxyMethod.getSimpleAsyncMethodName(),
                        parameters,
                        false,
                        ClientMethodType.SimpleAsync,
                        proxyMethod,
                        validateExpressions,
                        requiredParameterExpressions,
                        false,
                        null,
                        null,
                        methodTransformationDetails));

                if (generateClientMethodWithOnlyRequiredParameters) {
                    methods.add(new ClientMethod(
                            operation.getLanguage().getJava().getDescription(),
                            new ReturnValue(null, asyncMethodReturnType),
                            proxyMethod.getSimpleAsyncMethodName(),
                            parameters,
                            true,
                            ClientMethodType.SimpleAsync,
                            proxyMethod,
                            validateExpressions,
                            requiredParameterExpressions,
                            false,
                            null,
                            null,
                            methodTransformationDetails));
                }
            }

            // Sync
            if (settings.getSyncMethods() == JavaSettings.SyncMethodsGeneration.ALL) {
                IType syncReturnType;
                if (operation.getResponses().stream().anyMatch(r -> Boolean.TRUE.equals(r.getBinary()))) {
                    syncReturnType = ClassType.InputStream;
                } else {
                    syncReturnType = responseBodyType.getClientType();
                }
                methods.add(new ClientMethod(
                        operation.getLanguage().getJava().getDescription(),
                        new ReturnValue(null, syncReturnType),
                        proxyMethod.getName(),
                        parameters,
                        false,
                        ClientMethodType.SimpleSync,
                        proxyMethod,
                        validateExpressions,
                        requiredParameterExpressions,
                        false,
                        null,
                        null,
                        methodTransformationDetails));

                if (generateClientMethodWithOnlyRequiredParameters) {
                    methods.add(new ClientMethod(
                            operation.getLanguage().getJava().getDescription(),
                            new ReturnValue(null, syncReturnType),
                            proxyMethod.getName(),
                            parameters,
                            true,
                            ClientMethodType.SimpleSync,
                            proxyMethod,
                            validateExpressions,
                            requiredParameterExpressions,
                            false,
                            null,
                            null,
                            methodTransformationDetails));
                }
            }
        }

        parsed.put(operation, methods);
        return methods;
    }

<<<<<<< HEAD
=======
    public static boolean nonNullNextLink(Operation operation) {
        return operation.getExtensions().getXmsPageable().getNextLinkName() != null && !operation.getExtensions().getXmsPageable().getNextLinkName().isEmpty();
    }

    private static boolean hasNonRequiredParameters(Operation operation) {
        return operation.getRequest().getParameters().stream().anyMatch(p -> p.getImplementation() == Parameter.ImplementationLocation.METHOD && !p.isRequired() && !(p.getSchema() instanceof ConstantSchema))
                && operation.getRequest().getParameters().stream().noneMatch(Parameter::isFlattened);   // for now, ignore operation with flattened parameters
    }

>>>>>>> ff0250f7
//
//    private static void addRequiredProperties(IType clientType, String hierarchy, List<String> expressions) {
//        if (clientType instanceof ClassType) {
//            ClientModel typeModel = ClientModels.Instance.getModel(((ClassType) clientType).getName());
//            if (typeModel != null) {
//                for (ClientModelProperty property : typeModel.getProperties()) {
//                    if (property.isRequired() && !property.getIsConstant() && !property.getIsReadOnly()) {
//                        String exp = hierarchy + "." + property.getGetterName();
//                        expressions.add(exp);
//                        addRequiredProperties(property.getClientType(), exp, expressions);
//                    }
//                }
//            }
//        }
//    }
}<|MERGE_RESOLUTION|>--- conflicted
+++ resolved
@@ -322,8 +322,6 @@
         return methods;
     }
 
-<<<<<<< HEAD
-=======
     public static boolean nonNullNextLink(Operation operation) {
         return operation.getExtensions().getXmsPageable().getNextLinkName() != null && !operation.getExtensions().getXmsPageable().getNextLinkName().isEmpty();
     }
@@ -333,7 +331,6 @@
                 && operation.getRequest().getParameters().stream().noneMatch(Parameter::isFlattened);   // for now, ignore operation with flattened parameters
     }
 
->>>>>>> ff0250f7
 //
 //    private static void addRequiredProperties(IType clientType, String hierarchy, List<String> expressions) {
 //        if (clientType instanceof ClassType) {
