package com.azure.autorest.mapper;

import com.azure.autorest.extension.base.model.codemodel.ConstantSchema;
import com.azure.autorest.extension.base.model.codemodel.ObjectSchema;
import com.azure.autorest.extension.base.model.codemodel.Operation;
import com.azure.autorest.extension.base.model.codemodel.Parameter;
import com.azure.autorest.extension.base.model.codemodel.Request;
import com.azure.autorest.extension.base.model.codemodel.Response;
import com.azure.autorest.extension.base.model.codemodel.Schema;
import com.azure.autorest.extension.base.plugin.JavaSettings;
import com.azure.autorest.extension.base.plugin.JavaSettings.SyncMethodsGeneration;
import com.azure.autorest.model.clientmodel.ClassType;
import com.azure.autorest.model.clientmodel.ClientMethod;
import com.azure.autorest.model.clientmodel.ClientMethod.Builder;
import com.azure.autorest.model.clientmodel.ClientMethodParameter;
import com.azure.autorest.model.clientmodel.ClientMethodType;
import com.azure.autorest.model.clientmodel.ClientModel;
import com.azure.autorest.model.clientmodel.ClientModelProperty;
import com.azure.autorest.model.clientmodel.GenericType;
import com.azure.autorest.model.clientmodel.IType;
import com.azure.autorest.model.clientmodel.ListType;
import com.azure.autorest.model.clientmodel.MethodPageDetails;
import com.azure.autorest.model.clientmodel.MethodTransformationDetail;
import com.azure.autorest.model.clientmodel.ParameterMapping;
import com.azure.autorest.model.clientmodel.PrimitiveType;
import com.azure.autorest.model.clientmodel.ProxyMethod;
import com.azure.autorest.model.clientmodel.ProxyMethodParameter;
import com.azure.autorest.model.clientmodel.ReturnValue;
import com.azure.autorest.util.CodeNamer;
import com.azure.autorest.util.SchemaUtil;
import com.azure.core.http.HttpMethod;
import com.azure.core.util.CoreUtils;

import java.util.ArrayList;
import java.util.HashMap;
import java.util.List;
import java.util.Map;
import java.util.Objects;
import java.util.stream.Collectors;

public class ClientMethodMapper implements IMapper<Operation, List<ClientMethod>> {
    private static ClientMethodMapper instance = new ClientMethodMapper();
    private Map<Operation, List<ClientMethod>> parsed = new HashMap<>();

    protected ClientMethodMapper() {
    }

    public static ClientMethodMapper getInstance() {
        return instance;
    }

<<<<<<< HEAD
    protected ClientMethod.Builder createClientMethodBuilder() {
        return new ClientMethod.Builder();
=======
    /**
     * Method mapping doesn't have to take the same parameter list. In some cases, e.g. Android client, optional parameters
     * may be collapsed into a single structure captured in a new model class. This is the function to add these
     * additional models to the model list for generation.
     * @param clientModels global list of models to be created. Check duplicates before adding
     */
    public void addModelsTo(List<ClientModel> clientModels) {
    }

    /**
     * Extension point to allow derived class to override how optional parameters are handled
     * @return whether optional parameters should be collapsed into a new model
     */
    protected boolean shouldCollapseOptionalParameters() {
        return false;
    }

    /**
     * Extension point to map optional parameters into a collapsed model
     * @param methodName name of the method for which the optional parameters are for
     * @param optionalParameters request parameters that are optional for this method
     * @param parameters other parameters created for the same method
     */
    protected void collapseOptionalParameters(String methodName, List<Parameter> optionalParameters, List<ClientMethodParameter> parameters) {
>>>>>>> 115d8004
    }

    @Override
    public List<ClientMethod> map(Operation operation) {
        JavaSettings settings = JavaSettings.getInstance();
        if (parsed.containsKey(operation)) {
            return parsed.get(operation);
        }

        Map<Request, ProxyMethod> proxyMethods = Mappers.getProxyMethodMapper().map(operation);

        List<ClientMethod> methods = new ArrayList<>();

        ClientMethod.Builder builder = createClientMethodBuilder()
                .description(operation.getLanguage().getJava().getDescription())
                .clientReference((operation.getOperationGroup() == null || operation.getOperationGroup().getLanguage().getJava().getName().isEmpty()) ? "this": "this.client");

        IType asyncRestResponseReturnType;
        IType asyncReturnType;
        IType syncReturnType;

        if (operation.getExtensions() != null && operation.getExtensions().getXmsPageable() != null) {
            // Mono<SimpleResponse<Page>>
            Schema responseBodySchema = SchemaUtil.getLowestCommonParent(
                    operation.getResponses().stream().map(Response::getSchema).filter(Objects::nonNull).collect(Collectors.toList()));
            ClientModel responseBodyModel = Mappers.getModelMapper().map((ObjectSchema) responseBodySchema);
            IType listType = responseBodyModel.getProperties().stream()
                    .filter(p -> p.getSerializedName().equals(operation.getExtensions().getXmsPageable().getItemName()))
                    .findFirst().get().getWireType();
            IType elementType = ((ListType) listType).getElementType();
            asyncRestResponseReturnType = GenericType.Mono(GenericType.PagedResponse(elementType));
            asyncReturnType = GenericType.PagedFlux(elementType);
            syncReturnType = GenericType.PagedIterable(elementType);
        } else {
            asyncRestResponseReturnType = null;
            IType responseBodyType = SchemaUtil.getOperationResponseType(operation);
            IType restAPIMethodReturnBodyClientType = responseBodyType.getClientType();
            if (operation.getResponses().stream().anyMatch(r -> Boolean.TRUE.equals(r.getBinary()))) {
                asyncReturnType = GenericType.Flux(ClassType.ByteBuffer);
            } else if (restAPIMethodReturnBodyClientType != PrimitiveType.Void) {
                asyncReturnType = GenericType.Mono(restAPIMethodReturnBodyClientType);
            } else {
                asyncReturnType = GenericType.Mono(ClassType.Void);
            }
            if (operation.getResponses().stream().anyMatch(r -> Boolean.TRUE.equals(r.getBinary()))) {
                syncReturnType = ClassType.InputStream;
            } else {
                syncReturnType = responseBodyType.getClientType();
            }
        }

        for (Request request : operation.getRequests()) {
            ProxyMethod proxyMethod = proxyMethods.get(request);
            builder.proxyMethod(proxyMethod);

            List<ClientMethodParameter> parameters = new ArrayList<>();
            List<Parameter> optionalParameters = new ArrayList<>();
            List<String> requiredParameterExpressions = new ArrayList<>();
            Map<String, String> validateExpressions = new HashMap<>();
            List<MethodTransformationDetail> methodTransformationDetails = new ArrayList<>();

            for (Parameter parameter : request.getParameters().stream().filter(p -> !p.isFlattened()).collect(Collectors.toList())) {
                if (!parameter.isRequired()
                    && shouldCollapseOptionalParameters()) {
                    optionalParameters.add(parameter);
                    continue;
                }
                ClientMethodParameter clientMethodParameter = Mappers.getClientParameterMapper().map(parameter);
                if (request.getSignatureParameters().contains(parameter)) {
                    parameters.add(clientMethodParameter);
                }

                if (!(parameter.getSchema() instanceof ConstantSchema) && parameter.getGroupedBy() == null) {
                    if (parameter.getImplementation() != Parameter.ImplementationLocation.CLIENT) {
                        // Validations
                        if (clientMethodParameter.getIsRequired() && !(clientMethodParameter.getClientType() instanceof PrimitiveType)) {
                            requiredParameterExpressions.add(clientMethodParameter.getName());
                        }
                        String validation = clientMethodParameter.getClientType().validate(clientMethodParameter.getName());
                        if (validation != null) {
                            validateExpressions.put(clientMethodParameter.getName(), validation);
                        }
                    } else {
                        ProxyMethodParameter proxyParameter = Mappers.getProxyParameterMapper().map(parameter);
                        String exp = proxyParameter.getParameterReference();

                        if (proxyParameter.getIsRequired() && !(proxyParameter.getClientType() instanceof PrimitiveType)) {
                            requiredParameterExpressions.add(exp);
                        }

                        String validation = proxyParameter.getClientType().validate(exp);
                        if (validation != null) {
                            validateExpressions.put(exp, validation);
                        }
                    }
                }

                // Transformations
                if ((parameter.getOriginalParameter() != null || parameter.getGroupedBy() != null)
                        && !(parameter.getSchema() instanceof ConstantSchema)) {
                    ClientMethodParameter outParameter;
                    if (parameter.getOriginalParameter() != null) {
                        outParameter = Mappers.getClientParameterMapper().map(parameter.getOriginalParameter());
                    } else {
                        outParameter = clientMethodParameter;
                    }
                    MethodTransformationDetail detail = methodTransformationDetails.stream()
                            .filter(d -> outParameter.getName().equals(d.getOutParameter().getName()))
                            .findFirst().orElse(null);
                    if (detail == null) {
                        detail = new MethodTransformationDetail(outParameter, new ArrayList<>());
                        methodTransformationDetails.add(detail);
                    }
                    ParameterMapping mapping = new ParameterMapping();
                    if (parameter.getGroupedBy() != null) {
                        mapping.setInputParameter(Mappers.getClientParameterMapper().map(parameter.getGroupedBy()));
                        ClientModel groupModel = Mappers.getModelMapper().map((ObjectSchema) parameter.getGroupedBy().getSchema());
                        ClientModelProperty inputProperty = groupModel.getProperties().stream()
                                .filter(p -> parameter.getLanguage().getJava().getName().equals(p.getName()))
                                .findFirst().get();
                        mapping.setInputParameterProperty(inputProperty);
                    } else {
                        mapping.setInputParameter(clientMethodParameter);
                    }
                    if (parameter.getOriginalParameter() != null) {
                        mapping.setOutputParameterProperty(parameter.getTargetProperty().getLanguage().getJava().getName());
                    }
                    detail.getParameterMappings().add(mapping);
                }
            }

            if (shouldCollapseOptionalParameters()
                && optionalParameters.size() > 0) {
                collapseOptionalParameters(proxyMethod.getName(), optionalParameters, parameters);
            }

            final boolean generateClientMethodWithOnlyRequiredParameters = settings.getRequiredParameterClientMethods() && hasNonRequiredParameters(request);

            builder.parameters(parameters)
                    .requiredNullableParameterExpressions(requiredParameterExpressions)
                    .validateExpressions(validateExpressions)
                    .methodTransformationDetails(methodTransformationDetails)
                    .methodPageDetails(null);

            if (operation.getExtensions() != null && operation.getExtensions().getXmsPageable() != null) {
                String pageableItemName = getPageableItemName(operation);
                if (pageableItemName != null) {
                    boolean isNextMethod = operation.getExtensions().getXmsPageable().getNextOperation() == operation;

                    IType lroIntermediateType = null;
                    if (operation.getExtensions().isXmsLongRunningOperation() && !isNextMethod) {
                        lroIntermediateType = SchemaUtil.getOperationResponseType(operation);
                    }

                    MethodPageDetails details = new MethodPageDetails(
                            CodeNamer.getPropertyName(operation.getExtensions().getXmsPageable().getNextLinkName()),
                            pageableItemName,
                            (isNextMethod || operation.getExtensions().getXmsPageable().getNextOperation() == null) ? null : Mappers.getClientMethodMapper().map(operation.getExtensions().getXmsPageable().getNextOperation())
                                    .stream().findFirst().get(),
                            lroIntermediateType);
                    builder.methodPageDetails(details);

                    if (!(!settings.getRequiredParameterClientMethods() && settings.isContextClientMethodParameter()
                            && SyncMethodsGeneration.NONE.equals(settings.getSyncMethods()))) {
                        methods.add(builder
                                .returnValue(new ReturnValue(
                                        returnTypeDescription(operation, asyncRestResponseReturnType, syncReturnType),
                                        asyncRestResponseReturnType))
                                .name(proxyMethod.getPagingAsyncSinglePageMethodName())
                                .onlyRequiredParameters(false)
                                .type(ClientMethodType.PagingAsyncSinglePage)
                                .isGroupedParameterRequired(false)
                                .build());
                    }
                    if (settings.isContextClientMethodParameter()) {
                        addClientMethodWithContext(methods, builder, proxyMethod, parameters,
                                ClientMethodType.PagingAsyncSinglePage, proxyMethod.getPagingAsyncSinglePageMethodName(),
                                new ReturnValue(returnTypeDescription(operation, asyncRestResponseReturnType, syncReturnType),
                                        asyncRestResponseReturnType));
                    }

                    if (!isNextMethod) {
                        if (settings.getSyncMethods() != JavaSettings.SyncMethodsGeneration.NONE) {
                            methods.add(builder
                                    .returnValue(
                                            new ReturnValue(returnTypeDescription(operation, asyncReturnType, syncReturnType),
                                                    asyncReturnType))
                                    .name(proxyMethod.getSimpleAsyncMethodName())
                                    .onlyRequiredParameters(false)
                                    .type(ClientMethodType.PagingAsync)
                                    .isGroupedParameterRequired(false)
                                    .build());
                            if (settings.isContextClientMethodParameter()) {
                                addClientMethodWithContext(methods, builder, proxyMethod, parameters,
                                        ClientMethodType.PagingAsync, proxyMethod.getSimpleAsyncMethodName(),
                                        new ReturnValue(returnTypeDescription(operation, asyncReturnType, syncReturnType),
                                                asyncReturnType));
                            }

                            if (generateClientMethodWithOnlyRequiredParameters) {
                                methods.add(builder
                                        .onlyRequiredParameters(true)
                                        .build());
                            }
                        }

                        if (settings.getSyncMethods() == JavaSettings.SyncMethodsGeneration.ALL) {
                            methods.add(builder
                                    .returnValue(new ReturnValue(returnTypeDescription(operation, syncReturnType, syncReturnType),
                                            syncReturnType))
                                    .name(proxyMethod.getName())
                                    .onlyRequiredParameters(false)
                                    .type(ClientMethodType.PagingSync)
                                    .isGroupedParameterRequired(false)
                                    .build());

                            if (settings.isContextClientMethodParameter()) {
                                addClientMethodWithContext(methods, builder, parameters);
                            }

                            if (generateClientMethodWithOnlyRequiredParameters) {
                                methods.add(builder
                                        .onlyRequiredParameters(true)
                                        .build());
                            }
                        }
                    }
                }
            } else if (operation.getExtensions() != null && operation.getExtensions().isXmsLongRunningOperation() && settings.isFluent()) {
                // WithResponseAsync, with required and optional parameters
                methods.add(builder
                        .returnValue(new ReturnValue(returnTypeDescription(operation, proxyMethod.getReturnType().getClientType(), syncReturnType),
                                proxyMethod.getReturnType().getClientType()))
                        .name(proxyMethod.getSimpleAsyncRestResponseMethodName())
                        .onlyRequiredParameters(false)
                        .type(ClientMethodType.SimpleAsyncRestResponse)
                        .isGroupedParameterRequired(false)
                        .build());

                if (settings.isContextClientMethodParameter()) {
                    addClientMethodWithContext(methods, builder, parameters);
                }

                if (settings.getSyncMethods() != JavaSettings.SyncMethodsGeneration.NONE) {
                    // begin method async
                    methods.add(builder
                            .returnValue(new ReturnValue(returnTypeDescription(operation, proxyMethod.getReturnType().getClientType(), syncReturnType),
                                    GenericType.PollerFlux(GenericType.PollResult(syncReturnType.asNullable()), syncReturnType.asNullable())))
                            .name("begin" + CodeNamer.toPascalCase(proxyMethod.getSimpleAsyncMethodName()))
                            .onlyRequiredParameters(false)
                            .type(ClientMethodType.LongRunningBeginAsync)
                            .isGroupedParameterRequired(false)
                            .build());

                    if (settings.isContextClientMethodParameter()) {
                        addClientMethodWithContext(methods, builder, parameters);
                    }
                }

                if (settings.getSyncMethods() == JavaSettings.SyncMethodsGeneration.ALL) {
                    // begin method sync
                    methods.add(builder
                            .returnValue(new ReturnValue(returnTypeDescription(operation, proxyMethod.getReturnType().getClientType(), syncReturnType),
                                    GenericType.SyncPoller(GenericType.PollResult(syncReturnType.asNullable()), syncReturnType.asNullable())))
                            .name("begin" + CodeNamer.toPascalCase(proxyMethod.getName()))
                            .onlyRequiredParameters(false)
                            .type(ClientMethodType.LongRunningBeginSync)
                            .isGroupedParameterRequired(false)
                            .build());

                    if (settings.isContextClientMethodParameter()) {
                        addClientMethodWithContext(methods, builder, parameters);
                    }
                }

                if (settings.getSyncMethods() != JavaSettings.SyncMethodsGeneration.NONE) {
                    methods.add(builder
                            .returnValue(new ReturnValue(returnTypeDescription(operation, asyncReturnType, syncReturnType),
                                    asyncReturnType))
                            .name(proxyMethod.getSimpleAsyncMethodName())
                            .onlyRequiredParameters(false)
                            .type(ClientMethodType.LongRunningAsync)
                            .isGroupedParameterRequired(false)
                            .build());

                    if (settings.isContextClientMethodParameter()) {
                        addClientMethodWithContext(methods, builder, parameters);
                    }

                    if (generateClientMethodWithOnlyRequiredParameters) {
                        methods.add(builder
                                .onlyRequiredParameters(true)
                                .build());
                    }
                }

                if (settings.getSyncMethods() == JavaSettings.SyncMethodsGeneration.ALL) {
                    methods.add(builder
                            .returnValue(new ReturnValue(returnTypeDescription(operation, syncReturnType, syncReturnType),
                                    syncReturnType))
                            .name(proxyMethod.getName())
                            .onlyRequiredParameters(false)
                            .type(ClientMethodType.LongRunningSync)
                            .isGroupedParameterRequired(false)
                            .build());

                    if (settings.isContextClientMethodParameter()) {
                        addClientMethodWithContext(methods, builder, parameters);
                    }

                    if (generateClientMethodWithOnlyRequiredParameters) {
                        methods.add(builder
                                .onlyRequiredParameters(true)
                                .build());
                    }
                }
            } else {
                // WithResponseAsync, with required and optional parameters
                if (!(!settings.getRequiredParameterClientMethods() && settings.isContextClientMethodParameter()
                    && SyncMethodsGeneration.NONE.equals(settings.getSyncMethods()))) {

                    methods.add(builder
                        .parameters(parameters) // update builder parameters to include context
                        .returnValue(new ReturnValue(
                            returnTypeDescription(operation, proxyMethod.getReturnType().getClientType(),
                                syncReturnType),
                            proxyMethod.getReturnType().getClientType()))
                        .name(proxyMethod.getSimpleAsyncRestResponseMethodName())
                        .onlyRequiredParameters(false)
                        .type(ClientMethodType.SimpleAsyncRestResponse)
                        .isGroupedParameterRequired(false)
                        .build());
                }

                if (settings.isContextClientMethodParameter()) {
                    addClientMethodWithContext(methods, builder, proxyMethod, parameters,
                        ClientMethodType.SimpleAsyncRestResponse, proxyMethod.getSimpleAsyncRestResponseMethodName(),
                        new ReturnValue(returnTypeDescription(operation, proxyMethod.getReturnType().getClientType(),
                            syncReturnType), proxyMethod.getReturnType().getClientType()));
                }

                if (settings.getSyncMethods() != JavaSettings.SyncMethodsGeneration.NONE) {
                    methods.add(builder
                            .returnValue(new ReturnValue(returnTypeDescription(operation, asyncReturnType, syncReturnType),
                                    asyncReturnType))
                            .name(proxyMethod.getSimpleAsyncMethodName())
                            .onlyRequiredParameters(false)
                            .type(ClientMethodType.SimpleAsync)
                            .isGroupedParameterRequired(false)
                            .build());

                    if (settings.isContextClientMethodParameter()) {
                        addClientMethodWithContext(methods, builder, parameters);
                    }

                    if (generateClientMethodWithOnlyRequiredParameters) {
                        methods.add(builder
                                .onlyRequiredParameters(true)
                                .build());
                    }
                }

                if (settings.getSyncMethods() == JavaSettings.SyncMethodsGeneration.ALL) {
                    methods.add(builder
                            .returnValue(new ReturnValue(returnTypeDescription(operation, syncReturnType, syncReturnType),
                                    syncReturnType))
                            .name(proxyMethod.getName())
                            .onlyRequiredParameters(false)
                            .type(ClientMethodType.SimpleSync)
                            .isGroupedParameterRequired(false)
                            .build());

                    if (settings.isContextClientMethodParameter()) {
                        addClientMethodWithContext(methods, builder, parameters);
                    }

                    if (generateClientMethodWithOnlyRequiredParameters) {
                        methods.add(builder
                                .onlyRequiredParameters(true)
                                .build());
                    }
                }
            }
        }
        parsed.put(operation, methods);
        return methods;
    }

    private static final ClientMethodParameter CONTEXT_PARAM = new ClientMethodParameter.Builder()
            .description("The context to associate with this operation.")
            .wireType(ClassType.Context)
            .name("context")
            .annotations(new ArrayList<>())
            .isConstant(false)
            .defaultValue(null)
            .fromClient(false)
            .isFinal(false)
            .isRequired(false)
            .build();

    private void addClientMethodWithContext(List<ClientMethod> methods, Builder builder, ProxyMethod proxyMethod,
        List<ClientMethodParameter> parameters, ClientMethodType clientMethodType, String proxyMethodName,
        ReturnValue returnValue) {
        List<ClientMethodParameter> withContextParameters = new ArrayList<>(parameters);
        withContextParameters.add(CONTEXT_PARAM);

        methods.add(builder
            .parameters(withContextParameters) // update builder parameters to include context
            .returnValue(returnValue)
            .name(proxyMethodName)
            .onlyRequiredParameters(false)
            .type(clientMethodType)
            .isGroupedParameterRequired(false)
            .build());
        // reset the parameters to original params
        builder.parameters(parameters);
    }

    private void addClientMethodWithContext(List<ClientMethod> methods, Builder builder,
                                            List<ClientMethodParameter> parameters) {
        List<ClientMethodParameter> withContextParameters = new ArrayList<>(parameters);
        withContextParameters.add(CONTEXT_PARAM);

        methods.add(builder
                .parameters(withContextParameters) // update builder parameters to include context
                .build());
        // reset the parameters to original params
        builder.parameters(parameters);
    }

    private String getPageableItemName(Operation operation) {
        Schema responseBodySchema = SchemaUtil.getLowestCommonParent(
            operation.getResponses().stream().map(Response::getSchema).filter(Objects::nonNull).collect(Collectors.toList()));
        ClientModel responseBodyModel = Mappers.getModelMapper().map((ObjectSchema) responseBodySchema);
        return responseBodyModel.getProperties().stream()
            .filter(p -> p.getSerializedName().equals(operation.getExtensions().getXmsPageable().getItemName()))
            .map(ClientModelProperty::getName).findAny().orElse(null);
    }

    private static boolean hasNonRequiredParameters(Request request) {
        return request.getParameters().stream().anyMatch(p -> p.getImplementation() == Parameter.ImplementationLocation.METHOD && !p.isRequired() && !(p.getSchema() instanceof ConstantSchema))
                && request.getParameters().stream().noneMatch(Parameter::isFlattened);   // for now, ignore operation with flattened parameters
    }

    private static String returnTypeDescription(Operation operation, IType returnType, IType baseType) {
        String description = null;
        if (returnType != PrimitiveType.Void) {
            if (operation.getLanguage() != null && operation.getLanguage().getDefault() != null) {
                String operationDescription = operation.getLanguage().getDefault().getDescription();
                if (!CoreUtils.isNullOrEmpty(operationDescription)) {
                    if (operationDescription.toLowerCase().startsWith("get ") || operationDescription.toLowerCase().startsWith("gets ")) {
                        int startIndex = operationDescription.indexOf(" ") + 1;
                        description = formatReturnTypeDescription(operationDescription.substring(startIndex));
                    }
                }
            }

            if (description == null && operation.getResponses() != null && !operation.getResponses().isEmpty()) {
                Schema responseSchema = operation.getResponses().get(0).getSchema();
                if (responseSchema != null && responseSchema.getLanguage() != null && responseSchema.getLanguage().getDefault() != null) {
                    String responseSchemaDescription = responseSchema.getLanguage().getDefault().getDescription();
                    if (!CoreUtils.isNullOrEmpty(responseSchemaDescription)) {
                        description = formatReturnTypeDescription(responseSchemaDescription);
                    }
                }
            }

            if (description == null) {
                if (baseType == PrimitiveType.Void) {
                    // Mono<Void>
                    description = "the completion";
                }
                if (baseType == PrimitiveType.Boolean
                        && operation.getRequests() != null && !operation.getRequests().isEmpty()
                        && operation.getRequests().get(0).getProtocol() != null
                        && operation.getRequests().get(0).getProtocol().getHttp() != null
                        && HttpMethod.HEAD.name().equalsIgnoreCase(operation.getRequests().get(0).getProtocol().getHttp().getMethod())) {
                    // Mono<Boolean> of HEAD method
                    description = "whether resource exists";
                }
            }

            if (description == null) {
                description = "the response";
            }
        }
        return description;
    }

    private static String formatReturnTypeDescription(String description) {
        description = description.trim();
        int endIndex = description.indexOf(".");
        if (endIndex != -1) {
            description = description.substring(0, endIndex);
        }
        if (description.length() > 0 && Character.isUpperCase(description.charAt(0))) {
            description = description.substring(0, 1).toLowerCase() + description.substring(1);
        }
        return description;
    }
}<|MERGE_RESOLUTION|>--- conflicted
+++ resolved
@@ -49,35 +49,8 @@
         return instance;
     }
 
-<<<<<<< HEAD
     protected ClientMethod.Builder createClientMethodBuilder() {
         return new ClientMethod.Builder();
-=======
-    /**
-     * Method mapping doesn't have to take the same parameter list. In some cases, e.g. Android client, optional parameters
-     * may be collapsed into a single structure captured in a new model class. This is the function to add these
-     * additional models to the model list for generation.
-     * @param clientModels global list of models to be created. Check duplicates before adding
-     */
-    public void addModelsTo(List<ClientModel> clientModels) {
-    }
-
-    /**
-     * Extension point to allow derived class to override how optional parameters are handled
-     * @return whether optional parameters should be collapsed into a new model
-     */
-    protected boolean shouldCollapseOptionalParameters() {
-        return false;
-    }
-
-    /**
-     * Extension point to map optional parameters into a collapsed model
-     * @param methodName name of the method for which the optional parameters are for
-     * @param optionalParameters request parameters that are optional for this method
-     * @param parameters other parameters created for the same method
-     */
-    protected void collapseOptionalParameters(String methodName, List<Parameter> optionalParameters, List<ClientMethodParameter> parameters) {
->>>>>>> 115d8004
     }
 
     @Override
@@ -134,17 +107,11 @@
             builder.proxyMethod(proxyMethod);
 
             List<ClientMethodParameter> parameters = new ArrayList<>();
-            List<Parameter> optionalParameters = new ArrayList<>();
             List<String> requiredParameterExpressions = new ArrayList<>();
             Map<String, String> validateExpressions = new HashMap<>();
             List<MethodTransformationDetail> methodTransformationDetails = new ArrayList<>();
 
             for (Parameter parameter : request.getParameters().stream().filter(p -> !p.isFlattened()).collect(Collectors.toList())) {
-                if (!parameter.isRequired()
-                    && shouldCollapseOptionalParameters()) {
-                    optionalParameters.add(parameter);
-                    continue;
-                }
                 ClientMethodParameter clientMethodParameter = Mappers.getClientParameterMapper().map(parameter);
                 if (request.getSignatureParameters().contains(parameter)) {
                     parameters.add(clientMethodParameter);
@@ -207,11 +174,6 @@
                     }
                     detail.getParameterMappings().add(mapping);
                 }
-            }
-
-            if (shouldCollapseOptionalParameters()
-                && optionalParameters.size() > 0) {
-                collapseOptionalParameters(proxyMethod.getName(), optionalParameters, parameters);
             }
 
             final boolean generateClientMethodWithOnlyRequiredParameters = settings.getRequiredParameterClientMethods() && hasNonRequiredParameters(request);
