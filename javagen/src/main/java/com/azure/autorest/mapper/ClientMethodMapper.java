// Copyright (c) Microsoft Corporation. All rights reserved.
// Licensed under the MIT License.

package com.azure.autorest.mapper;

import com.azure.autorest.Javagen;
import com.azure.autorest.extension.base.model.codemodel.ConstantSchema;
import com.azure.autorest.extension.base.model.codemodel.ObjectSchema;
import com.azure.autorest.extension.base.model.codemodel.Operation;
import com.azure.autorest.extension.base.model.codemodel.Parameter;
import com.azure.autorest.extension.base.model.codemodel.Request;
import com.azure.autorest.extension.base.model.codemodel.RequestParameterLocation;
import com.azure.autorest.extension.base.model.codemodel.Response;
import com.azure.autorest.extension.base.model.codemodel.Schema;
import com.azure.autorest.extension.base.plugin.JavaSettings;
import com.azure.autorest.extension.base.plugin.JavaSettings.SyncMethodsGeneration;
import com.azure.autorest.model.clientmodel.ClassType;
import com.azure.autorest.model.clientmodel.ClientMethod;
import com.azure.autorest.model.clientmodel.ClientMethod.Builder;
import com.azure.autorest.model.clientmodel.ClientMethodParameter;
import com.azure.autorest.model.clientmodel.ClientMethodType;
import com.azure.autorest.model.clientmodel.ClientModel;
import com.azure.autorest.model.clientmodel.ClientModelProperty;
import com.azure.autorest.model.clientmodel.EnumType;
import com.azure.autorest.model.clientmodel.GenericType;
import com.azure.autorest.model.clientmodel.IType;
import com.azure.autorest.model.clientmodel.ListType;
import com.azure.autorest.model.clientmodel.MapType;
import com.azure.autorest.model.clientmodel.ExternalDocumentation;
import com.azure.autorest.model.clientmodel.MethodPageDetails;
import com.azure.autorest.model.clientmodel.MethodPollingDetails;
import com.azure.autorest.model.clientmodel.MethodTransformationDetail;
import com.azure.autorest.model.clientmodel.ParameterMapping;
import com.azure.autorest.model.clientmodel.PrimitiveType;
import com.azure.autorest.model.clientmodel.ProxyMethod;
import com.azure.autorest.model.clientmodel.ProxyMethodParameter;
import com.azure.autorest.model.clientmodel.ReturnValue;
import com.azure.autorest.model.javamodel.JavaVisibility;
import com.azure.autorest.util.CodeNamer;
import com.azure.autorest.util.MethodUtil;
import com.azure.autorest.util.ReturnTypeDescriptionAssembler;
import com.azure.autorest.util.SchemaUtil;
import com.azure.core.http.HttpMethod;
import com.azure.core.util.CoreUtils;

import java.util.ArrayList;
import java.util.Collections;
import java.util.HashMap;
import java.util.HashSet;
import java.util.List;
import java.util.Map;
import java.util.Objects;
import java.util.Optional;
import java.util.Set;
import java.util.concurrent.ConcurrentHashMap;
import java.util.regex.Pattern;
import java.util.stream.Collectors;

public class ClientMethodMapper implements IMapper<Operation, List<ClientMethod>> {
    private static final ClientMethodMapper INSTANCE = new ClientMethodMapper();

    private static final Pattern ANYTHING_THEN_PERIOD = Pattern.compile(".*\\.");

    private final Map<Operation, List<ClientMethod>> parsed = new ConcurrentHashMap<>();
    private static final ReturnTypeDescriptionAssembler DESCRIPTION_ASSEMBLER = new ReturnTypeDescriptionAssembler(Javagen.getPluginInstance());

    protected ClientMethodMapper() {
    }

    public static ClientMethodMapper getInstance() {
        return INSTANCE;
    }

    @Override
    public List<ClientMethod> map(Operation operation) {
        List<ClientMethod> clientMethods = parsed.get(operation);
        if (clientMethods != null) {
            return clientMethods;
        }

        clientMethods = createClientMethods(operation);
        parsed.put(operation, clientMethods);

        return clientMethods;
    }

    private List<ClientMethod> createClientMethods(Operation operation) {
        JavaSettings settings = JavaSettings.getInstance();

        Map<Request, List<ProxyMethod>> proxyMethodsMap = Mappers.getProxyMethodMapper().map(operation);

        List<ClientMethod> methods = new ArrayList<>();


        ClientMethod.Builder builder = getClientMethodBuilder()
                .description(operation.getLanguage().getJava().getDescription())
                .clientReference((operation.getOperationGroup() == null || operation.getOperationGroup().getLanguage().getJava().getName().isEmpty()) ? "this" : "this.client");

        IType asyncRestResponseReturnType;
        IType asyncReturnType;
        IType syncReturnType;
        IType syncReturnWithResponse;

        if (operation.getExtensions() != null && operation.getExtensions().getXmsPageable() != null) {
            // Mono<SimpleResponse<Page>>
            Schema responseBodySchema = SchemaUtil.getLowestCommonParent(
                    operation.getResponses().stream().map(Response::getSchema).filter(Objects::nonNull).collect(Collectors.toList()));
            if (!(responseBodySchema instanceof ObjectSchema)) {
                throw new IllegalArgumentException(String.format("[JavaCheck/SchemaError] no common parent found for client models %s",
                        operation.getResponses().stream().map(Response::getSchema).filter(Objects::nonNull).map(s -> s.getLanguage().getJava().getName()).collect(Collectors.toList())));
            }
            ClientModel responseBodyModel = Mappers.getModelMapper().map((ObjectSchema) responseBodySchema);
            Optional<ClientModelProperty> itemPropertyOpt = responseBodyModel.getProperties().stream()
                    .filter(p -> p.getSerializedName().equals(operation.getExtensions().getXmsPageable().getItemName()))
                    .findFirst();
            if (!itemPropertyOpt.isPresent()) {
                throw new IllegalArgumentException(String.format("[JavaCheck/SchemaError] item name %s not found among properties of client model %s",
                        operation.getExtensions().getXmsPageable().getItemName(), responseBodyModel.getName()));
            }
            IType listType = itemPropertyOpt.get().getWireType();
            IType elementType = ((ListType) listType).getElementType();
            if (settings.isDataPlaneClient()) {
                asyncRestResponseReturnType = createProtocolPagedRestResponseReturnType();
                asyncReturnType = createProtocolPagedAsyncReturnType();
                syncReturnType = createProtocolPagedSyncReturnType();
            } else {
                asyncRestResponseReturnType = createPagedRestResponseReturnType(elementType);
                asyncReturnType = createPagedAsyncReturnType(elementType);
                syncReturnType = createPagedSyncReturnType(elementType);
            }
            syncReturnWithResponse = createSyncReturnWithResponseType(syncReturnType, operation, settings);
        } else {
            asyncRestResponseReturnType = null;
            IType responseBodyType = SchemaUtil.getOperationResponseType(operation, settings);
            if (settings.isDataPlaneClient()) {
                if (responseBodyType instanceof ClassType || responseBodyType instanceof ListType || responseBodyType instanceof MapType) {
                    responseBodyType = ClassType.BinaryData;
                } else if (responseBodyType instanceof EnumType) {
                    responseBodyType = ClassType.String;
                }
            }
            IType restAPIMethodReturnBodyClientType = responseBodyType.getClientType();
            if (responseBodyType.equals(ClassType.InputStream)) {
                asyncReturnType = createAsyncBinaryReturnType();
                syncReturnType = ClassType.InputStream;
                syncReturnWithResponse = ClassType.StreamResponse;
            } else {
                if (restAPIMethodReturnBodyClientType != PrimitiveType.Void) {
                    asyncReturnType = createAsyncBodyReturnType(restAPIMethodReturnBodyClientType);
                } else {
                    asyncReturnType = createAsyncVoidReturnType();
                }
                syncReturnType = responseBodyType.getClientType();
                syncReturnWithResponse = createSyncReturnWithResponseType(syncReturnType, operation, settings);
            }
        }

<<<<<<< HEAD
        // map externalDocs property
        if (operation.getExternalDocs() != null) {
            ExternalDocumentation externalDocumentation = new ExternalDocumentation.Builder()
                    .description(operation.getExternalDocs().getDescription())
                    .url(operation.getExternalDocs().getUrl())
                    .build();
            builder.methodDocumentation(externalDocumentation);
        }

        if (syncReturnType == ClassType.InputStream) {
            syncReturnWithResponse = ClassType.StreamResponse;
        } else {
            syncReturnWithResponse = createSyncReturnWithResponseType(syncReturnType, operation, settings);
        }

=======
>>>>>>> 916e93fb
        // Low-level client only requires one request per operation
        List<Request> requests = operation.getRequests();
        if (settings.isDataPlaneClient()) {
            Request selectedRequest = MethodUtil.tryMergeBinaryRequests(requests, operation);
            requests = Collections.singletonList(selectedRequest);
        }

        for (Request request : requests) {
            List<ProxyMethod> proxyMethods = proxyMethodsMap.get(request);
            for (ProxyMethod proxyMethod : proxyMethods) {
                builder.proxyMethod(proxyMethod);
                List<ClientMethodParameter> parameters = new ArrayList<>();
                List<String> requiredParameterExpressions = new ArrayList<>();
                Map<String, String> validateExpressions = new HashMap<>();
                List<MethodTransformationDetail> methodTransformationDetails = new ArrayList<>();

                List<Parameter> codeModelParameters;
                if (settings.isDataPlaneClient()) {
                    // Required path, body, header and query parameters are allowed
                    codeModelParameters = request.getParameters().stream().filter(p -> p.isRequired() &&
                                    (p.getProtocol().getHttp().getIn() == RequestParameterLocation.PATH ||
                                            p.getProtocol().getHttp().getIn() == RequestParameterLocation.BODY ||
                                            p.getProtocol().getHttp().getIn() == RequestParameterLocation.HEADER ||
                                            p.getProtocol().getHttp().getIn() == RequestParameterLocation.QUERY))
                            .collect(Collectors.toList());
                } else {
                    codeModelParameters = request.getParameters().stream().filter(p -> !p.isFlattened()).collect(Collectors.toList());
                }

                Set<Parameter> originalParameters = new HashSet<>();
                for (Parameter parameter : codeModelParameters) {
                    ClientMethodParameter clientMethodParameter = Mappers.getClientParameterMapper().map(parameter);

                    if (request.getProtocol() != null
                            && request.getProtocol().getHttp() != null
                            && request.getProtocol().getHttp().getMediaTypes() != null
                            && request.getProtocol().getHttp().getMediaTypes().stream().anyMatch(mediaType -> mediaType.equals(
                            "application/json-patch+json"))) {
                        clientMethodParameter = CustomClientParameterMapper.getInstance().map(parameter);
                    }

                    // If the codemodel parameter and proxy method parameter types don't match, update the client
                    // method param to use proxy method parameter type.
                    if (clientMethodParameter.getClientType() == GenericType.FluxByteBuffer
                            && proxyMethod.getParameters().stream().anyMatch(proxyMethodParameter -> proxyMethodParameter.getClientType() == ClassType.BinaryData)) {
                        clientMethodParameter = updateClientMethodParameter(clientMethodParameter);
                    }
                    if (request.getSignatureParameters().contains(parameter)) {
                        parameters.add(clientMethodParameter);
                    }

                    if (!(parameter.getSchema() instanceof ConstantSchema) && parameter.getGroupedBy() == null) {
                        if (parameter.getImplementation() != Parameter.ImplementationLocation.CLIENT) {
                            // Validations
                            if (clientMethodParameter.getIsRequired() && !(clientMethodParameter.getClientType() instanceof PrimitiveType)) {
                                requiredParameterExpressions.add(clientMethodParameter.getName());
                            }
                            String validation = clientMethodParameter.getClientType().validate(clientMethodParameter.getName());
                            if (validation != null) {
                                validateExpressions.put(clientMethodParameter.getName(), validation);
                            }
                        } else {
                            ProxyMethodParameter proxyParameter = Mappers.getProxyParameterMapper().map(parameter);
                            String exp = proxyParameter.getParameterReference();

                            if (proxyParameter.getIsRequired() && !(proxyParameter.getClientType() instanceof PrimitiveType)) {
                                requiredParameterExpressions.add(exp);
                            }

                            String validation = proxyParameter.getClientType().validate(exp);
                            if (validation != null) {
                                validateExpressions.put(exp, validation);
                            }
                        }
                    }

                    // Transformations
                    if ((parameter.getOriginalParameter() != null || parameter.getGroupedBy() != null)
                            && !(parameter.getSchema() instanceof ConstantSchema) && !settings.isDataPlaneClient()) {
                        ClientMethodParameter outParameter;
                        if (parameter.getOriginalParameter() != null) {
                            originalParameters.add(parameter.getOriginalParameter());
                            outParameter = Mappers.getClientParameterMapper().map(parameter.getOriginalParameter());
                        } else {
                            outParameter = clientMethodParameter;
                        }
                        MethodTransformationDetail detail = methodTransformationDetails.stream()
                                .filter(d -> outParameter.getName().equals(d.getOutParameter().getName()))
                                .findFirst().orElse(null);
                        if (detail == null) {
                            detail = new MethodTransformationDetail(outParameter, new ArrayList<>());
                            methodTransformationDetails.add(detail);
                        }
                        ParameterMapping mapping = new ParameterMapping();
                        if (parameter.getGroupedBy() != null) {
                            mapping.setInputParameter(Mappers.getClientParameterMapper().map(parameter.getGroupedBy()));
                            ClientModel groupModel = Mappers.getModelMapper().map((ObjectSchema) parameter.getGroupedBy().getSchema());
                            ClientModelProperty inputProperty = groupModel.getProperties().stream()
                                    .filter(p -> parameter.getLanguage().getJava().getName().equals(p.getName()))
                                    .findFirst().get();
                            mapping.setInputParameterProperty(inputProperty);
                        } else {
                            mapping.setInputParameter(clientMethodParameter);
                        }
                        if (parameter.getOriginalParameter() != null) {
                            mapping.setOutputParameterProperty(parameter.getTargetProperty().getLanguage().getJava().getName());
                        }
                        detail.getParameterMappings().add(mapping);
                    }
                }
                // handle the case that the flattened parameter is model with all its properties read-only
                // in this case, it is not original parameter from any other parameters
                for (Parameter parameter : request.getParameters().stream()
                        .filter(p -> p.isFlattened() && p.getProtocol() != null && p.getProtocol().getHttp() != null)   // flattened proxy parameter
                        .filter(p -> !originalParameters.contains(p))                                                   // but not original parameter from any other parameters
                        .collect(Collectors.toList())) {
                    ClientMethodParameter outParameter = Mappers.getClientParameterMapper().map(parameter);
                    methodTransformationDetails.add(new MethodTransformationDetail(outParameter, new ArrayList<>()));
                }

                if (settings.isDataPlaneClient()) {
                    ClientMethodParameter requestOptions = new ClientMethodParameter.Builder()
                            .description("The options to configure the HTTP request before HTTP client sends it")
                            .wireType(ClassType.RequestOptions)
                            .name("requestOptions")
                            .location(RequestParameterLocation.NONE)
                            .isConstant(false)
                            .isRequired(false)
                            .fromClient(false)
                            .annotations(Collections.emptyList())
                            .build();
                    parameters.add(requestOptions);
                }

                final boolean generateClientMethodWithOnlyRequiredParameters = settings.getRequiredParameterClientMethods() && hasNonRequiredParameters(parameters);

                builder.parameters(parameters)
                        .requiredNullableParameterExpressions(requiredParameterExpressions)
                        .validateExpressions(validateExpressions)
                        .methodTransformationDetails(methodTransformationDetails)
                        .methodPageDetails(null);

                if (operation.getExtensions() != null
                        && operation.getExtensions().getXmsPageable() != null
                        && shouldGeneratePagingMethods()) {
                    String pageableItemName = getPageableItemName(operation);
                    if (pageableItemName != null) {
                        boolean isNextMethod = operation.getExtensions().getXmsPageable().getNextOperation() == operation;

                        IType lroIntermediateType = null;
                        if (operation.getExtensions().isXmsLongRunningOperation() && !isNextMethod) {
                            lroIntermediateType = SchemaUtil.getOperationResponseType(operation, settings);
                        }

                        List<ClientMethod> nextMethods = (isNextMethod || operation.getExtensions().getXmsPageable().getNextOperation() == null) ? null : Mappers.getClientMethodMapper().map(operation.getExtensions().getXmsPageable().getNextOperation());

                        MethodPageDetails details = new MethodPageDetails(
                                CodeNamer.getPropertyName(operation.getExtensions().getXmsPageable().getNextLinkName()),
                                pageableItemName,
                                (nextMethods == null) ? null : nextMethods.stream().findFirst().get(),
                                lroIntermediateType,
                                operation.getExtensions().getXmsPageable().getNextLinkName(),
                                operation.getExtensions().getXmsPageable().getItemName());
                        builder.methodPageDetails(details);

                        if (!(!settings.getRequiredParameterClientMethods() && settings.isContextClientMethodParameter()
                                && SyncMethodsGeneration.NONE.equals(settings.getSyncMethods()))) {
                            methods.add(builder
                                    .returnValue(createPagingAsyncSinglePageReturnValue(operation, asyncRestResponseReturnType, syncReturnType))
                                    .name(proxyMethod.getPagingAsyncSinglePageMethodName())
                                    .onlyRequiredParameters(false)
                                    .type(ClientMethodType.PagingAsyncSinglePage)
                                    .isGroupedParameterRequired(false)
                                    .methodVisibility(methodVisibility(ClientMethodType.PagingAsyncSinglePage, false))
                                    .build());
                        }
                        if (settings.isContextClientMethodParameter()) {
                            builder.methodVisibility(methodVisibility(ClientMethodType.PagingAsyncSinglePage, true));
                            addClientMethodWithContext(methods, builder, proxyMethod, parameters,
                                    ClientMethodType.PagingAsyncSinglePage, proxyMethod.getPagingAsyncSinglePageMethodName(),
                                    createPagingAsyncSinglePageReturnValue(operation, asyncRestResponseReturnType, syncReturnType),
                                    details);
                        }

                        if (!isNextMethod) {
                            if (settings.getSyncMethods() != JavaSettings.SyncMethodsGeneration.NONE) {
                                methods.add(builder
                                        .returnValue(createPagingAsyncReturnValue(operation, asyncReturnType, syncReturnType))
                                        .name(proxyMethod.getSimpleAsyncMethodName())
                                        .onlyRequiredParameters(false)
                                        .type(ClientMethodType.PagingAsync)
                                        .isGroupedParameterRequired(false)
                                        .methodVisibility(methodVisibility(ClientMethodType.PagingAsync, false))
                                        .build());

                                if (generateClientMethodWithOnlyRequiredParameters) {
                                    methods.add(builder
                                            .onlyRequiredParameters(true)
                                            .build());
                                }

                                if (settings.isContextClientMethodParameter()) {
                                    MethodPageDetails detailsWithContext = details;
                                    if (nextMethods != null) {
                                        detailsWithContext = new MethodPageDetails(
                                                CodeNamer.getPropertyName(operation.getExtensions().getXmsPageable().getNextLinkName()),
                                                pageableItemName,
                                                nextMethods.stream()
                                                        .filter(m -> m.getType() == ClientMethodType.PagingAsyncSinglePage)
                                                        .filter(m -> m.getMethodParameters().stream().anyMatch(p -> getContextType().equals(p.getClientType()))).findFirst().get(),
                                                lroIntermediateType,
                                                operation.getExtensions().getXmsPageable().getNextLinkName(),
                                                operation.getExtensions().getXmsPageable().getItemName());
                                    }

                                    addClientMethodWithContext(methods,
                                            builder.methodVisibility(methodVisibility(ClientMethodType.PagingAsync, true)),
                                            proxyMethod, parameters,
                                            ClientMethodType.PagingAsync, proxyMethod.getSimpleAsyncMethodName(),
                                            createPagingAsyncReturnValue(operation, asyncReturnType, syncReturnType),
                                            detailsWithContext);
                                }
                            }

                            if (settings.getSyncMethods() == JavaSettings.SyncMethodsGeneration.ALL) {
                                builder.methodVisibility(methodVisibility(ClientMethodType.PagingSync, false));

                                builder
                                        .returnValue(createPagingSyncReturnValue(operation, syncReturnType))
                                        .name(proxyMethod.getName())
                                        .onlyRequiredParameters(false)
                                        .type(ClientMethodType.PagingSync)
                                        .isGroupedParameterRequired(false)
                                        .build();

                                if (!settings.isFluent() || !settings.isContextClientMethodParameter() || !generateClientMethodWithOnlyRequiredParameters) {
                                    // if context parameter is required, that method will do the overload with max parameters
                                    methods.add(builder.build());
                                }

                                if (generateClientMethodWithOnlyRequiredParameters) {
                                    methods.add(builder
                                            .onlyRequiredParameters(true)
                                            .build());
                                }

                                if (settings.isContextClientMethodParameter()) {
                                    addClientMethodWithContext(methods, builder.methodVisibility(methodVisibility(ClientMethodType.PagingSync, true)), parameters);
                                }
                            }
                        }
                    }
                } else if (operation.getExtensions() != null && operation.getExtensions().isXmsLongRunningOperation()
                        && (settings.isFluent() || settings.getPollingConfig("default") != null)
                        && !syncReturnType.equals(ClassType.InputStream)) {         // temporary skip InputStream, no idea how to do this in PollerFlux
                    JavaVisibility simpleAsyncMethodVisibility =
                            methodVisibility(ClientMethodType.SimpleAsyncRestResponse, false);
                    JavaVisibility simpleAsyncMethodVisibilityWithContext =
                            methodVisibility(ClientMethodType.SimpleAsyncRestResponse, true);
                    if (settings.isDataPlaneClient()) {
                        simpleAsyncMethodVisibility = JavaVisibility.Private;
                        simpleAsyncMethodVisibilityWithContext = JavaVisibility.Private;
                    }

                    // WithResponseAsync, with required and optional parameters
                    methods.add(builder
                            .returnValue(createSimpleAsyncRestResponseReturnValue(operation, proxyMethod, syncReturnType))
                            .name(proxyMethod.getSimpleAsyncRestResponseMethodName())
                            .onlyRequiredParameters(false)
                            .type(ClientMethodType.SimpleAsyncRestResponse)
                            .isGroupedParameterRequired(false)
                            .methodVisibility(simpleAsyncMethodVisibility)
                            .build());

                    if (settings.isContextClientMethodParameter()) {
                        addClientMethodWithContext(methods,
                                builder.methodVisibility(simpleAsyncMethodVisibilityWithContext),
                                parameters);
                    }

                    JavaSettings.PollingDetails pollingDetails = settings.getPollingConfig(proxyMethod.getOperationId());

                    MethodPollingDetails methodPollingDetails = null;
                    MethodPollingDetails dpgMethodPollingDetailsWithModel = null;   // for additional LRO methods
                    if (pollingDetails != null) {
                        methodPollingDetails = new MethodPollingDetails(
                                pollingDetails.getStrategy(),
                                getPollingIntermediateType(pollingDetails, syncReturnType),
                                getPollingFinalType(pollingDetails, syncReturnType),
                                pollingDetails.getPollIntervalInSeconds());

                        if (settings.isDataPlaneClient() &&
                                !(ClassType.BinaryData.equals(methodPollingDetails.getIntermediateType())
                                        && ClassType.BinaryData.equals(methodPollingDetails.getFinalType()))) {
                            // a new method to be added as implementation only (not exposed to client) for developer
                            dpgMethodPollingDetailsWithModel = methodPollingDetails;

                            // DPG keep the method with BinaryData
                            methodPollingDetails = new MethodPollingDetails(
                                    dpgMethodPollingDetailsWithModel.getPollingStrategy(),
                                    ClassType.BinaryData, ClassType.BinaryData,
                                    dpgMethodPollingDetailsWithModel.getPollIntervalInSeconds());
                        }
                    }

                    addLroMethods(operation, builder, methods,
                            "begin" + CodeNamer.toPascalCase(proxyMethod.getSimpleAsyncMethodName()),
                            "begin" + CodeNamer.toPascalCase(proxyMethod.getName()),
                            parameters, proxyMethod, syncReturnType, methodPollingDetails, settings);

                    if (dpgMethodPollingDetailsWithModel != null) {
                        builder = builder.implementationOnly(true);

                        String modelSuffix = "WithModel";
                        addLroMethods(operation, builder, methods,
                                "begin" + CodeNamer.toPascalCase(proxyMethod.getName() + modelSuffix + "Async"),
                                "begin" + CodeNamer.toPascalCase(proxyMethod.getName() + modelSuffix),
                                parameters, proxyMethod, syncReturnType, dpgMethodPollingDetailsWithModel, settings);

                        builder = builder.implementationOnly(false);
                    }

                    if (settings.isFluent()) {
                        if (settings.getSyncMethods() != JavaSettings.SyncMethodsGeneration.NONE) {
                            methods.add(builder
                                    .returnValue(createLongRunningAsyncReturnValue(operation, asyncReturnType, syncReturnType))
                                    .name(proxyMethod.getSimpleAsyncMethodName())
                                    .onlyRequiredParameters(false)
                                    .type(ClientMethodType.LongRunningAsync)
                                    .isGroupedParameterRequired(false)
                                    .methodVisibility(methodVisibility(ClientMethodType.LongRunningAsync, false))
                                    .build());

                            if (generateClientMethodWithOnlyRequiredParameters) {
                                methods.add(builder
                                        .onlyRequiredParameters(true)
                                        .build());
                            }

                            if (settings.isContextClientMethodParameter()) {
                                addClientMethodWithContext(methods,
                                        builder.methodVisibility(methodVisibility(ClientMethodType.LongRunningAsync, true)),
                                        parameters);
                            }
                        }
                        if (settings.getSyncMethods() == JavaSettings.SyncMethodsGeneration.ALL) {
                            builder.methodVisibility(VISIBLE);

                            methods.add(builder
                                    .returnValue(createLongRunningSyncReturnValue(operation, syncReturnType))
                                    .name(proxyMethod.getName())
                                    .onlyRequiredParameters(false)
                                    .type(ClientMethodType.LongRunningSync)
                                    .isGroupedParameterRequired(false)
                                    .build());

                            if (generateClientMethodWithOnlyRequiredParameters) {
                                methods.add(builder
                                        .onlyRequiredParameters(true)
                                        .build());
                            }

                            if (settings.isContextClientMethodParameter()) {
                                addClientMethodWithContext(methods, builder, parameters);
                            }
                        }
                    }
                } else {
                    // WithResponseAsync, with required and optional parameters
                    if (!(!settings.getRequiredParameterClientMethods() && settings.isContextClientMethodParameter()
                            && SyncMethodsGeneration.NONE.equals(settings.getSyncMethods()))) {

                        methods.add(builder
                                .parameters(parameters) // update builder parameters to include context
                                .returnValue(createSimpleAsyncRestResponseReturnValue(operation, proxyMethod, syncReturnType))
                                .name(proxyMethod.getSimpleAsyncRestResponseMethodName())
                                .onlyRequiredParameters(false)
                                .type(ClientMethodType.SimpleAsyncRestResponse)
                                .isGroupedParameterRequired(false)
                                .methodVisibility(methodVisibility(ClientMethodType.SimpleAsyncRestResponse, false))
                                .build());
                    }

                    if (settings.isContextClientMethodParameter()) {
                        addClientMethodWithContext(methods,
                                builder.methodVisibility(methodVisibility(ClientMethodType.SimpleAsyncRestResponse, true)),
                                proxyMethod, parameters,
                                ClientMethodType.SimpleAsyncRestResponse, proxyMethod.getSimpleAsyncRestResponseMethodName(),
                                createSimpleAsyncRestResponseReturnValue(operation, proxyMethod, syncReturnType),
                                null);
                    }

                    if (settings.getSyncMethods() != JavaSettings.SyncMethodsGeneration.NONE) {
                        methods.add(builder
                                .returnValue(createSimpleAsyncReturnValue(operation, asyncReturnType, syncReturnType))
                                .name(proxyMethod.getSimpleAsyncMethodName())
                                .onlyRequiredParameters(false)
                                .type(ClientMethodType.SimpleAsync)
                                .isGroupedParameterRequired(false)
                                .methodVisibility(methodVisibility(ClientMethodType.SimpleAsync, false))
                                .build());

                        if (generateClientMethodWithOnlyRequiredParameters) {
                            methods.add(builder
                                    .onlyRequiredParameters(true)
                                    .build());
                        }

                        if (settings.isContextClientMethodParameter()) {
                            addClientMethodWithContext(methods,
                                    builder.methodVisibility(methodVisibility(ClientMethodType.SimpleAsync, true)),
                                    parameters);
                        }
                    }

                    if (settings.getSyncMethods() == JavaSettings.SyncMethodsGeneration.ALL) {
                        builder
                                .returnValue(createSimpleSyncReturnValue(operation, syncReturnType))
                                .name(proxyMethod.getName())
                                .onlyRequiredParameters(false)
                                .type(ClientMethodType.SimpleSync)
                                .isGroupedParameterRequired(false)
                                .methodVisibility(methodVisibility(ClientMethodType.SimpleSync, false));

                        if (!settings.isFluent() || !settings.isContextClientMethodParameter() || !generateClientMethodWithOnlyRequiredParameters) {
                            // if context parameter is required, that method will do the overload with max parameters
                            methods.add(builder.build());
                        }

                        if (generateClientMethodWithOnlyRequiredParameters) {
                            methods.add(builder
                                    .onlyRequiredParameters(true)
                                    .build());
                        }

                        if (settings.isContextClientMethodParameter()) {
                            builder.type(ClientMethodType.SimpleSyncRestResponse)
                                    .onlyRequiredParameters(false)
                                    .name(proxyMethod.getSimpleRestResponseMethodName())
                                    .methodVisibility(methodVisibility(ClientMethodType.SimpleSyncRestResponse, false));
                            if (syncReturnWithResponse instanceof GenericType) {
                                builder.returnValue(createSimpleSyncRestResponseReturnValue(operation, syncReturnWithResponse, syncReturnType));
                            } else { // In high level client, method with schema in headers would require a ClientResponse, which is not generic
                                builder.returnValue(createSimpleSyncRestResponseReturnValue(operation, syncReturnWithResponse, syncReturnWithResponse));
                            }
                            if (settings.isDataPlaneClient()) {
                                // SimpleSyncRestResponse with RequestOptions but without Context
                                methods.add(builder.build());
                            }

                            addClientMethodWithContext(methods,
                                    builder.methodVisibility(methodVisibility(ClientMethodType.SimpleSyncRestResponse, true)),
                                    parameters);
                        }
                    }
                }
            }
        }

        return methods.stream()
                .distinct()
                .filter(m -> m.getMethodVisibility() != NOT_GENERATE)
                .collect(Collectors.toList());
    }

    private ClientMethodParameter updateClientMethodParameter(ClientMethodParameter clientMethodParameter) {
        return clientMethodParameter.toNewBuilder()
                .rawType(ClassType.BinaryData)
                .wireType(ClassType.BinaryData)
                .build();
    }

    private void addLroMethods(Operation operation, ClientMethod.Builder builder, List<ClientMethod> methods,
                               String asyncMethodName, String syncMethodName,
                               List<ClientMethodParameter> parameters, ProxyMethod proxyMethod,
                               IType syncReturnType, MethodPollingDetails methodPollingDetails,
                               JavaSettings settings) {
        builder.methodPollingDetails(methodPollingDetails);
        if (settings.getSyncMethods() != JavaSettings.SyncMethodsGeneration.NONE) {
            // begin method async
            methods.add(builder
                    .returnValue(createLongRunningBeginAsyncReturnValue(operation, proxyMethod, syncReturnType, methodPollingDetails))
                    .name(asyncMethodName)
                    .onlyRequiredParameters(false)
                    .type(ClientMethodType.LongRunningBeginAsync)
                    .isGroupedParameterRequired(false)
                    .methodVisibility(methodVisibility(ClientMethodType.LongRunningBeginAsync, false))
                    .build());

            if (settings.isContextClientMethodParameter()) {
                addClientMethodWithContext(methods,
                        builder.methodVisibility(methodVisibility(ClientMethodType.LongRunningBeginAsync, true)),
                        parameters);
            }
        }

        if (settings.getSyncMethods() == JavaSettings.SyncMethodsGeneration.ALL) {
            // begin method sync
            methods.add(builder
                    .returnValue(createLongRunningBeginSyncReturnValue(operation, proxyMethod, syncReturnType, methodPollingDetails))
                    .name(syncMethodName)
                    .onlyRequiredParameters(false)
                    .type(ClientMethodType.LongRunningBeginSync)
                    .isGroupedParameterRequired(false)
                    .methodVisibility(methodVisibility(ClientMethodType.LongRunningBeginSync, false))
                    .build());

            if (settings.isContextClientMethodParameter()) {
                addClientMethodWithContext(methods, builder.methodVisibility(methodVisibility(ClientMethodType.LongRunningBeginSync, true)), parameters);
            }
        }
    }

    protected IType getContextType() {
        return ClassType.Context;
    }

    protected IType createSyncReturnWithResponseType(IType syncReturnType, Operation operation, JavaSettings settings) {
        boolean responseContainsHeaders = SchemaUtil.responseContainsHeaderSchemas(operation, settings);

        // If DPG is being generated or the response doesn't contain headers return Response<T>
        // If no named response types are being used return ResponseBase<H, T>
        // Else named response types are being used and return that.
        if (settings.isDataPlaneClient() || !responseContainsHeaders) {
            return GenericType.Response(syncReturnType);
        } else if (settings.isGenericResponseTypes()) {
            return GenericType.RestResponse(Mappers.getSchemaMapper().map(ClientMapper.parseHeader(operation, settings)),
                    syncReturnType);
        } else {
            return ClientMapper.getClientResponseClassType(operation, settings);
        }
    }

    protected ReturnValue createSimpleSyncRestResponseReturnValue(Operation operation, IType syncReturnWithResponse, IType syncReturnType) {
        return new ReturnValue(returnTypeDescription(operation, syncReturnWithResponse,
                syncReturnType), syncReturnWithResponse);
    }

    protected ReturnValue createSimpleAsyncRestResponseReturnValue(Operation operation, ProxyMethod proxyMethod, IType syncReturnType) {
        return new ReturnValue(returnTypeDescription(operation, proxyMethod.getReturnType().getClientType(), syncReturnType),
                proxyMethod.getReturnType().getClientType());
    }

    protected ReturnValue createSimpleSyncReturnValue(Operation operation, IType syncReturnType) {
        return new ReturnValue(returnTypeDescription(operation, syncReturnType, syncReturnType),
                syncReturnType);
    }

    protected ReturnValue createSimpleAsyncReturnValue(Operation operation, IType asyncReturnType, IType syncReturnType) {
        return new ReturnValue(returnTypeDescription(operation, asyncReturnType, syncReturnType),
                asyncReturnType);
    }

    protected ReturnValue createLongRunningSyncReturnValue(Operation operation, IType syncReturnType) {
        return new ReturnValue(returnTypeDescription(operation, syncReturnType, syncReturnType),
                syncReturnType);
    }

    protected ReturnValue createLongRunningAsyncReturnValue(Operation operation, IType asyncReturnType, IType syncReturnType) {
        return new ReturnValue(returnTypeDescription(operation, asyncReturnType, syncReturnType),
                asyncReturnType);
    }

    private ReturnValue createLongRunningBeginSyncReturnValue(Operation operation, ProxyMethod proxyMethod, IType syncReturnType, MethodPollingDetails pollingDetails) {
        if (JavaSettings.getInstance().isFluent()) {
            IType returnType = GenericType.SyncPoller(GenericType.PollResult(syncReturnType.asNullable()), syncReturnType.asNullable());
            return new ReturnValue(returnTypeDescription(operation, returnType, syncReturnType), returnType);
        } else {
            IType returnType = GenericType.SyncPoller(pollingDetails.getIntermediateType(), pollingDetails.getFinalType());
            return new ReturnValue(returnTypeDescription(operation, returnType, pollingDetails.getFinalType()), returnType);
        }
    }

    protected ReturnValue createLongRunningBeginAsyncReturnValue(Operation operation, ProxyMethod proxyMethod, IType syncReturnType, MethodPollingDetails pollingDetails) {
        if (JavaSettings.getInstance().isFluent()) {
            IType returnType = GenericType.PollerFlux(GenericType.PollResult(syncReturnType.asNullable()), syncReturnType.asNullable());
            return new ReturnValue(returnTypeDescription(operation, returnType, syncReturnType), returnType);
        } else {
            IType returnType = GenericType.PollerFlux(pollingDetails.getIntermediateType(), pollingDetails.getFinalType());
            return new ReturnValue(returnTypeDescription(operation, returnType, pollingDetails.getFinalType()), returnType);
        }
    }

    protected ReturnValue createPagingSyncReturnValue(Operation operation, IType syncReturnType) {
        return new ReturnValue(returnTypeDescription(operation, syncReturnType, syncReturnType),
                syncReturnType);
    }

    protected ReturnValue createPagingAsyncReturnValue(Operation operation, IType asyncReturnType, IType syncReturnType) {
        return new ReturnValue(returnTypeDescription(operation, asyncReturnType, syncReturnType),
                asyncReturnType);
    }

    protected ReturnValue createPagingAsyncSinglePageReturnValue(Operation operation, IType asyncRestResponseReturnType, IType syncReturnType) {
        return new ReturnValue(returnTypeDescription(operation, asyncRestResponseReturnType, syncReturnType),
                asyncRestResponseReturnType);
    }

    protected boolean shouldGeneratePagingMethods() {
        return true;
    }

    protected IType createAsyncVoidReturnType() {
        return GenericType.Mono(ClassType.Void);
    }

    protected IType createAsyncBodyReturnType(IType restAPIMethodReturnBodyClientType) {
        return GenericType.Mono(restAPIMethodReturnBodyClientType);
    }

    protected IType createAsyncBinaryReturnType() {
        return GenericType.Flux(ClassType.ByteBuffer);
    }

    protected IType createPagedSyncReturnType(IType elementType) {
        return GenericType.PagedIterable(elementType);
    }

    protected IType createPagedAsyncReturnType(IType elementType) {
        return GenericType.PagedFlux(elementType);
    }

    protected IType createPagedRestResponseReturnType(IType elementType) {
        return GenericType.Mono(GenericType.PagedResponse(elementType));
    }

    protected IType createProtocolPagedSyncReturnType() {
        return GenericType.PagedIterable(ClassType.BinaryData);
    }

    protected IType createProtocolPagedAsyncReturnType() {
        return GenericType.PagedFlux(ClassType.BinaryData);
    }

    protected IType createProtocolPagedRestResponseReturnType() {
        return GenericType.Mono(GenericType.PagedResponse(ClassType.BinaryData));
    }

    protected ClientMethod.Builder getClientMethodBuilder() {
        return new ClientMethod.Builder();
    }

    protected static final JavaVisibility NOT_VISIBLE = JavaVisibility.Private;
    protected static final JavaVisibility VISIBLE = JavaVisibility.Public;
    protected static final JavaVisibility NOT_GENERATE = null;

    /**
     * Extension for configuration on method visibility.
     * <p>
     * ClientMethodTemplate.writeMethod (and whether it is called) would also decide the visibility in generated code.
     * @param methodType the type of the client method.
     * @param hasContextParameter whether the method has Context parameter.
     * @return method visibility, null if do not generate.
     */
    protected JavaVisibility methodVisibility(ClientMethodType methodType, boolean hasContextParameter) {
        if (JavaSettings.getInstance().isDataPlaneClient()) {
            /*
            Rule for DPG

            1. Only generate "WithResponse" method for simple API (hence exclude SimpleAsync and SimpleSync).
            2. For sync method, Context is included in "RequestOptions", hence do not generate method with Context parameter.
            3. For async method, Context is not included in method (this rule is valid for all clients).
             */

            return (methodType == ClientMethodType.SimpleAsync || methodType == ClientMethodType.SimpleSync
                    || (methodType == ClientMethodType.PagingSync && hasContextParameter)
                    || (methodType == ClientMethodType.LongRunningBeginSync && hasContextParameter)
                    || (methodType == ClientMethodType.SimpleSyncRestResponse && hasContextParameter))
                    ? NOT_GENERATE
                    : VISIBLE;
        } else {
            return VISIBLE;
        }
    }

    private void addClientMethodWithContext(List<ClientMethod> methods, Builder builder, ProxyMethod proxyMethod,
                                            List<ClientMethodParameter> parameters, ClientMethodType clientMethodType, String proxyMethodName,
                                            ReturnValue returnValue, MethodPageDetails details) {
        List<ClientMethodParameter> withContextParameters = new ArrayList<>(parameters);
        withContextParameters.add(getContextParameter());

        methods.add(builder
                .parameters(withContextParameters) // update builder parameters to include context
                .returnValue(returnValue)
                .name(proxyMethodName)
                .onlyRequiredParameters(false)
                .type(clientMethodType)
                .isGroupedParameterRequired(false)
                .methodPageDetails(details)
                .build());
        // reset the parameters to original params
        builder.parameters(parameters);
    }

    protected ClientMethodParameter getContextParameter() {
        return ClientMethodParameter.CONTEXT_PARAMETER;
    }

    private void addClientMethodWithContext(List<ClientMethod> methods, Builder builder,
                                            List<ClientMethodParameter> parameters) {
        List<ClientMethodParameter> withContextParameters = new ArrayList<>(parameters);
        withContextParameters.add(getContextParameter());

        methods.add(builder
                .parameters(withContextParameters) // update builder parameters to include context
                .onlyRequiredParameters(false)
                .build());
        // reset the parameters to original params
        builder.parameters(parameters);
    }

    private String getPageableItemName(Operation operation) {
        Schema responseBodySchema = SchemaUtil.getLowestCommonParent(
                operation.getResponses().stream().map(Response::getSchema).filter(Objects::nonNull).collect(Collectors.toList()));
        ClientModel responseBodyModel = Mappers.getModelMapper().map((ObjectSchema) responseBodySchema);
        return responseBodyModel.getProperties().stream()
                .filter(p -> p.getSerializedName().equals(operation.getExtensions().getXmsPageable().getItemName()))
                .map(ClientModelProperty::getName).findAny().orElse(null);
    }

    private IType getPollingIntermediateType(JavaSettings.PollingDetails details, IType syncReturnType) {
        IType pollResponseType = syncReturnType.asNullable();
        if (JavaSettings.getInstance().isFluent()) {
            return pollResponseType;
        }
        if (details != null && details.getIntermediateType() != null) {
            String intermediateTypeName;
            String intermediateTypePackage;
            if (details.getIntermediateType().contains(".")) {
                intermediateTypeName = ANYTHING_THEN_PERIOD.matcher(details.getIntermediateType()).replaceAll("");
                intermediateTypePackage = details.getIntermediateType().replace("." + intermediateTypeName, "");
            } else {
                intermediateTypeName = details.getIntermediateType();
                intermediateTypePackage = JavaSettings.getInstance().getPackage();
            }
            pollResponseType = new ClassType.Builder().packageName(intermediateTypePackage).name(intermediateTypeName).build();
        }
        // azure-core wants poll response to be non-null
        if (pollResponseType == ClassType.Void) {
            pollResponseType = ClassType.BinaryData;
        }

        return pollResponseType;
    }

    private IType getPollingFinalType(JavaSettings.PollingDetails details, IType syncReturnType) {
        IType resultType = syncReturnType.asNullable();
        if (JavaSettings.getInstance().isFluent()) {
            return resultType;
        }
        if (details != null && details.getFinalType() != null) {
            String finalTypeName;
            String finalTypePackage;
            if (details.getFinalType().contains(".")) {
                finalTypeName = ANYTHING_THEN_PERIOD.matcher(details.getFinalType()).replaceAll("");
                finalTypePackage = details.getFinalType().replace("." + finalTypeName, "");
            } else {
                finalTypeName = details.getFinalType();
                finalTypePackage = JavaSettings.getInstance().getPackage();
            }
            resultType = new ClassType.Builder().packageName(finalTypePackage).name(finalTypeName).build();
        }
        // azure-core wants poll response to be non-null
        if (resultType == ClassType.Void) {
            resultType = ClassType.BinaryData;
        }

        return resultType;
    }

    private static boolean hasNonRequiredParameters(List<ClientMethodParameter> parameters) {
        return parameters.stream().anyMatch(p -> !p.getIsRequired());
    }

    protected static String returnTypeDescription(Operation operation, IType returnType, IType baseType) {
        String description = null;
        if (returnType != PrimitiveType.Void) {
            // try the description of the operation
            if (operation.getLanguage() != null && operation.getLanguage().getDefault() != null) {
                String operationDescription = operation.getLanguage().getDefault().getDescription();
                if (!CoreUtils.isNullOrEmpty(operationDescription)) {
                    if (operationDescription.toLowerCase().startsWith("get ") || operationDescription.toLowerCase().startsWith("gets ")) {
                        int startIndex = operationDescription.indexOf(" ") + 1;
                        description = formatReturnTypeDescription(operationDescription.substring(startIndex));
                    }
                }
            }

            // try the description on the schema of return type
            if (description == null && operation.getResponses() != null && !operation.getResponses().isEmpty()) {
                Schema responseSchema = operation.getResponses().get(0).getSchema();
                if (responseSchema != null && !CoreUtils.isNullOrEmpty(responseSchema.getSummary())) {
                    description = formatReturnTypeDescription(responseSchema.getSummary());
                } else if (responseSchema != null && responseSchema.getLanguage() != null && responseSchema.getLanguage().getDefault() != null) {
                    String responseSchemaDescription = responseSchema.getLanguage().getDefault().getDescription();
                    if (!CoreUtils.isNullOrEmpty(responseSchemaDescription)) {
                        description = formatReturnTypeDescription(responseSchemaDescription);
                    }
                }
            }

            // Mono<Boolean> of HEAD method
            if (description == null
                    && baseType == PrimitiveType.Boolean
                    && operation.getRequests() != null && !operation.getRequests().isEmpty()
                    && operation.getRequests().get(0).getProtocol() != null
                    && operation.getRequests().get(0).getProtocol().getHttp() != null
                    && HttpMethod.HEAD.name().equalsIgnoreCase(operation.getRequests().get(0).getProtocol().getHttp().getMethod())
            ) {
                description = "whether resource exists";
            }

            description = DESCRIPTION_ASSEMBLER.assemble(description, returnType, baseType);

            if (description == null) {
                description = "the response";
            }
        }
        return description;
    }

    private static String formatReturnTypeDescription(String description) {
        description = description.trim();
        int endIndex = description.indexOf(". ");   // Get 1st sentence.
        if (endIndex == -1 && description.length() > 0 && description.charAt(description.length() - 1) == '.') {
            // Remove last period.
            endIndex = description.length() - 1;
        }
        if (endIndex != -1) {
            description = description.substring(0, endIndex);
        }
        if (description.length() > 0 && Character.isUpperCase(description.charAt(0))) {
            description = description.substring(0, 1).toLowerCase() + description.substring(1);
        }
        return description;
    }
}<|MERGE_RESOLUTION|>--- conflicted
+++ resolved
@@ -155,7 +155,6 @@
             }
         }
 
-<<<<<<< HEAD
         // map externalDocs property
         if (operation.getExternalDocs() != null) {
             ExternalDocumentation externalDocumentation = new ExternalDocumentation.Builder()
@@ -171,8 +170,6 @@
             syncReturnWithResponse = createSyncReturnWithResponseType(syncReturnType, operation, settings);
         }
 
-=======
->>>>>>> 916e93fb
         // Low-level client only requires one request per operation
         List<Request> requests = operation.getRequests();
         if (settings.isDataPlaneClient()) {
