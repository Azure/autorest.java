// Copyright (c) Microsoft Corporation. All rights reserved.
// Licensed under the MIT License.

package com.azure.autorest.mapper;

import com.azure.autorest.Javagen;
import com.azure.autorest.extension.base.model.codemodel.ConstantSchema;
import com.azure.autorest.extension.base.model.codemodel.ObjectSchema;
import com.azure.autorest.extension.base.model.codemodel.Operation;
import com.azure.autorest.extension.base.model.codemodel.Parameter;
import com.azure.autorest.extension.base.model.codemodel.Request;
import com.azure.autorest.extension.base.model.codemodel.RequestParameterLocation;
import com.azure.autorest.extension.base.model.codemodel.Response;
import com.azure.autorest.extension.base.model.codemodel.Schema;
import com.azure.autorest.extension.base.plugin.JavaSettings;
import com.azure.autorest.extension.base.plugin.JavaSettings.SyncMethodsGeneration;
import com.azure.autorest.model.clientmodel.ClassType;
import com.azure.autorest.model.clientmodel.ClientMethod;
import com.azure.autorest.model.clientmodel.ClientMethod.Builder;
import com.azure.autorest.model.clientmodel.ClientMethodParameter;
import com.azure.autorest.model.clientmodel.ClientMethodType;
import com.azure.autorest.model.clientmodel.ClientModel;
import com.azure.autorest.model.clientmodel.ClientModelProperty;
import com.azure.autorest.model.clientmodel.EnumType;
import com.azure.autorest.model.clientmodel.GenericType;
import com.azure.autorest.model.clientmodel.IType;
import com.azure.autorest.model.clientmodel.ListType;
import com.azure.autorest.model.clientmodel.MapType;
import com.azure.autorest.model.clientmodel.MethodPageDetails;
import com.azure.autorest.model.clientmodel.MethodPollingDetails;
import com.azure.autorest.model.clientmodel.MethodTransformationDetail;
import com.azure.autorest.model.clientmodel.ParameterMapping;
import com.azure.autorest.model.clientmodel.PrimitiveType;
import com.azure.autorest.model.clientmodel.ProxyMethod;
import com.azure.autorest.model.clientmodel.ProxyMethodParameter;
import com.azure.autorest.model.clientmodel.ReturnValue;
import com.azure.autorest.model.javamodel.JavaVisibility;
import com.azure.autorest.util.CodeNamer;
import com.azure.autorest.util.SchemaUtil;
import com.azure.autorest.util.ReturnTypeDescriptionAssembler;
import com.azure.core.http.HttpMethod;
import com.azure.core.util.CoreUtils;

import java.util.ArrayList;
import java.util.Collections;
import java.util.HashMap;
import java.util.HashSet;
import java.util.List;
import java.util.Map;
import java.util.Objects;
import java.util.Optional;
import java.util.Set;
import java.util.concurrent.ConcurrentHashMap;
import java.util.regex.Pattern;
import java.util.stream.Collectors;

public class ClientMethodMapper implements IMapper<Operation, List<ClientMethod>> {
    private static final ClientMethodMapper INSTANCE = new ClientMethodMapper();

    private static final Pattern ANYTHING_THEN_PERIOD = Pattern.compile(".*\\.");

    private final Map<Operation, List<ClientMethod>> parsed = new ConcurrentHashMap<>();
    private static final ReturnTypeDescriptionAssembler DESCRIPTION_ASSEMBLER = new ReturnTypeDescriptionAssembler(Javagen.getPluginInstance());

    protected ClientMethodMapper() {
    }

    public static ClientMethodMapper getInstance() {
        return INSTANCE;
    }

    @Override
    public List<ClientMethod> map(Operation operation) {
        List<ClientMethod> clientMethods = parsed.get(operation);
        if (clientMethods != null) {
            return clientMethods;
        }

        clientMethods = createClientMethods(operation);
        parsed.put(operation, clientMethods);

        return clientMethods;
    }

    private List<ClientMethod> createClientMethods(Operation operation) {
        JavaSettings settings = JavaSettings.getInstance();

        Map<Request, List<ProxyMethod>> proxyMethodsMap = Mappers.getProxyMethodMapper().map(operation);

        List<ClientMethod> methods = new ArrayList<>();


        ClientMethod.Builder builder = getClientMethodBuilder()
                .description(operation.getLanguage().getJava().getDescription())
                .clientReference((operation.getOperationGroup() == null || operation.getOperationGroup().getLanguage().getJava().getName().isEmpty()) ? "this" : "this.client");

        IType asyncRestResponseReturnType;
        IType asyncReturnType;
        IType syncReturnType;
        IType syncReturnWithResponse;

        if (operation.getExtensions() != null && operation.getExtensions().getXmsPageable() != null) {
            // Mono<SimpleResponse<Page>>
            Schema responseBodySchema = SchemaUtil.getLowestCommonParent(
                    operation.getResponses().stream().map(Response::getSchema).filter(Objects::nonNull).collect(Collectors.toList()));
            if (!(responseBodySchema instanceof ObjectSchema)) {
                throw new IllegalArgumentException(String.format("[JavaCheck/SchemaError] no common parent found for client models %s",
                        operation.getResponses().stream().map(Response::getSchema).filter(Objects::nonNull).map(s -> s.getLanguage().getJava().getName()).collect(Collectors.toList())));
            }
            ClientModel responseBodyModel = Mappers.getModelMapper().map((ObjectSchema) responseBodySchema);
            Optional<ClientModelProperty> itemPropertyOpt = responseBodyModel.getProperties().stream()
                    .filter(p -> p.getSerializedName().equals(operation.getExtensions().getXmsPageable().getItemName()))
                    .findFirst();
            if (!itemPropertyOpt.isPresent()) {
                throw new IllegalArgumentException(String.format("[JavaCheck/SchemaError] item name %s not found among properties of client model %s",
                        operation.getExtensions().getXmsPageable().getItemName(), responseBodyModel.getName()));
            }
            IType listType = itemPropertyOpt.get().getWireType();
            IType elementType = ((ListType) listType).getElementType();
            if (settings.isDataPlaneClient()) {
                asyncRestResponseReturnType = createProtocolPagedRestResponseReturnType();
                asyncReturnType = createProtocolPagedAsyncReturnType();
                syncReturnType = createProtocolPagedSyncReturnType();
            } else {
                asyncRestResponseReturnType = createPagedRestResponseReturnType(elementType);
                asyncReturnType = createPagedAsyncReturnType(elementType);
                syncReturnType = createPagedSyncReturnType(elementType);
            }
        } else {
            asyncRestResponseReturnType = null;
            IType responseBodyType = SchemaUtil.getOperationResponseType(operation);
            if (settings.isDataPlaneClient()) {
                if (responseBodyType instanceof ClassType || responseBodyType instanceof ListType || responseBodyType instanceof MapType) {
                    responseBodyType = ClassType.BinaryData;
                } else if (responseBodyType instanceof EnumType) {
                    responseBodyType = ClassType.String;
                }
            }
            IType restAPIMethodReturnBodyClientType = responseBodyType.getClientType();
            if (operation.getResponses().stream().anyMatch(r -> Boolean.TRUE.equals(r.getBinary()))
                    && !settings.isDataPlaneClient() /* TODO: #1059 */) {
                asyncReturnType = createAsyncBinaryReturnType();
            } else if (restAPIMethodReturnBodyClientType != PrimitiveType.Void) {
                asyncReturnType = createAsyncBodyReturnType(restAPIMethodReturnBodyClientType);
            } else {
                asyncReturnType = createAsyncVoidReturnType();
            }
            if (operation.getResponses().stream().anyMatch(r -> Boolean.TRUE.equals(r.getBinary()))
                    && !settings.isDataPlaneClient() /* TODO: #1059 */) {
                syncReturnType = ClassType.InputStream;
            } else {
                syncReturnType = responseBodyType.getClientType();
            }
        }

        if (syncReturnType == ClassType.InputStream) {
            syncReturnWithResponse = ClassType.StreamResponse;
        } else {
            syncReturnWithResponse = createSyncReturnWithResponseType(syncReturnType, operation, settings);
        }

        // Low-level client only requires one request per operation
        List<Request> requests = operation.getRequests();
        if (settings.isDataPlaneClient()) {
            requests = Collections.singletonList(requests.get(0));
        }

        for (Request request : requests) {
            List<ProxyMethod> proxyMethods = proxyMethodsMap.get(request);
            for (ProxyMethod proxyMethod : proxyMethods) {
                builder.proxyMethod(proxyMethod);
                List<ClientMethodParameter> parameters = new ArrayList<>();
                List<String> requiredParameterExpressions = new ArrayList<>();
                Map<String, String> validateExpressions = new HashMap<>();
                List<MethodTransformationDetail> methodTransformationDetails = new ArrayList<>();

                List<Parameter> codeModelParameters;
                if (settings.isDataPlaneClient()) {
                    // Required path and body parameters are allowed
                    codeModelParameters = request.getParameters().stream().filter(p -> p.isRequired() &&
                                    (p.getProtocol().getHttp().getIn() == RequestParameterLocation.PATH ||
                                            p.getProtocol().getHttp().getIn() == RequestParameterLocation.BODY ||
                                            p.getProtocol().getHttp().getIn() == RequestParameterLocation.HEADER ||
                                            p.getProtocol().getHttp().getIn() == RequestParameterLocation.QUERY))
                            .collect(Collectors.toList());
                } else {
                    codeModelParameters = request.getParameters().stream().filter(p -> !p.isFlattened()).collect(Collectors.toList());
                }

                Set<Parameter> originalParameters = new HashSet<>();
                for (Parameter parameter : codeModelParameters) {
                    ClientMethodParameter clientMethodParameter = Mappers.getClientParameterMapper().map(parameter);

<<<<<<< HEAD
            List<Parameter> codeModelParameters;
            if (settings.isDataPlaneClient()) {
                // Required path, body, header and query parameters are allowed
                codeModelParameters = request.getParameters().stream().filter(p -> p.isRequired() &&
                        (p.getProtocol().getHttp().getIn() == RequestParameterLocation.PATH ||
                            p.getProtocol().getHttp().getIn() == RequestParameterLocation.BODY ||
                            p.getProtocol().getHttp().getIn() == RequestParameterLocation.HEADER ||
                            p.getProtocol().getHttp().getIn() == RequestParameterLocation.QUERY))
                    .collect(Collectors.toList());
            } else {
                codeModelParameters = request.getParameters().stream().filter(p -> !p.isFlattened()).collect(Collectors.toList());
            }
=======
                    if (request.getProtocol() != null
                            && request.getProtocol().getHttp() != null
                            && request.getProtocol().getHttp().getMediaTypes() != null
                            && request.getProtocol().getHttp().getMediaTypes().stream().anyMatch(mediaType -> mediaType.equals(
                            "application/json-patch+json"))) {
                        clientMethodParameter = CustomClientParameterMapper.getInstance().map(parameter);
                    }
>>>>>>> cd581b44

                    // If the codemodel parameter and proxy method parameter types don't match, update the client
                    // method param to use proxy method parameter type.
                    if (clientMethodParameter.getClientType() == GenericType.FluxByteBuffer
                            && proxyMethod.getParameters().stream().anyMatch(proxyMethodParameter -> proxyMethodParameter.getClientType() == ClassType.BinaryData)) {
                        clientMethodParameter = updateClientMethodParameter(clientMethodParameter);
                    }
                    if (request.getSignatureParameters().contains(parameter)) {
                        parameters.add(clientMethodParameter);
                    }

                    if (!(parameter.getSchema() instanceof ConstantSchema) && parameter.getGroupedBy() == null) {
                        if (parameter.getImplementation() != Parameter.ImplementationLocation.CLIENT) {
                            // Validations
                            if (clientMethodParameter.getIsRequired() && !(clientMethodParameter.getClientType() instanceof PrimitiveType)) {
                                requiredParameterExpressions.add(clientMethodParameter.getName());
                            }
                            String validation = clientMethodParameter.getClientType().validate(clientMethodParameter.getName());
                            if (validation != null) {
                                validateExpressions.put(clientMethodParameter.getName(), validation);
                            }
                        } else {
                            ProxyMethodParameter proxyParameter = Mappers.getProxyParameterMapper().map(parameter);
                            String exp = proxyParameter.getParameterReference();

                            if (proxyParameter.getIsRequired() && !(proxyParameter.getClientType() instanceof PrimitiveType)) {
                                requiredParameterExpressions.add(exp);
                            }

                            String validation = proxyParameter.getClientType().validate(exp);
                            if (validation != null) {
                                validateExpressions.put(exp, validation);
                            }
                        }
                    }

                    // Transformations
                    if ((parameter.getOriginalParameter() != null || parameter.getGroupedBy() != null)
                            && !(parameter.getSchema() instanceof ConstantSchema) && !settings.isDataPlaneClient()) {
                        ClientMethodParameter outParameter;
                        if (parameter.getOriginalParameter() != null) {
                            originalParameters.add(parameter.getOriginalParameter());
                            outParameter = Mappers.getClientParameterMapper().map(parameter.getOriginalParameter());
                        } else {
                            outParameter = clientMethodParameter;
                        }
                        MethodTransformationDetail detail = methodTransformationDetails.stream()
                                .filter(d -> outParameter.getName().equals(d.getOutParameter().getName()))
                                .findFirst().orElse(null);
                        if (detail == null) {
                            detail = new MethodTransformationDetail(outParameter, new ArrayList<>());
                            methodTransformationDetails.add(detail);
                        }
                        ParameterMapping mapping = new ParameterMapping();
                        if (parameter.getGroupedBy() != null) {
                            mapping.setInputParameter(Mappers.getClientParameterMapper().map(parameter.getGroupedBy()));
                            ClientModel groupModel = Mappers.getModelMapper().map((ObjectSchema) parameter.getGroupedBy().getSchema());
                            ClientModelProperty inputProperty = groupModel.getProperties().stream()
                                    .filter(p -> parameter.getLanguage().getJava().getName().equals(p.getName()))
                                    .findFirst().get();
                            mapping.setInputParameterProperty(inputProperty);
                        } else {
                            mapping.setInputParameter(clientMethodParameter);
                        }
                        if (parameter.getOriginalParameter() != null) {
                            mapping.setOutputParameterProperty(parameter.getTargetProperty().getLanguage().getJava().getName());
                        }
                        detail.getParameterMappings().add(mapping);
                    }
                }
                // handle the case that the flattened parameter is model with all its properties read-only
                // in this case, it is not original parameter from any other parameters
                for (Parameter parameter : request.getParameters().stream()
                        .filter(p -> p.isFlattened() && p.getProtocol() != null && p.getProtocol().getHttp() != null)   // flattened proxy parameter
                        .filter(p -> !originalParameters.contains(p))                                                   // but not original parameter from any other parameters
                        .collect(Collectors.toList())) {
                    ClientMethodParameter outParameter = Mappers.getClientParameterMapper().map(parameter);
                    methodTransformationDetails.add(new MethodTransformationDetail(outParameter, new ArrayList<>()));
                }

                if (settings.isDataPlaneClient()) {
                    ClientMethodParameter requestOptions = new ClientMethodParameter.Builder()
                            .description("The options to configure the HTTP request before HTTP client sends it")
                            .wireType(ClassType.RequestOptions)
                            .name("requestOptions")
                            .location(RequestParameterLocation.NONE)
                            .isConstant(false)
                            .isRequired(false)
                            .fromClient(false)
                            .annotations(Collections.emptyList())
                            .build();
                    parameters.add(requestOptions);
                }

                final boolean generateClientMethodWithOnlyRequiredParameters = settings.getRequiredParameterClientMethods() && hasNonRequiredParameters(parameters);

                builder.parameters(parameters)
                        .requiredNullableParameterExpressions(requiredParameterExpressions)
                        .validateExpressions(validateExpressions)
                        .methodTransformationDetails(methodTransformationDetails)
                        .methodPageDetails(null);

                if (operation.getExtensions() != null
                        && operation.getExtensions().getXmsPageable() != null
                        && shouldGeneratePagingMethods()) {
                    String pageableItemName = getPageableItemName(operation);
                    if (pageableItemName != null) {
                        boolean isNextMethod = operation.getExtensions().getXmsPageable().getNextOperation() == operation;

                        IType lroIntermediateType = null;
                        if (operation.getExtensions().isXmsLongRunningOperation() && !isNextMethod) {
                            lroIntermediateType = SchemaUtil.getOperationResponseType(operation);
                        }

                        List<ClientMethod> nextMethods = (isNextMethod || operation.getExtensions().getXmsPageable().getNextOperation() == null) ? null : Mappers.getClientMethodMapper().map(operation.getExtensions().getXmsPageable().getNextOperation());

                        MethodPageDetails details = new MethodPageDetails(
                                CodeNamer.getPropertyName(operation.getExtensions().getXmsPageable().getNextLinkName()),
                                pageableItemName,
                                (nextMethods == null) ? null : nextMethods.stream().findFirst().get(),
                                lroIntermediateType,
                                operation.getExtensions().getXmsPageable().getNextLinkName(),
                                operation.getExtensions().getXmsPageable().getItemName());
                        builder.methodPageDetails(details);

                        if (!(!settings.getRequiredParameterClientMethods() && settings.isContextClientMethodParameter()
                                && SyncMethodsGeneration.NONE.equals(settings.getSyncMethods()))) {
                            methods.add(builder
                                    .returnValue(createPagingAsyncSinglePageReturnValue(operation, asyncRestResponseReturnType, syncReturnType))
                                    .name(proxyMethod.getPagingAsyncSinglePageMethodName())
                                    .onlyRequiredParameters(false)
                                    .type(ClientMethodType.PagingAsyncSinglePage)
                                    .isGroupedParameterRequired(false)
                                    .methodVisibility(methodVisibility(ClientMethodType.PagingAsyncSinglePage, false))
                                    .build());
                        }
                        if (settings.isContextClientMethodParameter()) {
                            builder.methodVisibility(methodVisibility(ClientMethodType.PagingAsyncSinglePage, true));
                            addClientMethodWithContext(methods, builder, proxyMethod, parameters,
                                    ClientMethodType.PagingAsyncSinglePage, proxyMethod.getPagingAsyncSinglePageMethodName(),
                                    createPagingAsyncSinglePageReturnValue(operation, asyncRestResponseReturnType, syncReturnType),
                                    details);
                        }

                        if (!isNextMethod) {
                            if (settings.getSyncMethods() != JavaSettings.SyncMethodsGeneration.NONE) {
                                methods.add(builder
                                        .returnValue(createPagingAsyncReturnValue(operation, asyncReturnType, syncReturnType))
                                        .name(proxyMethod.getSimpleAsyncMethodName())
                                        .onlyRequiredParameters(false)
                                        .type(ClientMethodType.PagingAsync)
                                        .isGroupedParameterRequired(false)
                                        .methodVisibility(methodVisibility(ClientMethodType.PagingAsync, false))
                                        .build());

                                if (generateClientMethodWithOnlyRequiredParameters) {
                                    methods.add(builder
                                            .onlyRequiredParameters(true)
                                            .build());
                                }

                                if (settings.isContextClientMethodParameter()) {
                                    MethodPageDetails detailsWithContext = details;
                                    if (nextMethods != null) {
                                        detailsWithContext = new MethodPageDetails(
                                                CodeNamer.getPropertyName(operation.getExtensions().getXmsPageable().getNextLinkName()),
                                                pageableItemName,
                                                nextMethods.stream()
                                                        .filter(m -> m.getType() == ClientMethodType.PagingAsyncSinglePage)
                                                        .filter(m -> m.getMethodParameters().stream().anyMatch(p -> getContextType().equals(p.getClientType()))).findFirst().get(),
                                                lroIntermediateType,
                                                operation.getExtensions().getXmsPageable().getNextLinkName(),
                                                operation.getExtensions().getXmsPageable().getItemName());
                                    }

                                    addClientMethodWithContext(methods,
                                            builder.methodVisibility(methodVisibility(ClientMethodType.PagingAsync, true)),
                                            proxyMethod, parameters,
                                            ClientMethodType.PagingAsync, proxyMethod.getSimpleAsyncMethodName(),
                                            createPagingAsyncReturnValue(operation, asyncReturnType, syncReturnType),
                                            detailsWithContext);
                                }
                            }

                            if (settings.getSyncMethods() == JavaSettings.SyncMethodsGeneration.ALL) {
                                builder.methodVisibility(methodVisibility(ClientMethodType.PagingSync, false));

                                builder
                                        .returnValue(createPagingSyncReturnValue(operation, syncReturnType))
                                        .name(proxyMethod.getName())
                                        .onlyRequiredParameters(false)
                                        .type(ClientMethodType.PagingSync)
                                        .isGroupedParameterRequired(false)
                                        .build();

                                if (!settings.isFluent() || !settings.isContextClientMethodParameter() || !generateClientMethodWithOnlyRequiredParameters) {
                                    // if context parameter is required, that method will do the overload with max parameters
                                    methods.add(builder.build());
                                }

                                if (generateClientMethodWithOnlyRequiredParameters) {
                                    methods.add(builder
                                            .onlyRequiredParameters(true)
                                            .build());
                                }

                                if (settings.isContextClientMethodParameter()) {
                                    addClientMethodWithContext(methods, builder.methodVisibility(methodVisibility(ClientMethodType.PagingSync, true)), parameters);
                                }
                            }
                        }
                    }
                } else if (operation.getExtensions() != null && operation.getExtensions().isXmsLongRunningOperation()
                        && (settings.isFluent() || settings.getPollingConfig("default") != null)
                        && !syncReturnType.equals(ClassType.InputStream)) {         // temporary skip InputStream, no idea how to do this in PollerFlux
                    // WithResponseAsync, with required and optional parameters
                    // TODO: Build protocol LRO methods
                    methods.add(builder
                            .returnValue(createSimpleAsyncRestResponseReturnValue(operation, proxyMethod, syncReturnType))
                            .name(proxyMethod.getSimpleAsyncRestResponseMethodName())
                            .onlyRequiredParameters(false)
                            .type(ClientMethodType.SimpleAsyncRestResponse)
                            .isGroupedParameterRequired(false)
                            .methodVisibility(methodVisibility(ClientMethodType.SimpleAsyncRestResponse, false))
                            .build());

                    if (settings.isContextClientMethodParameter()) {
                        addClientMethodWithContext(methods,
                                builder.methodVisibility(methodVisibility(ClientMethodType.SimpleAsyncRestResponse, true)),
                                parameters);
                    }

                    JavaSettings.PollingDetails pollingDetails = settings.getPollingConfig(proxyMethod.getOperationId());

                    MethodPollingDetails methodPollingDetails = null;
                    MethodPollingDetails dpgMethodPollingDetailsWithModel = null;   // for additional LRO methods
                    if (pollingDetails != null) {
                        methodPollingDetails = new MethodPollingDetails(
                                pollingDetails.getStrategy(),
                                getPollingIntermediateType(pollingDetails, syncReturnType),
                                getPollingFinalType(pollingDetails, syncReturnType),
                                pollingDetails.getPollIntervalInSeconds());

                        if (settings.isDataPlaneClient() &&
                                !(ClassType.BinaryData.equals(methodPollingDetails.getIntermediateType())
                                        && ClassType.BinaryData.equals(methodPollingDetails.getFinalType()))) {
                            // a new method to be added as implementation only (not exposed to client) for developer
                            dpgMethodPollingDetailsWithModel = methodPollingDetails;

                            // DPG keep the method with BinaryData
                            methodPollingDetails = new MethodPollingDetails(
                                    dpgMethodPollingDetailsWithModel.getPollingStrategy(),
                                    ClassType.BinaryData, ClassType.BinaryData,
                                    dpgMethodPollingDetailsWithModel.getPollIntervalInSeconds());
                        }
                    }

                    addLroMethods(operation, builder, methods,
                            "begin" + CodeNamer.toPascalCase(proxyMethod.getSimpleAsyncMethodName()),
                            "begin" + CodeNamer.toPascalCase(proxyMethod.getName()),
                            parameters, proxyMethod, syncReturnType, methodPollingDetails, settings);

                    if (dpgMethodPollingDetailsWithModel != null) {
                        builder = builder.implementationOnly(true);

                        String modelSuffix = "WithModel";
                        addLroMethods(operation, builder, methods,
                                "begin" + CodeNamer.toPascalCase(proxyMethod.getName() + modelSuffix + "Async"),
                                "begin" + CodeNamer.toPascalCase(proxyMethod.getName() + modelSuffix),
                                parameters, proxyMethod, syncReturnType, dpgMethodPollingDetailsWithModel, settings);

                        builder = builder.implementationOnly(false);
                    }

                    if (settings.isFluent()) {
                        if (settings.getSyncMethods() != JavaSettings.SyncMethodsGeneration.NONE) {
                            methods.add(builder
                                    .returnValue(createLongRunningAsyncReturnValue(operation, asyncReturnType, syncReturnType))
                                    .name(proxyMethod.getSimpleAsyncMethodName())
                                    .onlyRequiredParameters(false)
                                    .type(ClientMethodType.LongRunningAsync)
                                    .isGroupedParameterRequired(false)
                                    .methodVisibility(methodVisibility(ClientMethodType.LongRunningAsync, false))
                                    .build());

                            if (generateClientMethodWithOnlyRequiredParameters) {
                                methods.add(builder
                                        .onlyRequiredParameters(true)
                                        .build());
                            }

                            if (settings.isContextClientMethodParameter()) {
                                addClientMethodWithContext(methods,
                                        builder.methodVisibility(methodVisibility(ClientMethodType.LongRunningAsync, true)),
                                        parameters);
                            }
                        }
                        if (settings.getSyncMethods() == JavaSettings.SyncMethodsGeneration.ALL) {
                            builder.methodVisibility(VISIBLE);

                            methods.add(builder
                                    .returnValue(createLongRunningSyncReturnValue(operation, syncReturnType))
                                    .name(proxyMethod.getName())
                                    .onlyRequiredParameters(false)
                                    .type(ClientMethodType.LongRunningSync)
                                    .isGroupedParameterRequired(false)
                                    .build());

                            if (generateClientMethodWithOnlyRequiredParameters) {
                                methods.add(builder
                                        .onlyRequiredParameters(true)
                                        .build());
                            }

                            if (settings.isContextClientMethodParameter()) {
                                addClientMethodWithContext(methods, builder, parameters);
                            }
                        }
                    }
                } else {
                    // WithResponseAsync, with required and optional parameters
                    if (!(!settings.getRequiredParameterClientMethods() && settings.isContextClientMethodParameter()
                            && SyncMethodsGeneration.NONE.equals(settings.getSyncMethods()))) {

                        methods.add(builder
                                .parameters(parameters) // update builder parameters to include context
                                .returnValue(createSimpleAsyncRestResponseReturnValue(operation, proxyMethod, syncReturnType))
                                .name(proxyMethod.getSimpleAsyncRestResponseMethodName())
                                .onlyRequiredParameters(false)
                                .type(ClientMethodType.SimpleAsyncRestResponse)
                                .isGroupedParameterRequired(false)
                                .methodVisibility(methodVisibility(ClientMethodType.SimpleAsyncRestResponse, false))
                                .build());
                    }

                    if (settings.isContextClientMethodParameter()) {
                        addClientMethodWithContext(methods,
                                builder.methodVisibility(methodVisibility(ClientMethodType.SimpleAsyncRestResponse, true)),
                                proxyMethod, parameters,
                                ClientMethodType.SimpleAsyncRestResponse, proxyMethod.getSimpleAsyncRestResponseMethodName(),
                                createSimpleAsyncRestResponseReturnValue(operation, proxyMethod, syncReturnType),
                                null);
                    }

                    if (settings.getSyncMethods() != JavaSettings.SyncMethodsGeneration.NONE) {
                        methods.add(builder
                                .returnValue(createSimpleAsyncReturnValue(operation, asyncReturnType, syncReturnType))
                                .name(proxyMethod.getSimpleAsyncMethodName())
                                .onlyRequiredParameters(false)
                                .type(ClientMethodType.SimpleAsync)
                                .isGroupedParameterRequired(false)
                                .methodVisibility(methodVisibility(ClientMethodType.SimpleAsync, false))
                                .build());

                        if (generateClientMethodWithOnlyRequiredParameters) {
                            methods.add(builder
                                    .onlyRequiredParameters(true)
                                    .build());
                        }

                        if (settings.isContextClientMethodParameter()) {
                            addClientMethodWithContext(methods,
                                    builder.methodVisibility(methodVisibility(ClientMethodType.SimpleAsync, true)),
                                    parameters);
                        }
                    }

                    if (settings.getSyncMethods() == JavaSettings.SyncMethodsGeneration.ALL) {
                        builder
                                .returnValue(createSimpleSyncReturnValue(operation, syncReturnType))
                                .name(proxyMethod.getName())
                                .onlyRequiredParameters(false)
                                .type(ClientMethodType.SimpleSync)
                                .isGroupedParameterRequired(false)
                                .methodVisibility(methodVisibility(ClientMethodType.SimpleSync, false));

                        if (!settings.isFluent() || !settings.isContextClientMethodParameter() || !generateClientMethodWithOnlyRequiredParameters) {
                            // if context parameter is required, that method will do the overload with max parameters
                            methods.add(builder.build());
                        }

                        if (generateClientMethodWithOnlyRequiredParameters) {
                            methods.add(builder
                                    .onlyRequiredParameters(true)
                                    .build());
                        }

                        if (settings.isContextClientMethodParameter()) {
                            builder.type(ClientMethodType.SimpleSyncRestResponse)
                                    .onlyRequiredParameters(false)
                                    .name(proxyMethod.getSimpleRestResponseMethodName())
                                    .methodVisibility(methodVisibility(ClientMethodType.SimpleSyncRestResponse, false));
                            if (syncReturnWithResponse instanceof GenericType) {
                                builder.returnValue(createSimpleSyncRestResponseReturnValue(operation, syncReturnWithResponse, syncReturnType));
                            } else { // In high level client, method with schema in headers would require a ClientResponse, which is not generic
                                builder.returnValue(createSimpleSyncRestResponseReturnValue(operation, syncReturnWithResponse, syncReturnWithResponse));
                            }
                            if (settings.isDataPlaneClient()) {
                                // SimpleSyncRestResponse with RequestOptions but without Context
                                methods.add(builder.build());
                            }

                            addClientMethodWithContext(methods,
                                    builder.methodVisibility(methodVisibility(ClientMethodType.SimpleSyncRestResponse, true)),
                                    parameters);
                        }
                    }
                }
            }
        }

        return methods.stream()
                .distinct()
                .filter(m -> m.getMethodVisibility() != NOT_GENERATE)
                .collect(Collectors.toList());
    }

    private ClientMethodParameter updateClientMethodParameter(ClientMethodParameter clientMethodParameter) {
        return clientMethodParameter.toNewBuilder()
                .rawType(ClassType.BinaryData)
                .wireType(ClassType.BinaryData)
                .build();
    }

    private void addLroMethods(Operation operation, ClientMethod.Builder builder, List<ClientMethod> methods,
                               String asyncMethodName, String syncMethodName,
                               List<ClientMethodParameter> parameters, ProxyMethod proxyMethod,
                               IType syncReturnType, MethodPollingDetails methodPollingDetails,
                               JavaSettings settings) {
        builder.methodPollingDetails(methodPollingDetails);
        if (settings.getSyncMethods() != JavaSettings.SyncMethodsGeneration.NONE) {
            // begin method async
            methods.add(builder
                    .returnValue(createLongRunningBeginAsyncReturnValue(operation, proxyMethod, syncReturnType, methodPollingDetails))
                    .name(asyncMethodName)
                    .onlyRequiredParameters(false)
                    .type(ClientMethodType.LongRunningBeginAsync)
                    .isGroupedParameterRequired(false)
                    .methodVisibility(methodVisibility(ClientMethodType.LongRunningBeginAsync, false))
                    .build());

            if (settings.isContextClientMethodParameter()) {
                addClientMethodWithContext(methods,
                        builder.methodVisibility(methodVisibility(ClientMethodType.LongRunningBeginAsync, true)),
                        parameters);
            }
        }

        if (settings.getSyncMethods() == JavaSettings.SyncMethodsGeneration.ALL) {
            // begin method sync
            methods.add(builder
                    .returnValue(createLongRunningBeginSyncReturnValue(operation, proxyMethod, syncReturnType, methodPollingDetails))
                    .name(syncMethodName)
                    .onlyRequiredParameters(false)
                    .type(ClientMethodType.LongRunningBeginSync)
                    .isGroupedParameterRequired(false)
                    .methodVisibility(methodVisibility(ClientMethodType.LongRunningBeginSync, false))
                    .build());

            if (settings.isContextClientMethodParameter()) {
                addClientMethodWithContext(methods, builder.methodVisibility(methodVisibility(ClientMethodType.LongRunningBeginSync, true)), parameters);
            }
        }
    }

    protected IType getContextType() {
        return ClassType.Context;
    }

    protected IType createSyncReturnWithResponseType(IType syncReturnType, Operation operation, JavaSettings settings) {
        boolean responseContainsHeaders = SchemaUtil.responseContainsHeaderSchemas(operation);

        // If LLC is being generated or the response doesn't contain headers return Response<T>
        // If no named response types are being used return ResponseBase<H, T>
        // Else named response types are being used and return that.
        if (settings.isDataPlaneClient() || !responseContainsHeaders) {
            return GenericType.Response(syncReturnType);
        } else if (settings.isGenericResponseTypes()) {
            return GenericType.RestResponse(Mappers.getSchemaMapper().map(ClientMapper.parseHeader(operation, settings)),
                    syncReturnType);
        } else {
            return ClientMapper.getClientResponseClassType(operation, settings);
        }
    }

    protected ReturnValue createSimpleSyncRestResponseReturnValue(Operation operation, IType syncReturnWithResponse, IType syncReturnType) {
        return new ReturnValue(returnTypeDescription(operation, syncReturnWithResponse,
                syncReturnType), syncReturnWithResponse);
    }

    protected ReturnValue createSimpleAsyncRestResponseReturnValue(Operation operation, ProxyMethod proxyMethod, IType syncReturnType) {
        return new ReturnValue(returnTypeDescription(operation, proxyMethod.getReturnType().getClientType(), syncReturnType),
                proxyMethod.getReturnType().getClientType());
    }

    protected ReturnValue createSimpleSyncReturnValue(Operation operation, IType syncReturnType) {
        return new ReturnValue(returnTypeDescription(operation, syncReturnType, syncReturnType),
                syncReturnType);
    }

    protected ReturnValue createSimpleAsyncReturnValue(Operation operation, IType asyncReturnType, IType syncReturnType) {
        return new ReturnValue(returnTypeDescription(operation, asyncReturnType, syncReturnType),
                asyncReturnType);
    }

    protected ReturnValue createLongRunningSyncReturnValue(Operation operation, IType syncReturnType) {
        return new ReturnValue(returnTypeDescription(operation, syncReturnType, syncReturnType),
                syncReturnType);
    }

    protected ReturnValue createLongRunningAsyncReturnValue(Operation operation, IType asyncReturnType, IType syncReturnType) {
        return new ReturnValue(returnTypeDescription(operation, asyncReturnType, syncReturnType),
                asyncReturnType);
    }

    private ReturnValue createLongRunningBeginSyncReturnValue(Operation operation, ProxyMethod proxyMethod, IType syncReturnType, MethodPollingDetails pollingDetails) {
        if (JavaSettings.getInstance().isFluent()) {
            IType returnType = GenericType.SyncPoller(GenericType.PollResult(syncReturnType.asNullable()), syncReturnType.asNullable());
            return new ReturnValue(returnTypeDescription(operation, returnType, syncReturnType), returnType);
        } else {
            IType returnType = GenericType.SyncPoller(pollingDetails.getIntermediateType(), pollingDetails.getFinalType());
            return new ReturnValue(returnTypeDescription(operation, returnType, pollingDetails.getFinalType()), returnType);
        }
    }

    protected ReturnValue createLongRunningBeginAsyncReturnValue(Operation operation, ProxyMethod proxyMethod, IType syncReturnType, MethodPollingDetails pollingDetails) {
        if (JavaSettings.getInstance().isFluent()) {
            IType returnType = GenericType.PollerFlux(GenericType.PollResult(syncReturnType.asNullable()), syncReturnType.asNullable());
            return new ReturnValue(returnTypeDescription(operation, returnType, syncReturnType), returnType);
        } else {
            IType returnType = GenericType.PollerFlux(pollingDetails.getIntermediateType(), pollingDetails.getFinalType());
            return new ReturnValue(returnTypeDescription(operation, returnType, pollingDetails.getFinalType()), returnType);
        }
    }

    protected ReturnValue createPagingSyncReturnValue(Operation operation, IType syncReturnType) {
        return new ReturnValue(returnTypeDescription(operation, syncReturnType, syncReturnType),
                syncReturnType);
    }

    protected ReturnValue createPagingAsyncReturnValue(Operation operation, IType asyncReturnType, IType syncReturnType) {
        return new ReturnValue(returnTypeDescription(operation, asyncReturnType, syncReturnType),
                asyncReturnType);
    }

    protected ReturnValue createPagingAsyncSinglePageReturnValue(Operation operation, IType asyncRestResponseReturnType, IType syncReturnType) {
        return new ReturnValue(returnTypeDescription(operation, asyncRestResponseReturnType, syncReturnType),
                asyncRestResponseReturnType);
    }

    protected boolean shouldGeneratePagingMethods() {
        return true;
    }

    protected IType createAsyncVoidReturnType() {
        return GenericType.Mono(ClassType.Void);
    }

    protected IType createAsyncBodyReturnType(IType restAPIMethodReturnBodyClientType) {
        return GenericType.Mono(restAPIMethodReturnBodyClientType);
    }

    protected IType createAsyncBinaryReturnType() {
        return GenericType.Flux(ClassType.ByteBuffer);
    }

    protected IType createPagedSyncReturnType(IType elementType) {
        return GenericType.PagedIterable(elementType);
    }

    protected IType createPagedAsyncReturnType(IType elementType) {
        return GenericType.PagedFlux(elementType);
    }

    protected IType createPagedRestResponseReturnType(IType elementType) {
        return GenericType.Mono(GenericType.PagedResponse(elementType));
    }

    protected IType createProtocolPagedSyncReturnType() {
        return GenericType.PagedIterable(ClassType.BinaryData);
    }

    protected IType createProtocolPagedAsyncReturnType() {
        return GenericType.PagedFlux(ClassType.BinaryData);
    }

    protected IType createProtocolPagedRestResponseReturnType() {
        return GenericType.Mono(GenericType.PagedResponse(ClassType.BinaryData));
    }

    protected ClientMethod.Builder getClientMethodBuilder() {
        return new ClientMethod.Builder();
    }

    protected static final JavaVisibility NOT_VISIBLE = JavaVisibility.Private;
    protected static final JavaVisibility VISIBLE = JavaVisibility.Public;
    protected static final JavaVisibility NOT_GENERATE = null;

    /**
     * Extension for configuration on method visibility.
     * <p>
     * ClientMethodTemplate.writeMethod (and whether it is called) would also decide the visibility in generated code.
     * @param methodType the type of the client method.
     * @param hasContextParameter whether the method has Context parameter.
     * @return method visibility, null if do not generate.
     */
    protected JavaVisibility methodVisibility(ClientMethodType methodType, boolean hasContextParameter) {
        if (JavaSettings.getInstance().isDataPlaneClient()) {
            /*
            Rule for LLC

            1. Only generate "WithResponse" method for simple API (hence exclude SimpleAsync and SimpleSync).
            2. For sync method, Context is included in "RequestOptions", hence do not generate method with Context parameter.
            3. For async method, Context is not included in method (this rule is valid for all clients).
             */

            return (methodType == ClientMethodType.SimpleAsync || methodType == ClientMethodType.SimpleSync
                    || (methodType == ClientMethodType.PagingSync && hasContextParameter)
                    || (methodType == ClientMethodType.LongRunningBeginSync && hasContextParameter)
                    || (methodType == ClientMethodType.SimpleSyncRestResponse && hasContextParameter))
                    ? NOT_GENERATE
                    : VISIBLE;
        } else {
            return VISIBLE;
        }
    }

    private void addClientMethodWithContext(List<ClientMethod> methods, Builder builder, ProxyMethod proxyMethod,
                                            List<ClientMethodParameter> parameters, ClientMethodType clientMethodType, String proxyMethodName,
                                            ReturnValue returnValue, MethodPageDetails details) {
        List<ClientMethodParameter> withContextParameters = new ArrayList<>(parameters);
        withContextParameters.add(getContextParameter());

        methods.add(builder
                .parameters(withContextParameters) // update builder parameters to include context
                .returnValue(returnValue)
                .name(proxyMethodName)
                .onlyRequiredParameters(false)
                .type(clientMethodType)
                .isGroupedParameterRequired(false)
                .methodPageDetails(details)
                .build());
        // reset the parameters to original params
        builder.parameters(parameters);
    }

    protected ClientMethodParameter getContextParameter() {
        return ClientMethodParameter.CONTEXT_PARAMETER;
    }

    private void addClientMethodWithContext(List<ClientMethod> methods, Builder builder,
                                            List<ClientMethodParameter> parameters) {
        List<ClientMethodParameter> withContextParameters = new ArrayList<>(parameters);
        withContextParameters.add(getContextParameter());

        methods.add(builder
                .parameters(withContextParameters) // update builder parameters to include context
                .onlyRequiredParameters(false)
                .build());
        // reset the parameters to original params
        builder.parameters(parameters);
    }

    private String getPageableItemName(Operation operation) {
        Schema responseBodySchema = SchemaUtil.getLowestCommonParent(
                operation.getResponses().stream().map(Response::getSchema).filter(Objects::nonNull).collect(Collectors.toList()));
        ClientModel responseBodyModel = Mappers.getModelMapper().map((ObjectSchema) responseBodySchema);
        return responseBodyModel.getProperties().stream()
                .filter(p -> p.getSerializedName().equals(operation.getExtensions().getXmsPageable().getItemName()))
                .map(ClientModelProperty::getName).findAny().orElse(null);
    }

    private IType getPollingIntermediateType(JavaSettings.PollingDetails details, IType syncReturnType) {
        IType pollResponseType = syncReturnType.asNullable();
        if (JavaSettings.getInstance().isFluent()) {
            return pollResponseType;
        }
        if (details != null && details.getIntermediateType() != null) {
            String intermediateTypeName;
            String intermediateTypePackage;
            if (details.getIntermediateType().contains(".")) {
                intermediateTypeName = ANYTHING_THEN_PERIOD.matcher(details.getIntermediateType()).replaceAll("");
                intermediateTypePackage = details.getIntermediateType().replace("." + intermediateTypeName, "");
            } else {
                intermediateTypeName = details.getIntermediateType();
                intermediateTypePackage = JavaSettings.getInstance().getPackage();
            }
            pollResponseType = new ClassType.Builder().packageName(intermediateTypePackage).name(intermediateTypeName).build();
        }
        // azure-core wants poll response to be non-null
        if (pollResponseType == ClassType.Void) {
            pollResponseType = ClassType.BinaryData;
        }

        return pollResponseType;
    }

    private IType getPollingFinalType(JavaSettings.PollingDetails details, IType syncReturnType) {
        IType resultType = syncReturnType.asNullable();
        if (JavaSettings.getInstance().isFluent()) {
            return resultType;
        }
        if (details != null && details.getFinalType() != null) {
            String finalTypeName;
            String finalTypePackage;
            if (details.getFinalType().contains(".")) {
                finalTypeName = ANYTHING_THEN_PERIOD.matcher(details.getFinalType()).replaceAll("");
                finalTypePackage = details.getFinalType().replace("." + finalTypeName, "");
            } else {
                finalTypeName = details.getFinalType();
                finalTypePackage = JavaSettings.getInstance().getPackage();
            }
            resultType = new ClassType.Builder().packageName(finalTypePackage).name(finalTypeName).build();
        }
        // azure-core wants poll response to be non-null
        if (resultType == ClassType.Void) {
            resultType = ClassType.BinaryData;
        }

        return resultType;
    }

    private static boolean hasNonRequiredParameters(List<ClientMethodParameter> parameters) {
        return parameters.stream().anyMatch(p -> !p.getIsRequired());
    }

    protected static String returnTypeDescription(Operation operation, IType returnType, IType baseType) {
        String description = null;
        if (returnType != PrimitiveType.Void) {
            // try the description of the operation
            if (operation.getLanguage() != null && operation.getLanguage().getDefault() != null) {
                String operationDescription = operation.getLanguage().getDefault().getDescription();
                if (!CoreUtils.isNullOrEmpty(operationDescription)) {
                    if (operationDescription.toLowerCase().startsWith("get ") || operationDescription.toLowerCase().startsWith("gets ")) {
                        int startIndex = operationDescription.indexOf(" ") + 1;
                        description = formatReturnTypeDescription(operationDescription.substring(startIndex));
                    }
                }
            }

            // try the description on the schema of return type
            if (description == null && operation.getResponses() != null && !operation.getResponses().isEmpty()) {
                Schema responseSchema = operation.getResponses().get(0).getSchema();
                if (responseSchema != null && !CoreUtils.isNullOrEmpty(responseSchema.getSummary())) {
                    description = formatReturnTypeDescription(responseSchema.getSummary());
                } else if (responseSchema != null && responseSchema.getLanguage() != null && responseSchema.getLanguage().getDefault() != null) {
                    String responseSchemaDescription = responseSchema.getLanguage().getDefault().getDescription();
                    if (!CoreUtils.isNullOrEmpty(responseSchemaDescription)) {
                        description = formatReturnTypeDescription(responseSchemaDescription);
                    }
                }
            }

            // Mono<Boolean> of HEAD method
            if (description == null
                    && baseType == PrimitiveType.Boolean
                    && operation.getRequests() != null && !operation.getRequests().isEmpty()
                    && operation.getRequests().get(0).getProtocol() != null
                    && operation.getRequests().get(0).getProtocol().getHttp() != null
                    && HttpMethod.HEAD.name().equalsIgnoreCase(operation.getRequests().get(0).getProtocol().getHttp().getMethod())
            ) {
                description = "whether resource exists";
            }

            description = DESCRIPTION_ASSEMBLER.assemble(description, returnType, baseType);

            if (description == null) {
                description = "the response";
            }
        }
        return description;
    }

    private static String formatReturnTypeDescription(String description) {
        description = description.trim();
        int endIndex = description.indexOf(". ");   // Get 1st sentence.
        if (endIndex == -1 && description.length() > 0 && description.charAt(description.length() - 1) == '.') {
            // Remove last period.
            endIndex = description.length() - 1;
        }
        if (endIndex != -1) {
            description = description.substring(0, endIndex);
        }
        if (description.length() > 0 && Character.isUpperCase(description.charAt(0))) {
            description = description.substring(0, 1).toLowerCase() + description.substring(1);
        }
        return description;
    }
}<|MERGE_RESOLUTION|>--- conflicted
+++ resolved
@@ -176,7 +176,7 @@
 
                 List<Parameter> codeModelParameters;
                 if (settings.isDataPlaneClient()) {
-                    // Required path and body parameters are allowed
+                    // Required path, body, header and query parameters are allowed
                     codeModelParameters = request.getParameters().stream().filter(p -> p.isRequired() &&
                                     (p.getProtocol().getHttp().getIn() == RequestParameterLocation.PATH ||
                                             p.getProtocol().getHttp().getIn() == RequestParameterLocation.BODY ||
@@ -191,20 +191,6 @@
                 for (Parameter parameter : codeModelParameters) {
                     ClientMethodParameter clientMethodParameter = Mappers.getClientParameterMapper().map(parameter);
 
-<<<<<<< HEAD
-            List<Parameter> codeModelParameters;
-            if (settings.isDataPlaneClient()) {
-                // Required path, body, header and query parameters are allowed
-                codeModelParameters = request.getParameters().stream().filter(p -> p.isRequired() &&
-                        (p.getProtocol().getHttp().getIn() == RequestParameterLocation.PATH ||
-                            p.getProtocol().getHttp().getIn() == RequestParameterLocation.BODY ||
-                            p.getProtocol().getHttp().getIn() == RequestParameterLocation.HEADER ||
-                            p.getProtocol().getHttp().getIn() == RequestParameterLocation.QUERY))
-                    .collect(Collectors.toList());
-            } else {
-                codeModelParameters = request.getParameters().stream().filter(p -> !p.isFlattened()).collect(Collectors.toList());
-            }
-=======
                     if (request.getProtocol() != null
                             && request.getProtocol().getHttp() != null
                             && request.getProtocol().getHttp().getMediaTypes() != null
@@ -212,7 +198,6 @@
                             "application/json-patch+json"))) {
                         clientMethodParameter = CustomClientParameterMapper.getInstance().map(parameter);
                     }
->>>>>>> cd581b44
 
                     // If the codemodel parameter and proxy method parameter types don't match, update the client
                     // method param to use proxy method parameter type.
