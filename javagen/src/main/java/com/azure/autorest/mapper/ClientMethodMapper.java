package com.azure.autorest.mapper;

import com.azure.autorest.extension.base.model.codemodel.ConstantSchema;
import com.azure.autorest.extension.base.model.codemodel.ObjectSchema;
import com.azure.autorest.extension.base.model.codemodel.Operation;
import com.azure.autorest.extension.base.model.codemodel.Parameter;
import com.azure.autorest.extension.base.model.codemodel.Request;
import com.azure.autorest.extension.base.model.codemodel.Response;
import com.azure.autorest.extension.base.model.codemodel.Schema;
import com.azure.autorest.extension.base.plugin.JavaSettings;
import com.azure.autorest.model.clientmodel.ClassType;
import com.azure.autorest.model.clientmodel.ClientMethod;
import com.azure.autorest.model.clientmodel.ClientMethodParameter;
import com.azure.autorest.model.clientmodel.ClientMethodType;
import com.azure.autorest.model.clientmodel.ClientModel;
import com.azure.autorest.model.clientmodel.GenericType;
import com.azure.autorest.model.clientmodel.IType;
import com.azure.autorest.model.clientmodel.ListType;
import com.azure.autorest.model.clientmodel.MethodPageDetails;
import com.azure.autorest.model.clientmodel.MethodTransformationDetail;
import com.azure.autorest.model.clientmodel.ParameterMapping;
import com.azure.autorest.model.clientmodel.PrimitiveType;
import com.azure.autorest.model.clientmodel.ProxyMethod;
import com.azure.autorest.model.clientmodel.ProxyMethodParameter;
import com.azure.autorest.model.clientmodel.ReturnValue;
import com.azure.autorest.util.CodeNamer;
import com.azure.autorest.util.SchemaUtil;
import java.util.ArrayList;
import java.util.HashMap;
import java.util.List;
import java.util.Map;
import java.util.Objects;
import java.util.stream.Collectors;

public class ClientMethodMapper implements IMapper<Operation, List<ClientMethod>> {
    private static ClientMethodMapper instance = new ClientMethodMapper();
    private Map<Operation, List<ClientMethod>> parsed = new HashMap<>();

    private ClientMethodMapper() {
    }

    public static ClientMethodMapper getInstance() {
        return instance;
    }

    @Override
    public List<ClientMethod> map(Operation operation) {
        JavaSettings settings = JavaSettings.getInstance();
        if (parsed.containsKey(operation)) {
            return parsed.get(operation);
        }

<<<<<<< HEAD
        Map<Request, ProxyMethod> proxyMethods = Mappers.getProxyMethodMapper().map(operation);

=======
>>>>>>> acbf2fef
        List<ClientMethod> methods = new ArrayList<>();
        ClientMethod.Builder builder = new ClientMethod.Builder()
                .description(operation.getLanguage().getJava().getDescription())
                .clientReference(operation.getOperationGroup() == null ? "this": "this.client");

        ProxyMethod proxyMethod = Mappers.getProxyMethodMapper().map(operation);
        builder.proxyMethod(proxyMethod);

        IType asyncRestResponseReturnType;
        IType asyncReturnType;
        IType syncReturnType;

        if (operation.getExtensions() != null && operation.getExtensions().getXmsPageable() != null) {
            // Mono<SimpleResponse<Page>>
            Schema responseBodySchema = SchemaUtil.getLowestCommonParent(
                    operation.getResponses().stream().map(Response::getSchema).filter(Objects::nonNull).collect(Collectors.toList()));
            ClientModel responseBodyModel = Mappers.getModelMapper().map((ObjectSchema) responseBodySchema);
            IType listType = responseBodyModel.getProperties().stream()
                    .filter(p -> p.getSerializedName().equals(operation.getExtensions().getXmsPageable().getItemName()))
                    .findFirst().get().getWireType();
            IType elementType = ((ListType) listType).getElementType();
            asyncRestResponseReturnType = GenericType.Mono(GenericType.PagedResponse(elementType));
            asyncReturnType = GenericType.PagedFlux(elementType);
            syncReturnType = GenericType.PagedIterable(elementType);
        } else {
            asyncRestResponseReturnType = null;
            IType responseBodyType = SchemaUtil.operationResponseType(operation);
            IType restAPIMethodReturnBodyClientType = responseBodyType.getClientType();
            if (operation.getResponses().stream().anyMatch(r -> Boolean.TRUE.equals(r.getBinary()))) {
                asyncReturnType = GenericType.Flux(ClassType.ByteBuffer);
            } else if (restAPIMethodReturnBodyClientType != PrimitiveType.Void) {
                asyncReturnType = GenericType.Mono(restAPIMethodReturnBodyClientType);
            } else {
                asyncReturnType = GenericType.Mono(ClassType.Void);
            }
            if (operation.getResponses().stream().anyMatch(r -> Boolean.TRUE.equals(r.getBinary()))) {
                syncReturnType = ClassType.InputStream;
            } else {
                syncReturnType = responseBodyType.getClientType();
            }
        }

        for (Request request : operation.getRequests()) {
            ProxyMethod proxyMethod = proxyMethods.get(request);
            List<ClientMethodParameter> parameters = new ArrayList<>();
            List<String> requiredParameterExpressions = new ArrayList<>();
            Map<String, String> validateExpressions = new HashMap<>();
            List<MethodTransformationDetail> methodTransformationDetails = new ArrayList<>();

            for (Parameter parameter : request.getParameters().stream().filter(p -> !p.isFlattened()).collect(Collectors.toList())) {
                ClientMethodParameter clientMethodParameter = Mappers.getClientParameterMapper().map(parameter);
                if (request.getSignatureParameters().contains(parameter)) {
                    parameters.add(clientMethodParameter);
                }

                if (!(parameter.getSchema() instanceof ConstantSchema) && parameter.getGroupedBy() == null) {
                    if (parameter.getImplementation() != Parameter.ImplementationLocation.CLIENT) {
                        // Validations
                        if (clientMethodParameter.getIsRequired() && !(clientMethodParameter.getClientType() instanceof PrimitiveType)) {
                            requiredParameterExpressions.add(clientMethodParameter.getName());
                        }
                        String validation = clientMethodParameter.getClientType().validate(clientMethodParameter.getName());
                        if (validation != null) {
                            validateExpressions.put(clientMethodParameter.getName(), validation);
                        }
                    } else {
                        ProxyMethodParameter proxyParameter = Mappers.getProxyParameterMapper().map(parameter);
                        String exp = proxyParameter.getParameterReference();

                        if (proxyParameter.getIsRequired() && !(proxyParameter.getClientType() instanceof PrimitiveType)) {
                            requiredParameterExpressions.add(exp);
                        }

                        String validation = proxyParameter.getClientType().validate(exp);
                        if (validation != null) {
                            validateExpressions.put(exp, validation);
                        }
                    }
                }

                // Transformations
                if ((parameter.getOriginalParameter() != null || parameter.getGroupedBy() != null)
                        && !(parameter.getSchema() instanceof ConstantSchema)) {
                    ClientMethodParameter outParameter;
                    if (parameter.getOriginalParameter() != null) {
                        outParameter = Mappers.getClientParameterMapper().map(parameter.getOriginalParameter());
                    } else {
                        outParameter = clientMethodParameter;
                    }
                    MethodTransformationDetail detail = methodTransformationDetails.stream()
                            .filter(d -> outParameter.getName().equals(d.getOutParameter().getName()))
                            .findFirst().orElse(null);
                    if (detail == null) {
                        detail = new MethodTransformationDetail(outParameter, new ArrayList<>());
                        methodTransformationDetails.add(detail);
                    }
                    ParameterMapping mapping = new ParameterMapping();
                    if (parameter.getGroupedBy() != null) {
                        mapping.setInputParameter(Mappers.getClientParameterMapper().map(parameter.getGroupedBy()));
                        mapping.setInputParameterProperty(parameter.getLanguage().getJava().getName());
                    } else {
                        mapping.setInputParameter(clientMethodParameter);
                    }
                    if (parameter.getOriginalParameter() != null) {
                        mapping.setOutputParameterProperty(parameter.getTargetProperty().getLanguage().getJava().getName());
                    }
                    detail.getParameterMappings().add(mapping);
                }
            }

<<<<<<< HEAD
            final boolean generateClientMethodWithOnlyRequiredParameters = settings.getRequiredParameterClientMethods() && hasNonRequiredParameters(request);
=======
        builder.parameters(parameters)
                .requiredNullableParameterExpressions(requiredParameterExpressions)
                .validateExpressions(validateExpressions)
                .methodTransformationDetails(methodTransformationDetails);

        if (operation.getExtensions() != null && operation.getExtensions().getXmsPageable() != null) {
            boolean isNextMethod = operation.getExtensions().getXmsPageable().getNextOperation() == operation;
>>>>>>> acbf2fef

            if (operation.getExtensions() != null && operation.getExtensions().getXmsPageable() != null && isPageable(operation)) {
                boolean isNextMethod = operation.getExtensions().getXmsPageable().getNextOperation() == operation;

                MethodPageDetails details = new MethodPageDetails(
                        CodeNamer.getPropertyName(operation.getExtensions().getXmsPageable().getNextLinkName()),
                        CodeNamer.getPropertyName(operation.getExtensions().getXmsPageable().getItemName()),
                        (isNextMethod || operation.getExtensions().getXmsPageable().getNextOperation() == null) ? null : Mappers.getClientMethodMapper().map(operation.getExtensions().getXmsPageable().getNextOperation())
                                .stream().findFirst().get());

<<<<<<< HEAD

                methods.add(new ClientMethod(
                        operation.getLanguage().getJava().getDescription(),
                        new ReturnValue(null, asyncRestResponseReturnType),
                        proxyMethod.getPagingAsyncSinglePageMethodName(),
                        parameters,
                        false,
                        ClientMethodType.PagingAsyncSinglePage,
                        proxyMethod,
                        validateExpressions,
                        requiredParameterExpressions,
                        false,
                        null,
                        details,
                        methodTransformationDetails));
=======
            // Mono<SimpleResponse<Page>>
            Schema responseBodySchema = SchemaUtil.getLowestCommonParent(
                    operation.getResponses().stream().map(Response::getSchema).filter(Objects::nonNull).collect(Collectors.toList()));
            ClientModel responseBodyModel = Mappers.getModelMapper().map((ObjectSchema) responseBodySchema);
            IType listType = responseBodyModel.getProperties().stream()
                    .filter(p -> p.getSerializedName().equals(operation.getExtensions().getXmsPageable().getItemName()))
                    .findFirst().get().getWireType();
            IType elementType = ((ListType) listType).getElementType();
            IType asyncSinglePageReturnType = GenericType.Mono(GenericType.PagedResponse(elementType));
            IType asyncReturnType = GenericType.PagedFlux(elementType);
            IType syncReturnType = GenericType.PagedIterable(elementType);

            methods.add(builder
                    .returnValue(new ReturnValue(null, asyncSinglePageReturnType))
                    .name(proxyMethod.getPagingAsyncSinglePageMethodName())
                    .onlyRequiredParameters(false)
                    .type(ClientMethodType.PagingAsyncSinglePage)
                    .isGroupedParameterRequired(false)
                    .build());

            if (!isNextMethod) {
                methods.add(builder
                        .returnValue(new ReturnValue(null, asyncReturnType))
                        .name(proxyMethod.getSimpleAsyncMethodName())
                        .onlyRequiredParameters(false)
                        .type(ClientMethodType.PagingAsync)
                        .isGroupedParameterRequired(false)
                        .build());

                methods.add(builder
                        .returnValue(new ReturnValue(null, syncReturnType))
                        .name(proxyMethod.getName())
                        .onlyRequiredParameters(false)
                        .type(ClientMethodType.PagingSync)
                        .isGroupedParameterRequired(false)
                        .build());
            }
        } else {

            // WithResponseAsync, with required and optional parameters
            methods.add(builder
                    .returnValue(new ReturnValue(null, proxyMethod.getReturnType().getClientType()))
                    .name(proxyMethod.getSimpleAsyncRestResponseMethodName())
                    .onlyRequiredParameters(false)
                    .type(ClientMethodType.SimpleAsyncRestResponse)
                    .isGroupedParameterRequired(false)
                    .build());
>>>>>>> acbf2fef

                if (!isNextMethod) {
                    if (settings.getSyncMethods() != JavaSettings.SyncMethodsGeneration.NONE) {
                        methods.add(new ClientMethod(
                                operation.getLanguage().getJava().getDescription(),
                                new ReturnValue(null, asyncReturnType),
                                proxyMethod.getSimpleAsyncMethodName(),
                                parameters,
                                false,
                                ClientMethodType.PagingAsync,
                                proxyMethod,
                                validateExpressions,
                                requiredParameterExpressions,
                                false,
                                null,
                                details,
                                methodTransformationDetails));

                        if (generateClientMethodWithOnlyRequiredParameters) {
                            methods.add(new ClientMethod(
                                    operation.getLanguage().getJava().getDescription(),
                                    new ReturnValue(null, asyncReturnType),
                                    proxyMethod.getSimpleAsyncMethodName(),
                                    parameters,
                                    true,
                                    ClientMethodType.PagingAsync,
                                    proxyMethod,
                                    validateExpressions,
                                    requiredParameterExpressions,
                                    false,
                                    null,
                                    details,
                                    methodTransformationDetails));
                        }
                    }

                    if (settings.getSyncMethods() == JavaSettings.SyncMethodsGeneration.ALL) {
                        methods.add(new ClientMethod(
                                operation.getLanguage().getJava().getDescription(),
                                new ReturnValue(null, syncReturnType),
                                proxyMethod.getName(),
                                parameters,
                                false,
                                ClientMethodType.PagingSync,
                                proxyMethod,
                                validateExpressions,
                                requiredParameterExpressions,
                                false,
                                null,
                                details,
                                methodTransformationDetails));

                        if (generateClientMethodWithOnlyRequiredParameters) {
                            methods.add(new ClientMethod(
                                    operation.getLanguage().getJava().getDescription(),
                                    new ReturnValue(null, syncReturnType),
                                    proxyMethod.getName(),
                                    parameters,
                                    true,
                                    ClientMethodType.PagingSync,
                                    proxyMethod,
                                    validateExpressions,
                                    requiredParameterExpressions,
                                    false,
                                    null,
                                    details,
                                    methodTransformationDetails));
                        }
                    }
                }
<<<<<<< HEAD
            } else if (operation.getExtensions() != null && operation.getExtensions().isXmsLongRunningOperation() && settings.isFluent()) {
                // WithResponseAsync, with required and optional parameters
                methods.add(new ClientMethod(
                        operation.getLanguage().getJava().getDescription(),
                        new ReturnValue(null, proxyMethod.getReturnType().getClientType()),
                        proxyMethod.getSimpleAsyncRestResponseMethodName(),
                        parameters,
                        false,
                        ClientMethodType.SimpleAsyncRestResponse,
                        proxyMethod,
                        validateExpressions,
                        requiredParameterExpressions,
                        false,
                        null,
                        null,
                        methodTransformationDetails));
    
                IType responseBodyType = SchemaUtil.operationResponseType(operation);
    
                // Simple Async
                if (settings.getSyncMethods() != JavaSettings.SyncMethodsGeneration.NONE) {
                    methods.add(new ClientMethod(
                            operation.getLanguage().getJava().getDescription(),
                            new ReturnValue(null, asyncReturnType),
                            proxyMethod.getSimpleAsyncMethodName(),
                            parameters,
                            false,
                            ClientMethodType.LongRunningAsync,
                            proxyMethod,
                            validateExpressions,
                            requiredParameterExpressions,
                            false,
                            null,
                            null,
                            methodTransformationDetails));
                }
    
                // Sync
                if (settings.getSyncMethods() == JavaSettings.SyncMethodsGeneration.ALL) {
                    methods.add(new ClientMethod(
                            operation.getLanguage().getJava().getDescription(),
                            new ReturnValue(null, syncReturnType),
                            proxyMethod.getName(),
                            parameters,
                            false,
                            ClientMethodType.LongRunningSync,
                            proxyMethod,
                            validateExpressions,
                            requiredParameterExpressions,
                            false,
                            null,
                            null,
                            methodTransformationDetails));
                }
    
                if (generateClientMethodWithOnlyRequiredParameters) {
                    // Simple Async
                    if (settings.getSyncMethods() != JavaSettings.SyncMethodsGeneration.NONE) {
                        methods.add(new ClientMethod(
                                operation.getLanguage().getJava().getDescription(),
                                new ReturnValue(null, asyncReturnType),
                                proxyMethod.getSimpleAsyncMethodName(),
                                parameters,
                                true,
                                ClientMethodType.LongRunningAsync,
                                proxyMethod,
                                validateExpressions,
                                requiredParameterExpressions,
                                false,
                                null,
                                null,
                                methodTransformationDetails));
                    }
    
                    // Sync
                    if (settings.getSyncMethods() == JavaSettings.SyncMethodsGeneration.ALL) {
                        methods.add(new ClientMethod(
                                operation.getLanguage().getJava().getDescription(),
                                new ReturnValue(null, syncReturnType),
                                proxyMethod.getName(),
                                parameters,
                                true,
                                ClientMethodType.LongRunningSync,
                                proxyMethod,
                                validateExpressions,
                                requiredParameterExpressions,
                                false,
                                null,
                                null,
                                methodTransformationDetails));
                    }
                }
            } else {
    
                // WithResponseAsync, with required and optional parameters
                methods.add(new ClientMethod(
                        operation.getLanguage().getJava().getDescription(),
                        new ReturnValue(null, proxyMethod.getReturnType().getClientType()),
                        proxyMethod.getSimpleAsyncRestResponseMethodName(),
                        parameters,
                        false,
                        ClientMethodType.SimpleAsyncRestResponse,
                        proxyMethod,
                        validateExpressions,
                        requiredParameterExpressions,
                        false,
                        null,
                        null,
                        methodTransformationDetails));

                // Simple Async
                if (settings.getSyncMethods() != JavaSettings.SyncMethodsGeneration.NONE) {

                    methods.add(new ClientMethod(
                            operation.getLanguage().getJava().getDescription(),
                            new ReturnValue(null, asyncReturnType),
                            proxyMethod.getSimpleAsyncMethodName(),
                            parameters,
                            false,
                            ClientMethodType.SimpleAsync,
                            proxyMethod,
                            validateExpressions,
                            requiredParameterExpressions,
                            false,
                            null,
                            null,
                            methodTransformationDetails));

                    if (generateClientMethodWithOnlyRequiredParameters) {
                        methods.add(new ClientMethod(
                                operation.getLanguage().getJava().getDescription(),
                                new ReturnValue(null, asyncReturnType),
                                proxyMethod.getSimpleAsyncMethodName(),
                                parameters,
                                true,
                                ClientMethodType.SimpleAsync,
                                proxyMethod,
                                validateExpressions,
                                requiredParameterExpressions,
                                false,
                                null,
                                null,
                                methodTransformationDetails));
                    }
                }

                // Sync
                if (settings.getSyncMethods() == JavaSettings.SyncMethodsGeneration.ALL) {
                    methods.add(new ClientMethod(
                            operation.getLanguage().getJava().getDescription(),
                            new ReturnValue(null, syncReturnType),
                            proxyMethod.getName(),
                            parameters,
                            false,
                            ClientMethodType.SimpleSync,
                            proxyMethod,
                            validateExpressions,
                            requiredParameterExpressions,
                            false,
                            null,
                            null,
                            methodTransformationDetails));

                    if (generateClientMethodWithOnlyRequiredParameters) {
                        methods.add(new ClientMethod(
                                operation.getLanguage().getJava().getDescription(),
                                new ReturnValue(null, syncReturnType),
                                proxyMethod.getName(),
                                parameters,
                                true,
                                ClientMethodType.SimpleSync,
                                proxyMethod,
                                validateExpressions,
                                requiredParameterExpressions,
                                false,
                                null,
                                null,
                                methodTransformationDetails));
                    }
                }
=======

                methods.add(builder
                        .returnValue(new ReturnValue(null, asyncMethodReturnType))
                        .name(proxyMethod.getSimpleAsyncMethodName())
                        .onlyRequiredParameters(false)
                        .type(ClientMethodType.SimpleAsync)
                        .isGroupedParameterRequired(false)
                        .build());
            }

            // Sync
            if (settings.getSyncMethods() == JavaSettings.SyncMethodsGeneration.ALL) {
                IType syncReturnType;
                if (operation.getResponses().stream().anyMatch(r -> Boolean.TRUE.equals(r.getBinary()))) {
                    syncReturnType = ClassType.InputStream;
                } else {
                    syncReturnType = responseBodyType.getClientType();
                }
                methods.add(builder
                        .returnValue(new ReturnValue(null, syncReturnType))
                        .name(proxyMethod.getName())
                        .onlyRequiredParameters(false)
                        .type(ClientMethodType.SimpleSync)
                        .isGroupedParameterRequired(false)
                        .build());
>>>>>>> acbf2fef
            }
        }

        parsed.put(operation, methods);
        return methods;
    }

    private boolean isPageable(Operation operation) {
        Schema responseBodySchema = SchemaUtil.getLowestCommonParent(
            operation.getResponses().stream().map(Response::getSchema).filter(Objects::nonNull).collect(Collectors.toList()));
        ClientModel responseBodyModel = Mappers.getModelMapper().map((ObjectSchema) responseBodySchema);
        return responseBodyModel.getProperties().stream()
            .anyMatch(p -> p.getSerializedName().equals(operation.getExtensions().getXmsPageable().getItemName()));
    }

    public static boolean nonNullNextLink(Operation operation) {
        return operation.getExtensions().getXmsPageable().getNextLinkName() != null && !operation.getExtensions().getXmsPageable().getNextLinkName().isEmpty();
    }

    private static boolean hasNonRequiredParameters(Request request) {
        return request.getParameters().stream().anyMatch(p -> p.getImplementation() == Parameter.ImplementationLocation.METHOD && !p.isRequired() && !(p.getSchema() instanceof ConstantSchema))
                && request.getParameters().stream().noneMatch(Parameter::isFlattened);   // for now, ignore operation with flattened parameters
    }

//
//    private static void addRequiredProperties(IType clientType, String hierarchy, List<String> expressions) {
//        if (clientType instanceof ClassType) {
//            ClientModel typeModel = ClientModels.Instance.getModel(((ClassType) clientType).getName());
//            if (typeModel != null) {
//                for (ClientModelProperty property : typeModel.getProperties()) {
//                    if (property.isRequired() && !property.getIsConstant() && !property.getIsReadOnly()) {
//                        String exp = hierarchy + "." + property.getGetterName();
//                        expressions.add(exp);
//                        addRequiredProperties(property.getClientType(), exp, expressions);
//                    }
//                }
//            }
//        }
//    }
}<|MERGE_RESOLUTION|>--- conflicted
+++ resolved
@@ -50,18 +50,13 @@
             return parsed.get(operation);
         }
 
-<<<<<<< HEAD
         Map<Request, ProxyMethod> proxyMethods = Mappers.getProxyMethodMapper().map(operation);
 
-=======
->>>>>>> acbf2fef
         List<ClientMethod> methods = new ArrayList<>();
+
         ClientMethod.Builder builder = new ClientMethod.Builder()
                 .description(operation.getLanguage().getJava().getDescription())
                 .clientReference(operation.getOperationGroup() == null ? "this": "this.client");
-
-        ProxyMethod proxyMethod = Mappers.getProxyMethodMapper().map(operation);
-        builder.proxyMethod(proxyMethod);
 
         IType asyncRestResponseReturnType;
         IType asyncReturnType;
@@ -99,6 +94,8 @@
 
         for (Request request : operation.getRequests()) {
             ProxyMethod proxyMethod = proxyMethods.get(request);
+            builder.proxyMethod(proxyMethod);
+
             List<ClientMethodParameter> parameters = new ArrayList<>();
             List<String> requiredParameterExpressions = new ArrayList<>();
             Map<String, String> validateExpressions = new HashMap<>();
@@ -165,17 +162,12 @@
                 }
             }
 
-<<<<<<< HEAD
             final boolean generateClientMethodWithOnlyRequiredParameters = settings.getRequiredParameterClientMethods() && hasNonRequiredParameters(request);
-=======
-        builder.parameters(parameters)
-                .requiredNullableParameterExpressions(requiredParameterExpressions)
-                .validateExpressions(validateExpressions)
-                .methodTransformationDetails(methodTransformationDetails);
-
-        if (operation.getExtensions() != null && operation.getExtensions().getXmsPageable() != null) {
-            boolean isNextMethod = operation.getExtensions().getXmsPageable().getNextOperation() == operation;
->>>>>>> acbf2fef
+
+            builder.parameters(parameters)
+                    .requiredNullableParameterExpressions(requiredParameterExpressions)
+                    .validateExpressions(validateExpressions)
+                    .methodTransformationDetails(methodTransformationDetails);
 
             if (operation.getExtensions() != null && operation.getExtensions().getXmsPageable() != null && isPageable(operation)) {
                 boolean isNextMethod = operation.getExtensions().getXmsPageable().getNextOperation() == operation;
@@ -186,349 +178,129 @@
                         (isNextMethod || operation.getExtensions().getXmsPageable().getNextOperation() == null) ? null : Mappers.getClientMethodMapper().map(operation.getExtensions().getXmsPageable().getNextOperation())
                                 .stream().findFirst().get());
 
-<<<<<<< HEAD
-
-                methods.add(new ClientMethod(
-                        operation.getLanguage().getJava().getDescription(),
-                        new ReturnValue(null, asyncRestResponseReturnType),
-                        proxyMethod.getPagingAsyncSinglePageMethodName(),
-                        parameters,
-                        false,
-                        ClientMethodType.PagingAsyncSinglePage,
-                        proxyMethod,
-                        validateExpressions,
-                        requiredParameterExpressions,
-                        false,
-                        null,
-                        details,
-                        methodTransformationDetails));
-=======
-            // Mono<SimpleResponse<Page>>
-            Schema responseBodySchema = SchemaUtil.getLowestCommonParent(
-                    operation.getResponses().stream().map(Response::getSchema).filter(Objects::nonNull).collect(Collectors.toList()));
-            ClientModel responseBodyModel = Mappers.getModelMapper().map((ObjectSchema) responseBodySchema);
-            IType listType = responseBodyModel.getProperties().stream()
-                    .filter(p -> p.getSerializedName().equals(operation.getExtensions().getXmsPageable().getItemName()))
-                    .findFirst().get().getWireType();
-            IType elementType = ((ListType) listType).getElementType();
-            IType asyncSinglePageReturnType = GenericType.Mono(GenericType.PagedResponse(elementType));
-            IType asyncReturnType = GenericType.PagedFlux(elementType);
-            IType syncReturnType = GenericType.PagedIterable(elementType);
-
-            methods.add(builder
-                    .returnValue(new ReturnValue(null, asyncSinglePageReturnType))
-                    .name(proxyMethod.getPagingAsyncSinglePageMethodName())
-                    .onlyRequiredParameters(false)
-                    .type(ClientMethodType.PagingAsyncSinglePage)
-                    .isGroupedParameterRequired(false)
-                    .build());
-
-            if (!isNextMethod) {
                 methods.add(builder
-                        .returnValue(new ReturnValue(null, asyncReturnType))
-                        .name(proxyMethod.getSimpleAsyncMethodName())
+                        .returnValue(new ReturnValue(null, asyncRestResponseReturnType))
+                        .name(proxyMethod.getPagingAsyncSinglePageMethodName())
                         .onlyRequiredParameters(false)
-                        .type(ClientMethodType.PagingAsync)
+                        .type(ClientMethodType.PagingAsyncSinglePage)
                         .isGroupedParameterRequired(false)
                         .build());
-
+    
+                if (!isNextMethod) {
+                    if (settings.getSyncMethods() != JavaSettings.SyncMethodsGeneration.NONE) {
+                        methods.add(builder
+                                .returnValue(new ReturnValue(null, asyncReturnType))
+                                .name(proxyMethod.getSimpleAsyncMethodName())
+                                .onlyRequiredParameters(false)
+                                .type(ClientMethodType.PagingAsync)
+                                .isGroupedParameterRequired(false)
+                                .build());
+
+                        if (generateClientMethodWithOnlyRequiredParameters) {
+                            methods.add(builder
+                                    .onlyRequiredParameters(true)
+                                    .build());
+                        }
+                    }
+    
+                    if (settings.getSyncMethods() == JavaSettings.SyncMethodsGeneration.ALL) {
+                        methods.add(builder
+                                .returnValue(new ReturnValue(null, syncReturnType))
+                                .name(proxyMethod.getName())
+                                .onlyRequiredParameters(false)
+                                .type(ClientMethodType.PagingSync)
+                                .isGroupedParameterRequired(false)
+                                .build());
+
+                        if (generateClientMethodWithOnlyRequiredParameters) {
+                            methods.add(builder
+                                    .onlyRequiredParameters(true)
+                                    .build());
+                        }
+                    }
+                }
+            } else if (operation.getExtensions() != null && operation.getExtensions().isXmsLongRunningOperation() && settings.isFluent()) {
+                // WithResponseAsync, with required and optional parameters
                 methods.add(builder
-                        .returnValue(new ReturnValue(null, syncReturnType))
-                        .name(proxyMethod.getName())
+                        .returnValue(new ReturnValue(null, proxyMethod.getReturnType().getClientType()))
+                        .name(proxyMethod.getSimpleAsyncRestResponseMethodName())
                         .onlyRequiredParameters(false)
-                        .type(ClientMethodType.PagingSync)
+                        .type(ClientMethodType.SimpleAsyncRestResponse)
                         .isGroupedParameterRequired(false)
                         .build());
-            }
-        } else {
-
-            // WithResponseAsync, with required and optional parameters
-            methods.add(builder
-                    .returnValue(new ReturnValue(null, proxyMethod.getReturnType().getClientType()))
-                    .name(proxyMethod.getSimpleAsyncRestResponseMethodName())
-                    .onlyRequiredParameters(false)
-                    .type(ClientMethodType.SimpleAsyncRestResponse)
-                    .isGroupedParameterRequired(false)
-                    .build());
->>>>>>> acbf2fef
-
-                if (!isNextMethod) {
-                    if (settings.getSyncMethods() != JavaSettings.SyncMethodsGeneration.NONE) {
-                        methods.add(new ClientMethod(
-                                operation.getLanguage().getJava().getDescription(),
-                                new ReturnValue(null, asyncReturnType),
-                                proxyMethod.getSimpleAsyncMethodName(),
-                                parameters,
-                                false,
-                                ClientMethodType.PagingAsync,
-                                proxyMethod,
-                                validateExpressions,
-                                requiredParameterExpressions,
-                                false,
-                                null,
-                                details,
-                                methodTransformationDetails));
-
-                        if (generateClientMethodWithOnlyRequiredParameters) {
-                            methods.add(new ClientMethod(
-                                    operation.getLanguage().getJava().getDescription(),
-                                    new ReturnValue(null, asyncReturnType),
-                                    proxyMethod.getSimpleAsyncMethodName(),
-                                    parameters,
-                                    true,
-                                    ClientMethodType.PagingAsync,
-                                    proxyMethod,
-                                    validateExpressions,
-                                    requiredParameterExpressions,
-                                    false,
-                                    null,
-                                    details,
-                                    methodTransformationDetails));
-                        }
-                    }
-
-                    if (settings.getSyncMethods() == JavaSettings.SyncMethodsGeneration.ALL) {
-                        methods.add(new ClientMethod(
-                                operation.getLanguage().getJava().getDescription(),
-                                new ReturnValue(null, syncReturnType),
-                                proxyMethod.getName(),
-                                parameters,
-                                false,
-                                ClientMethodType.PagingSync,
-                                proxyMethod,
-                                validateExpressions,
-                                requiredParameterExpressions,
-                                false,
-                                null,
-                                details,
-                                methodTransformationDetails));
-
-                        if (generateClientMethodWithOnlyRequiredParameters) {
-                            methods.add(new ClientMethod(
-                                    operation.getLanguage().getJava().getDescription(),
-                                    new ReturnValue(null, syncReturnType),
-                                    proxyMethod.getName(),
-                                    parameters,
-                                    true,
-                                    ClientMethodType.PagingSync,
-                                    proxyMethod,
-                                    validateExpressions,
-                                    requiredParameterExpressions,
-                                    false,
-                                    null,
-                                    details,
-                                    methodTransformationDetails));
-                        }
-                    }
-                }
-<<<<<<< HEAD
-            } else if (operation.getExtensions() != null && operation.getExtensions().isXmsLongRunningOperation() && settings.isFluent()) {
+    
+                if (settings.getSyncMethods() != JavaSettings.SyncMethodsGeneration.NONE) {
+                    methods.add(builder
+                            .returnValue(new ReturnValue(null, asyncReturnType))
+                            .name(proxyMethod.getSimpleAsyncMethodName())
+                            .onlyRequiredParameters(false)
+                            .type(ClientMethodType.LongRunningAsync)
+                            .isGroupedParameterRequired(false)
+                            .build());
+
+                    if (generateClientMethodWithOnlyRequiredParameters) {
+                        methods.add(builder
+                                .onlyRequiredParameters(true)
+                                .build());
+                    }
+                }
+
+                if (settings.getSyncMethods() == JavaSettings.SyncMethodsGeneration.ALL) {
+                    methods.add(builder
+                            .returnValue(new ReturnValue(null, syncReturnType))
+                            .name(proxyMethod.getName())
+                            .onlyRequiredParameters(false)
+                            .type(ClientMethodType.LongRunningSync)
+                            .isGroupedParameterRequired(false)
+                            .build());
+
+                    if (generateClientMethodWithOnlyRequiredParameters) {
+                        methods.add(builder
+                                .onlyRequiredParameters(true)
+                                .build());
+                    }
+                }
+            } else {
                 // WithResponseAsync, with required and optional parameters
-                methods.add(new ClientMethod(
-                        operation.getLanguage().getJava().getDescription(),
-                        new ReturnValue(null, proxyMethod.getReturnType().getClientType()),
-                        proxyMethod.getSimpleAsyncRestResponseMethodName(),
-                        parameters,
-                        false,
-                        ClientMethodType.SimpleAsyncRestResponse,
-                        proxyMethod,
-                        validateExpressions,
-                        requiredParameterExpressions,
-                        false,
-                        null,
-                        null,
-                        methodTransformationDetails));
-    
-                IType responseBodyType = SchemaUtil.operationResponseType(operation);
-    
-                // Simple Async
-                if (settings.getSyncMethods() != JavaSettings.SyncMethodsGeneration.NONE) {
-                    methods.add(new ClientMethod(
-                            operation.getLanguage().getJava().getDescription(),
-                            new ReturnValue(null, asyncReturnType),
-                            proxyMethod.getSimpleAsyncMethodName(),
-                            parameters,
-                            false,
-                            ClientMethodType.LongRunningAsync,
-                            proxyMethod,
-                            validateExpressions,
-                            requiredParameterExpressions,
-                            false,
-                            null,
-                            null,
-                            methodTransformationDetails));
-                }
-    
-                // Sync
-                if (settings.getSyncMethods() == JavaSettings.SyncMethodsGeneration.ALL) {
-                    methods.add(new ClientMethod(
-                            operation.getLanguage().getJava().getDescription(),
-                            new ReturnValue(null, syncReturnType),
-                            proxyMethod.getName(),
-                            parameters,
-                            false,
-                            ClientMethodType.LongRunningSync,
-                            proxyMethod,
-                            validateExpressions,
-                            requiredParameterExpressions,
-                            false,
-                            null,
-                            null,
-                            methodTransformationDetails));
-                }
-    
-                if (generateClientMethodWithOnlyRequiredParameters) {
-                    // Simple Async
-                    if (settings.getSyncMethods() != JavaSettings.SyncMethodsGeneration.NONE) {
-                        methods.add(new ClientMethod(
-                                operation.getLanguage().getJava().getDescription(),
-                                new ReturnValue(null, asyncReturnType),
-                                proxyMethod.getSimpleAsyncMethodName(),
-                                parameters,
-                                true,
-                                ClientMethodType.LongRunningAsync,
-                                proxyMethod,
-                                validateExpressions,
-                                requiredParameterExpressions,
-                                false,
-                                null,
-                                null,
-                                methodTransformationDetails));
-                    }
-    
-                    // Sync
-                    if (settings.getSyncMethods() == JavaSettings.SyncMethodsGeneration.ALL) {
-                        methods.add(new ClientMethod(
-                                operation.getLanguage().getJava().getDescription(),
-                                new ReturnValue(null, syncReturnType),
-                                proxyMethod.getName(),
-                                parameters,
-                                true,
-                                ClientMethodType.LongRunningSync,
-                                proxyMethod,
-                                validateExpressions,
-                                requiredParameterExpressions,
-                                false,
-                                null,
-                                null,
-                                methodTransformationDetails));
-                    }
-                }
-            } else {
-    
-                // WithResponseAsync, with required and optional parameters
-                methods.add(new ClientMethod(
-                        operation.getLanguage().getJava().getDescription(),
-                        new ReturnValue(null, proxyMethod.getReturnType().getClientType()),
-                        proxyMethod.getSimpleAsyncRestResponseMethodName(),
-                        parameters,
-                        false,
-                        ClientMethodType.SimpleAsyncRestResponse,
-                        proxyMethod,
-                        validateExpressions,
-                        requiredParameterExpressions,
-                        false,
-                        null,
-                        null,
-                        methodTransformationDetails));
-
-                // Simple Async
-                if (settings.getSyncMethods() != JavaSettings.SyncMethodsGeneration.NONE) {
-
-                    methods.add(new ClientMethod(
-                            operation.getLanguage().getJava().getDescription(),
-                            new ReturnValue(null, asyncReturnType),
-                            proxyMethod.getSimpleAsyncMethodName(),
-                            parameters,
-                            false,
-                            ClientMethodType.SimpleAsync,
-                            proxyMethod,
-                            validateExpressions,
-                            requiredParameterExpressions,
-                            false,
-                            null,
-                            null,
-                            methodTransformationDetails));
-
-                    if (generateClientMethodWithOnlyRequiredParameters) {
-                        methods.add(new ClientMethod(
-                                operation.getLanguage().getJava().getDescription(),
-                                new ReturnValue(null, asyncReturnType),
-                                proxyMethod.getSimpleAsyncMethodName(),
-                                parameters,
-                                true,
-                                ClientMethodType.SimpleAsync,
-                                proxyMethod,
-                                validateExpressions,
-                                requiredParameterExpressions,
-                                false,
-                                null,
-                                null,
-                                methodTransformationDetails));
-                    }
-                }
-
-                // Sync
-                if (settings.getSyncMethods() == JavaSettings.SyncMethodsGeneration.ALL) {
-                    methods.add(new ClientMethod(
-                            operation.getLanguage().getJava().getDescription(),
-                            new ReturnValue(null, syncReturnType),
-                            proxyMethod.getName(),
-                            parameters,
-                            false,
-                            ClientMethodType.SimpleSync,
-                            proxyMethod,
-                            validateExpressions,
-                            requiredParameterExpressions,
-                            false,
-                            null,
-                            null,
-                            methodTransformationDetails));
-
-                    if (generateClientMethodWithOnlyRequiredParameters) {
-                        methods.add(new ClientMethod(
-                                operation.getLanguage().getJava().getDescription(),
-                                new ReturnValue(null, syncReturnType),
-                                proxyMethod.getName(),
-                                parameters,
-                                true,
-                                ClientMethodType.SimpleSync,
-                                proxyMethod,
-                                validateExpressions,
-                                requiredParameterExpressions,
-                                false,
-                                null,
-                                null,
-                                methodTransformationDetails));
-                    }
-                }
-=======
-
                 methods.add(builder
-                        .returnValue(new ReturnValue(null, asyncMethodReturnType))
-                        .name(proxyMethod.getSimpleAsyncMethodName())
+                        .returnValue(new ReturnValue(null, proxyMethod.getReturnType().getClientType()))
+                        .name(proxyMethod.getSimpleAsyncRestResponseMethodName())
                         .onlyRequiredParameters(false)
-                        .type(ClientMethodType.SimpleAsync)
+                        .type(ClientMethodType.SimpleAsyncRestResponse)
                         .isGroupedParameterRequired(false)
                         .build());
-            }
-
-            // Sync
-            if (settings.getSyncMethods() == JavaSettings.SyncMethodsGeneration.ALL) {
-                IType syncReturnType;
-                if (operation.getResponses().stream().anyMatch(r -> Boolean.TRUE.equals(r.getBinary()))) {
-                    syncReturnType = ClassType.InputStream;
-                } else {
-                    syncReturnType = responseBodyType.getClientType();
-                }
-                methods.add(builder
-                        .returnValue(new ReturnValue(null, syncReturnType))
-                        .name(proxyMethod.getName())
-                        .onlyRequiredParameters(false)
-                        .type(ClientMethodType.SimpleSync)
-                        .isGroupedParameterRequired(false)
-                        .build());
->>>>>>> acbf2fef
+    
+                if (settings.getSyncMethods() != JavaSettings.SyncMethodsGeneration.NONE) {
+                    methods.add(builder
+                            .returnValue(new ReturnValue(null, asyncReturnType))
+                            .name(proxyMethod.getSimpleAsyncMethodName())
+                            .onlyRequiredParameters(false)
+                            .type(ClientMethodType.SimpleAsync)
+                            .isGroupedParameterRequired(false)
+                            .build());
+
+                    if (generateClientMethodWithOnlyRequiredParameters) {
+                        methods.add(builder
+                                .onlyRequiredParameters(true)
+                                .build());
+                    }
+                }
+
+                if (settings.getSyncMethods() == JavaSettings.SyncMethodsGeneration.ALL) {
+                    methods.add(builder
+                            .returnValue(new ReturnValue(null, syncReturnType))
+                            .name(proxyMethod.getName())
+                            .onlyRequiredParameters(false)
+                            .type(ClientMethodType.SimpleSync)
+                            .isGroupedParameterRequired(false)
+                            .build());
+
+                    if (generateClientMethodWithOnlyRequiredParameters) {
+                        methods.add(builder
+                                .onlyRequiredParameters(true)
+                                .build());
+                    }
+                }
             }
         }
 
@@ -552,20 +324,4 @@
         return request.getParameters().stream().anyMatch(p -> p.getImplementation() == Parameter.ImplementationLocation.METHOD && !p.isRequired() && !(p.getSchema() instanceof ConstantSchema))
                 && request.getParameters().stream().noneMatch(Parameter::isFlattened);   // for now, ignore operation with flattened parameters
     }
-
-//
-//    private static void addRequiredProperties(IType clientType, String hierarchy, List<String> expressions) {
-//        if (clientType instanceof ClassType) {
-//            ClientModel typeModel = ClientModels.Instance.getModel(((ClassType) clientType).getName());
-//            if (typeModel != null) {
-//                for (ClientModelProperty property : typeModel.getProperties()) {
-//                    if (property.isRequired() && !property.getIsConstant() && !property.getIsReadOnly()) {
-//                        String exp = hierarchy + "." + property.getGetterName();
-//                        expressions.add(exp);
-//                        addRequiredProperties(property.getClientType(), exp, expressions);
-//                    }
-//                }
-//            }
-//        }
-//    }
 }