package com.azure.autorest.mapper;

import com.azure.autorest.extension.base.model.codemodel.Header;
import com.azure.autorest.extension.base.model.codemodel.Operation;
import com.azure.autorest.extension.base.model.codemodel.Parameter;
import com.azure.autorest.extension.base.model.codemodel.Request;
import com.azure.autorest.extension.base.plugin.JavaSettings;
import com.azure.autorest.model.clientmodel.ClassType;
import com.azure.autorest.model.clientmodel.GenericType;
import com.azure.autorest.model.clientmodel.IType;
import com.azure.autorest.model.clientmodel.PrimitiveType;
import com.azure.autorest.model.clientmodel.ProxyMethod;
import com.azure.autorest.model.clientmodel.ProxyMethodParameter;
import com.azure.autorest.util.SchemaUtil;
import com.azure.core.http.HttpMethod;
import io.netty.handler.codec.http.HttpResponseStatus;

import java.util.ArrayList;
import java.util.Arrays;
import java.util.HashMap;
import java.util.List;
import java.util.Map;
import java.util.Objects;
import java.util.Set;
import java.util.concurrent.atomic.AtomicReference;
import java.util.stream.Collectors;
import java.util.stream.Stream;

public class ProxyMethodMapper implements IMapper<Operation, Map<Request, ProxyMethod>> {
    private static final List<IType> unixTimeTypes = Arrays.asList(PrimitiveType.UnixTimeLong, ClassType.UnixTimeLong, ClassType.UnixTimeDateTime);
    private static final List<IType> returnValueWireTypeOptions = Stream.concat(Stream.of(ClassType.Base64Url, ClassType.DateTimeRfc1123), unixTimeTypes.stream()).collect(Collectors.toList());
    private static ProxyMethodMapper instance = new ProxyMethodMapper();

<<<<<<< HEAD
//    private static final jdk.nashorn.internal.runtime.regexp.joni.Regex methodTypeLeading = new Regex("^/+");
//    private static final Regex methodTypeTrailing = new Regex("/+$");
    private Map<Request, ProxyMethod> parsed = new HashMap<>();
=======
    private Map<Operation, ProxyMethod> parsed = new HashMap<Operation, ProxyMethod>();
>>>>>>> acbf2fef
    private ProxyMethodMapper() {
    }

    public static ProxyMethodMapper getInstance() {
        return instance;
    }

    @Override
    public Map<Request, ProxyMethod> map(Operation operation) {
        JavaSettings settings = JavaSettings.getInstance();
<<<<<<< HEAD
        Map<Request, ProxyMethod> result = new HashMap<>();
=======
        if (parsed.containsKey(operation)) {
            return parsed.get(operation);
        }

        ProxyMethod.Builder builder = new ProxyMethod.Builder()
                .description(operation.getDescription())
                .name(operation.getLanguage().getJava().getName())
                .urlPath(operation.getRequest().getProtocol().getHttp().getPath())
                .httpMethod(HttpMethod.valueOf(operation.getRequest().getProtocol().getHttp().getMethod().toUpperCase()))
                .isResumable(false);

        if (operation.getRequest().getProtocol().getHttp().getMediaTypes() != null && !operation.getRequest().getProtocol().getHttp().getMediaTypes().isEmpty()) {
            builder.requestContentType(operation.getRequest().getProtocol().getHttp().getMediaTypes().get(0));
        } else {
            builder.requestContentType("application/json");
        }
>>>>>>> acbf2fef

        builder.responseExpectedStatusCodes(operation.getResponses().stream()
                .flatMap(r -> r.getProtocol().getHttp().getStatusCodes().stream())
                .map(s -> s.replaceAll("'", ""))
                .map(s -> HttpResponseStatus.valueOf(Integer.parseInt(s)))
                .sorted().collect(Collectors.toList()));

        IType responseBodyType = SchemaUtil.operationResponseType(operation);

<<<<<<< HEAD
        IType returnType;
        if (operation.getExtensions() != null && operation.getExtensions().isXmsLongRunningOperation() && settings.isFluent()) {
            returnType = GenericType.Mono(GenericType.BodyResponse(GenericType.FluxByteBuffer));    // raw response for LRO
        } else if (operation.getResponses().stream().anyMatch(r -> Boolean.TRUE.equals(r.getBinary()))) {
=======
        if (operation.getResponses().stream().anyMatch(r -> Boolean.TRUE.equals(r.getBinary()))) {
>>>>>>> acbf2fef
            // BinaryResponse
            IType singleValueType = ClassType.StreamResponse;
            builder.returnType(GenericType.Mono(singleValueType));
        } else if (operation.getResponses().stream()
                .filter(r -> r.getProtocol() != null && r.getProtocol().getHttp() != null && r.getProtocol().getHttp().getHeaders() != null)
                .flatMap(r -> r.getProtocol().getHttp().getHeaders().stream().map(Header::getSchema))
                .anyMatch(Objects::nonNull)) {
            // SchemaResponse
            // method with schema in headers would require a ClientResponse
            ClassType clientResponseClassType = ClientMapper.getClientResponseClassType(operation, settings);
            builder.returnType(GenericType.Mono(clientResponseClassType));
        } else {
            IType singleValueType;
            if (responseBodyType.equals(GenericType.FluxByteBuffer)) {
                singleValueType = ClassType.StreamResponse;
            } else if (responseBodyType.equals(PrimitiveType.Void)) {
                singleValueType = GenericType.Response(ClassType.Void);
            } else {
                singleValueType = GenericType.BodyResponse(responseBodyType);
            }
            builder.returnType(GenericType.Mono(singleValueType));
        }

        ClassType errorType = null;
        if (operation.getExceptions() != null && !operation.getExceptions().isEmpty()) {
            errorType = (ClassType) Mappers.getSchemaMapper().map(operation.getExceptions().get(0).getSchema());
        }

        if (errorType != null) {
            String exceptionName = errorType.getExtensions() == null ? null : errorType.getExtensions().getXmsClientName();
            if (exceptionName == null || exceptionName.isEmpty()) {
                exceptionName = errorType.getName();
                exceptionName += "Exception";
            }

            String exceptionPackage;
            if (settings.isCustomType(exceptionName)) {
                exceptionPackage = settings.getPackage(settings.getCustomTypesSubpackage());
<<<<<<< HEAD
            } else if (settings.isFluent()) {
                exceptionPackage = settings.getPackage();
            } else {
=======
            }
            else {
>>>>>>> acbf2fef
                exceptionPackage = settings.getPackage(settings.getModelsSubpackage());
            }

            builder.unexpectedResponseExceptionType(new ClassType.Builder()
                    .packageName(exceptionPackage)
                    .name(exceptionName)
                    .build());
        } else {
            builder.unexpectedResponseExceptionType(ClassType.HttpResponseException);
        }

<<<<<<< HEAD
        AtomicReference<IType> responseBodyTypeReference = new AtomicReference<>(responseBodyType);
        IType returnValueWireType = returnValueWireTypeOptions
                .stream()
                .filter(type -> responseBodyTypeReference.get().contains(type))
                .findFirst()
                .orElse(null);

        Set<String> responseContentTypes = operation.getResponses().stream()
                .filter(r -> r.getProtocol() != null && r.getProtocol().getHttp() != null && r.getProtocol().getHttp().getMediaTypes() != null)
                .flatMap(r -> r.getProtocol().getHttp().getMediaTypes().stream())
                .filter(s -> !s.isEmpty())
                .collect(Collectors.toSet());
        if (!responseContentTypes.contains("application/json")) {
            responseContentTypes.add("application/json;q=0.9");
        }

        for (Request request : operation.getRequests()) {
            if (parsed.containsKey(request)) {
                result.put(request, parsed.get(request));
            }
            String requestContentType = "application/json";
            if (request.getProtocol().getHttp().getKnownMediaType() != null) {
                requestContentType = request.getProtocol().getHttp().getKnownMediaType().getContentType();
            } else if (request.getProtocol().getHttp().getMediaTypes() != null && !request.getProtocol().getHttp().getMediaTypes().isEmpty()) {
                requestContentType = request.getProtocol().getHttp().getMediaTypes().get(0);
            }

            String urlPath = request.getProtocol().getHttp().getPath();

            String httpMethod = request.getProtocol().getHttp().getMethod();


            List<ProxyMethodParameter> parameters = new ArrayList<>();
            for (Parameter parameter : request.getParameters().stream()
                    .filter(p -> p.getProtocol() != null && p.getProtocol().getHttp() != null)
                    .collect(Collectors.toList())) {
                parameter.setOperation(operation);
                parameters.add(Mappers.getProxyParameterMapper().map(parameter));
            }

            ProxyMethod proxyMethod = new ProxyMethod(
                    requestContentType,
                    returnType,
                    false,
                    HttpMethod.valueOf(httpMethod.toUpperCase()),
                    urlPath,
                    responseExpectedStatusCodes,
                    unexpectedResponseExceptionType,
                    operation.getLanguage().getJava().getName(),
                    parameters,
                    operation.getDescription(),
                    returnValueWireType,
                    false,
                    responseContentTypes);
            result.put(request, proxyMethod);
            parsed.put(request, proxyMethod);
        }
        return result;
=======
        List<ProxyMethodParameter> parameters = new ArrayList<>();
        for (Parameter parameter : operation.getRequest().getParameters().stream()
                .filter(p -> p.getProtocol() != null && p.getProtocol().getHttp() != null).collect(Collectors.toList())) {
            parameters.add(Mappers.getProxyParameterMapper().map(parameter));
        }
        builder.parameters(parameters);

        AtomicReference<IType> responseBodyTypeReference = new AtomicReference<>(responseBodyType);
        builder.returnValueWireType(returnValueWireTypeOptions
            .stream()
            .filter(type -> responseBodyTypeReference.get().contains(type))
            .findFirst()
            .orElse(null));

        ProxyMethod proxyMethod = builder.build();

        parsed.put(operation, proxyMethod);
        return proxyMethod;
>>>>>>> acbf2fef
    }
}<|MERGE_RESOLUTION|>--- conflicted
+++ resolved
@@ -31,13 +31,9 @@
     private static final List<IType> returnValueWireTypeOptions = Stream.concat(Stream.of(ClassType.Base64Url, ClassType.DateTimeRfc1123), unixTimeTypes.stream()).collect(Collectors.toList());
     private static ProxyMethodMapper instance = new ProxyMethodMapper();
 
-<<<<<<< HEAD
 //    private static final jdk.nashorn.internal.runtime.regexp.joni.Regex methodTypeLeading = new Regex("^/+");
 //    private static final Regex methodTypeTrailing = new Regex("/+$");
     private Map<Request, ProxyMethod> parsed = new HashMap<>();
-=======
-    private Map<Operation, ProxyMethod> parsed = new HashMap<Operation, ProxyMethod>();
->>>>>>> acbf2fef
     private ProxyMethodMapper() {
     }
 
@@ -48,26 +44,12 @@
     @Override
     public Map<Request, ProxyMethod> map(Operation operation) {
         JavaSettings settings = JavaSettings.getInstance();
-<<<<<<< HEAD
         Map<Request, ProxyMethod> result = new HashMap<>();
-=======
-        if (parsed.containsKey(operation)) {
-            return parsed.get(operation);
-        }
 
         ProxyMethod.Builder builder = new ProxyMethod.Builder()
                 .description(operation.getDescription())
                 .name(operation.getLanguage().getJava().getName())
-                .urlPath(operation.getRequest().getProtocol().getHttp().getPath())
-                .httpMethod(HttpMethod.valueOf(operation.getRequest().getProtocol().getHttp().getMethod().toUpperCase()))
                 .isResumable(false);
-
-        if (operation.getRequest().getProtocol().getHttp().getMediaTypes() != null && !operation.getRequest().getProtocol().getHttp().getMediaTypes().isEmpty()) {
-            builder.requestContentType(operation.getRequest().getProtocol().getHttp().getMediaTypes().get(0));
-        } else {
-            builder.requestContentType("application/json");
-        }
->>>>>>> acbf2fef
 
         builder.responseExpectedStatusCodes(operation.getResponses().stream()
                 .flatMap(r -> r.getProtocol().getHttp().getStatusCodes().stream())
@@ -77,14 +59,10 @@
 
         IType responseBodyType = SchemaUtil.operationResponseType(operation);
 
-<<<<<<< HEAD
         IType returnType;
         if (operation.getExtensions() != null && operation.getExtensions().isXmsLongRunningOperation() && settings.isFluent()) {
             returnType = GenericType.Mono(GenericType.BodyResponse(GenericType.FluxByteBuffer));    // raw response for LRO
         } else if (operation.getResponses().stream().anyMatch(r -> Boolean.TRUE.equals(r.getBinary()))) {
-=======
-        if (operation.getResponses().stream().anyMatch(r -> Boolean.TRUE.equals(r.getBinary()))) {
->>>>>>> acbf2fef
             // BinaryResponse
             IType singleValueType = ClassType.StreamResponse;
             builder.returnType(GenericType.Mono(singleValueType));
@@ -123,14 +101,9 @@
             String exceptionPackage;
             if (settings.isCustomType(exceptionName)) {
                 exceptionPackage = settings.getPackage(settings.getCustomTypesSubpackage());
-<<<<<<< HEAD
             } else if (settings.isFluent()) {
                 exceptionPackage = settings.getPackage();
             } else {
-=======
-            }
-            else {
->>>>>>> acbf2fef
                 exceptionPackage = settings.getPackage(settings.getModelsSubpackage());
             }
 
@@ -142,13 +115,12 @@
             builder.unexpectedResponseExceptionType(ClassType.HttpResponseException);
         }
 
-<<<<<<< HEAD
         AtomicReference<IType> responseBodyTypeReference = new AtomicReference<>(responseBodyType);
-        IType returnValueWireType = returnValueWireTypeOptions
+        builder.returnValueWireType(returnValueWireTypeOptions
                 .stream()
                 .filter(type -> responseBodyTypeReference.get().contains(type))
                 .findFirst()
-                .orElse(null);
+                .orElse(null));
 
         Set<String> responseContentTypes = operation.getResponses().stream()
                 .filter(r -> r.getProtocol() != null && r.getProtocol().getHttp() != null && r.getProtocol().getHttp().getMediaTypes() != null)
@@ -170,10 +142,8 @@
                 requestContentType = request.getProtocol().getHttp().getMediaTypes().get(0);
             }
 
-            String urlPath = request.getProtocol().getHttp().getPath();
-
-            String httpMethod = request.getProtocol().getHttp().getMethod();
-
+            builder.urlPath(request.getProtocol().getHttp().getPath());
+            builder.httpMethod(HttpMethod.valueOf(request.getProtocol().getHttp().getMethod()));
 
             List<ProxyMethodParameter> parameters = new ArrayList<>();
             for (Parameter parameter : request.getParameters().stream()
@@ -183,43 +153,11 @@
                 parameters.add(Mappers.getProxyParameterMapper().map(parameter));
             }
 
-            ProxyMethod proxyMethod = new ProxyMethod(
-                    requestContentType,
-                    returnType,
-                    false,
-                    HttpMethod.valueOf(httpMethod.toUpperCase()),
-                    urlPath,
-                    responseExpectedStatusCodes,
-                    unexpectedResponseExceptionType,
-                    operation.getLanguage().getJava().getName(),
-                    parameters,
-                    operation.getDescription(),
-                    returnValueWireType,
-                    false,
-                    responseContentTypes);
+            ProxyMethod proxyMethod = builder.build();
+
             result.put(request, proxyMethod);
             parsed.put(request, proxyMethod);
         }
         return result;
-=======
-        List<ProxyMethodParameter> parameters = new ArrayList<>();
-        for (Parameter parameter : operation.getRequest().getParameters().stream()
-                .filter(p -> p.getProtocol() != null && p.getProtocol().getHttp() != null).collect(Collectors.toList())) {
-            parameters.add(Mappers.getProxyParameterMapper().map(parameter));
-        }
-        builder.parameters(parameters);
-
-        AtomicReference<IType> responseBodyTypeReference = new AtomicReference<>(responseBodyType);
-        builder.returnValueWireType(returnValueWireTypeOptions
-            .stream()
-            .filter(type -> responseBodyTypeReference.get().contains(type))
-            .findFirst()
-            .orElse(null));
-
-        ProxyMethod proxyMethod = builder.build();
-
-        parsed.put(operation, proxyMethod);
-        return proxyMethod;
->>>>>>> acbf2fef
     }
 }