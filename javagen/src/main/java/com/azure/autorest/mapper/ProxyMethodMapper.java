package com.azure.autorest.mapper;

import com.azure.autorest.extension.base.model.codemodel.Header;
import com.azure.autorest.extension.base.model.codemodel.Operation;
import com.azure.autorest.extension.base.model.codemodel.Parameter;
import com.azure.autorest.extension.base.model.codemodel.Request;
import com.azure.autorest.extension.base.plugin.JavaSettings;
import com.azure.autorest.model.clientmodel.ClassType;
import com.azure.autorest.model.clientmodel.GenericType;
import com.azure.autorest.model.clientmodel.IType;
import com.azure.autorest.model.clientmodel.PrimitiveType;
import com.azure.autorest.model.clientmodel.ProxyMethod;
import com.azure.autorest.model.clientmodel.ProxyMethodParameter;
import com.azure.autorest.util.SchemaUtil;
import com.azure.core.http.HttpMethod;
import io.netty.handler.codec.http.HttpResponseStatus;

import java.util.ArrayList;
import java.util.Arrays;
import java.util.HashMap;
import java.util.List;
import java.util.Map;
import java.util.Objects;
import java.util.Set;
import java.util.concurrent.atomic.AtomicReference;
import java.util.stream.Collectors;
import java.util.stream.Stream;

public class ProxyMethodMapper implements IMapper<Operation, Map<Request, ProxyMethod>> {
    private static final List<IType> unixTimeTypes = Arrays.asList(PrimitiveType.UnixTimeLong, ClassType.UnixTimeLong, ClassType.UnixTimeDateTime);
    private static final List<IType> returnValueWireTypeOptions = Stream.concat(Stream.of(ClassType.Base64Url, ClassType.DateTimeRfc1123), unixTimeTypes.stream()).collect(Collectors.toList());
    private static ProxyMethodMapper instance = new ProxyMethodMapper();

//    private static final jdk.nashorn.internal.runtime.regexp.joni.Regex methodTypeLeading = new Regex("^/+");
//    private static final Regex methodTypeTrailing = new Regex("/+$");
    private Map<Request, ProxyMethod> parsed = new HashMap<>();
    private ProxyMethodMapper() {
    }

    public static ProxyMethodMapper getInstance() {
        return instance;
    }

    @Override
    public Map<Request, ProxyMethod> map(Operation operation) {
        JavaSettings settings = JavaSettings.getInstance();
        Map<Request, ProxyMethod> result = new HashMap<>();

        List<HttpResponseStatus> responseExpectedStatusCodes = operation.getResponses().stream()
                .flatMap(r -> r.getProtocol().getHttp().getStatusCodes().stream())
                .map(s -> s.replaceAll("'", ""))
                .map(s -> HttpResponseStatus.valueOf(Integer.parseInt(s)))
                .sorted().collect(Collectors.toList());

        IType responseBodyType = SchemaUtil.operationResponseType(operation);

        IType returnType;
        if (operation.getResponses().stream().anyMatch(r -> Boolean.TRUE.equals(r.getBinary()))) {
            // BinaryResponse
            IType singleValueType = ClassType.StreamResponse;
            returnType = GenericType.Mono(singleValueType);
        } else if (operation.getResponses().stream()
                .filter(r -> r.getProtocol() != null && r.getProtocol().getHttp() != null && r.getProtocol().getHttp().getHeaders() != null)
                .flatMap(r -> r.getProtocol().getHttp().getHeaders().stream().map(Header::getSchema))
                .anyMatch(Objects::nonNull)) {
            // SchemaResponse
            // method with schema in headers would require a ClientResponse
            ClassType clientResponseClassType = ClientMapper.getClientResponseClassType(operation, settings);
            returnType = GenericType.Mono(clientResponseClassType);
        } else {
            IType singleValueType;
            if (responseBodyType.equals(GenericType.FluxByteBuffer)) {
                singleValueType = ClassType.StreamResponse;
            } else if (responseBodyType.equals(PrimitiveType.Void)) {
                singleValueType = GenericType.Response(ClassType.Void);
            } else {
                singleValueType = GenericType.BodyResponse(responseBodyType);
            }
            returnType = GenericType.Mono(singleValueType);
        }

        ClassType errorType = null;
        if (operation.getExceptions() != null && !operation.getExceptions().isEmpty()) {
            errorType = (ClassType) Mappers.getSchemaMapper().map(operation.getExceptions().get(0).getSchema());
        }

        ClassType unexpectedResponseExceptionType;
        if (settings.isAzureOrFluent() && (errorType == null || errorType.getName().equals("CloudError"))) {
            unexpectedResponseExceptionType = ClassType.CloudException;
        } else if (errorType != null) {
            String exceptionName = errorType.getExtensions() == null ? null : errorType.getExtensions().getXmsClientName();
            if (exceptionName == null || exceptionName.isEmpty()) {
                exceptionName = errorType.getName();
                // TODO: Fluent
//                if (settings.isFluent() && exceptionName != null && !exceptionName.isEmpty() && errorType.IsInnerModelType)
//                {
//                    exceptionName += "Inner";
//                }
                exceptionName += "Exception";
            }

            String exceptionPackage = settings.getPackage();
            if (settings.isCustomType(exceptionName)) {
                exceptionPackage = settings.getPackage(settings.getCustomTypesSubpackage());
            } else if (settings.isFluent()) {
                exceptionPackage = settings.getPackage();
            } else {
                exceptionPackage = settings.getPackage(settings.getModelsSubpackage());
            }

            unexpectedResponseExceptionType = new ClassType(exceptionPackage, exceptionName, null, null, false);
        } else {
            unexpectedResponseExceptionType = ClassType.HttpResponseException;
        }

        AtomicReference<IType> responseBodyTypeReference = new AtomicReference<>(responseBodyType);
        IType returnValueWireType = returnValueWireTypeOptions
<<<<<<< HEAD
            .stream()
            .filter(type -> responseBodyTypeReference.get().contains(type))
            .findFirst()
            .orElse(null);

        Set<String> responseContentTypes = operation.getResponses().stream()
                .filter(r -> r.getProtocol() != null && r.getProtocol().getHttp() != null && r.getProtocol().getHttp().getMediaTypes() != null)
                .flatMap(r -> r.getProtocol().getHttp().getMediaTypes().stream())
                .filter(s -> !s.isEmpty())
                .collect(Collectors.toSet());
        if (!responseContentTypes.contains("application/json")) {
            responseContentTypes.add("application/json;q=0.9");
        }

        ProxyMethod proxyMethod = new ProxyMethod(
                requestContentType,
                returnType,
                false,
                HttpMethod.valueOf(httpMethod.toUpperCase()),
                urlPath,
                responseExpectedStatusCodes,
                unexpectedResponseExceptionType,
                operation.getLanguage().getJava().getName(),
                parameters,
                operation.getDescription(),
                returnValueWireType,
                false,
                responseContentTypes);

        parsed.put(operation, proxyMethod);
        return proxyMethod;
=======
                .stream()
                .filter(type -> responseBodyTypeReference.get().contains(type))
                .findFirst()
                .orElse(null);

        for (Request request : operation.getRequests()) {
            if (parsed.containsKey(request)) {
                result.put(request, parsed.get(request));
            }
            String requestContentType = "application/json";
            if (request.getProtocol().getHttp().getKnownMediaType() != null) {
                requestContentType = request.getProtocol().getHttp().getKnownMediaType().getContentType();
            } else if (request.getProtocol().getHttp().getMediaTypes() != null && !request.getProtocol().getHttp().getMediaTypes().isEmpty()) {
                requestContentType = request.getProtocol().getHttp().getMediaTypes().get(0);
            }

            String urlPath = request.getProtocol().getHttp().getPath();

            String httpMethod = request.getProtocol().getHttp().getMethod();


            List<ProxyMethodParameter> parameters = new ArrayList<>();
            for (Parameter parameter : request.getParameters().stream()
                    .filter(p -> p.getProtocol() != null && p.getProtocol().getHttp() != null)
                    .collect(Collectors.toList())) {
                parameter.setOperation(operation);
                parameters.add(Mappers.getProxyParameterMapper().map(parameter));
            }

            ProxyMethod proxyMethod = new ProxyMethod(
                    requestContentType,
                    returnType,
                    false,
                    HttpMethod.valueOf(httpMethod.toUpperCase()),
                    urlPath,
                    responseExpectedStatusCodes,
                    unexpectedResponseExceptionType,
                    operation.getLanguage().getJava().getName(),
                    parameters,
                    operation.getDescription(),
                    returnValueWireType,
                    false);
            result.put(request, proxyMethod);
            parsed.put(request, proxyMethod);
        }
        return result;
>>>>>>> 379f1a32
    }
}<|MERGE_RESOLUTION|>--- conflicted
+++ resolved
@@ -115,11 +115,10 @@
 
         AtomicReference<IType> responseBodyTypeReference = new AtomicReference<>(responseBodyType);
         IType returnValueWireType = returnValueWireTypeOptions
-<<<<<<< HEAD
-            .stream()
-            .filter(type -> responseBodyTypeReference.get().contains(type))
-            .findFirst()
-            .orElse(null);
+                .stream()
+                .filter(type -> responseBodyTypeReference.get().contains(type))
+                .findFirst()
+                .orElse(null);
 
         Set<String> responseContentTypes = operation.getResponses().stream()
                 .filter(r -> r.getProtocol() != null && r.getProtocol().getHttp() != null && r.getProtocol().getHttp().getMediaTypes() != null)
@@ -129,29 +128,6 @@
         if (!responseContentTypes.contains("application/json")) {
             responseContentTypes.add("application/json;q=0.9");
         }
-
-        ProxyMethod proxyMethod = new ProxyMethod(
-                requestContentType,
-                returnType,
-                false,
-                HttpMethod.valueOf(httpMethod.toUpperCase()),
-                urlPath,
-                responseExpectedStatusCodes,
-                unexpectedResponseExceptionType,
-                operation.getLanguage().getJava().getName(),
-                parameters,
-                operation.getDescription(),
-                returnValueWireType,
-                false,
-                responseContentTypes);
-
-        parsed.put(operation, proxyMethod);
-        return proxyMethod;
-=======
-                .stream()
-                .filter(type -> responseBodyTypeReference.get().contains(type))
-                .findFirst()
-                .orElse(null);
 
         for (Request request : operation.getRequests()) {
             if (parsed.containsKey(request)) {
@@ -189,11 +165,11 @@
                     parameters,
                     operation.getDescription(),
                     returnValueWireType,
-                    false);
+                    false,
+                    responseContentTypes);
             result.put(request, proxyMethod);
             parsed.put(request, proxyMethod);
         }
         return result;
->>>>>>> 379f1a32
     }
 }