--- conflicted
+++ resolved
@@ -72,14 +72,20 @@
         }
 
         IType returnType;
-        if (operation.getResponses().stream()
+        if (operation.getResponses().stream().anyMatch(r -> Boolean.TRUE.equals(r.getBinary()))) {
+            // BinaryResponse
+            IType singleValueType = ClassType.StreamResponse;
+            returnType = GenericType.Mono(singleValueType);
+        } else if (operation.getResponses().stream()
                 .filter(r -> r.getProtocol() != null && r.getProtocol().getHttp() != null && r.getProtocol().getHttp().getHeaders() != null)
                 .flatMap(r -> r.getProtocol().getHttp().getHeaders().stream().map(Header::getSchema))
                 .anyMatch(Objects::nonNull)) {
+            // SchemaResponse
             // method with schema in headers would require a ClientResponse
             ClassType clientResponseClassType = ClientMapper.getClientResponseClassType(operation, settings);
             returnType = GenericType.Mono(clientResponseClassType);
         } else {
+            // SchemaResponse
             IType singleValueType;
             if (responseBodyType.equals(GenericType.FluxByteBuffer)) {
                 singleValueType = ClassType.StreamResponse;
@@ -90,13 +96,6 @@
             }
             returnType = GenericType.Mono(singleValueType);
         }
-<<<<<<< HEAD
-        if (operation.getResponses().stream().anyMatch(r -> Boolean.TRUE.equals(r.getBinary()))) {
-            singleValueType = ClassType.StreamResponse;
-        }
-        IType returnType = GenericType.Mono(singleValueType);
-=======
->>>>>>> 0b6a0b7b
 
         ClassType errorType = null;
         if (operation.getExceptions() != null && !operation.getExceptions().isEmpty()) {
