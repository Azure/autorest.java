// Copyright (c) Microsoft Corporation. All rights reserved.
// Licensed under the MIT License.

package com.azure.autorest.model.clientmodel;

import com.azure.autorest.util.CodeNamer;

import java.util.List;
import java.util.Set;

/**
 * The details of an enumerated type that is used by a service.
 */
public class EnumType implements IType {
    /**
     * The name of the new Enum.
     */
    private final String name;
    /**
     * The package that this enumeration belongs to.
     */
    private final String packageName;
    /**
     * Whether this will be an ExpandableStringEnum type.
     */
    private final boolean expandable;
    /**
     * The values of the Enum.
     */
    private final List<ClientEnumValue> values;

    private final IType elementType;

    private static ImplementationDetails implementationDetails;

    /**
     * Create a new Enum with the provided properties.
     * @param name The name of the new Enum.
     * @param expandable Whether this will be an ExpandableStringEnum type.
     * @param values The values of the Enum.
     */
<<<<<<< HEAD
    private EnumType(String packageKeyword, String name, boolean expandable, List<ClientEnumValue> values, IType elementType,
                     ImplementationDetails implementationDetails) {
=======
    private EnumType(String packageKeyword, String name, boolean expandable, List<ClientEnumValue> values,
        IType elementType) {
>>>>>>> 51d7e1eb
        this.name = name;
        packageName = packageKeyword;
        this.expandable = expandable;
        this.values = values;
        this.elementType = elementType;
    }

    public final String getName() {
        return name;
    }

    public final String getPackage() {
        return packageName;
    }

    public final boolean getExpandable() {
        return expandable;
    }

    public final List<ClientEnumValue> getValues() {
        return values;
    }

    public final IType getElementType() {
        return elementType;
    }

    public final void addImportsTo(Set<String> imports, boolean includeImplementationImports) {
        imports.add(String.format("%1$s.%2$s", getPackage(), getName()));

        // EnumTypes may result in Collectors being used, if Collectors isn't used the unused import will be removed.
        imports.add("java.util.stream.Collectors");
    }

    public final boolean isNullable() {
        return true;
    }

    public final IType asNullable() {
        return this;
    }

    public final boolean contains(IType type) {
        return this == type;
    }

    public final String defaultValueExpression(String sourceExpression) {
        if (sourceExpression == null) {
            return null;
        }
        if (this.getExpandable()) {
            for (ClientEnumValue enumValue : this.getValues()) {
                if (sourceExpression.equals(enumValue.getValue())) {
                    return String.format("%1$s.%2$s", getName(), enumValue.getName());
                }
            }
            return String.format("%1$s.from%2$s(%3$s)", getName(),
                CodeNamer.toPascalCase(this.getElementType().toString()),
                this.getElementType().defaultValueExpression(sourceExpression));
        } else {
            for (ClientEnumValue enumValue : this.getValues()) {
                if (sourceExpression.equals(enumValue.getValue())) {
                    return String.format("%1$s.%2$s", getName(), enumValue.getName());
                }
            }
            return null;
        }
    }

    /**
     * Gets the method name used to convert JSON to the enum type.
     *
     * @return The method name used to convert JSON to the enum type.
     */
    public final String getFromJsonMethodName() {
        return "from" + CodeNamer.toPascalCase(elementType.getClientType().toString());
    }

    /**
     * Gets the method name used to convert the enum type to JSON.
     *
     * @return The method name used to convert the enum type to JSON.
     */
    public final String getToJsonMethodName() {
        return "to" + CodeNamer.toPascalCase(elementType.getClientType().toString());
    }

    @Override
    public String defaultValueExpression() {
        return "null";
    }

    public final IType getClientType() {
        return this;
    }

    public final String convertToClientType(String expression) {
        return expression;
    }

    public final String convertFromClientType(String expression) {
        return expression;
    }

    public final String validate(String expression) {
        return null;
    }

<<<<<<< HEAD
    public ImplementationDetails getImplementationDetails() {
        return implementationDetails;
=======
    public final boolean deserializationNeedsNullGuarding() {
        return false;
    }

    @Override
    public String streamStyleJsonFieldSerializationMethod() {
        return "writeStringField";
    }

    @Override
    public String streamStyleJsonValueSerializationMethod() {
        return "writeString";
>>>>>>> 51d7e1eb
    }

    @Override
    public String toString() {
        return getName();
    }

    public static class Builder {
        private String name;
        private String packageName;
        private boolean expandable;
        private List<ClientEnumValue> values;
        private IType elementType = ClassType.String;

        private ImplementationDetails implementationDetails;

        /**
         * Sets the name of the Enum.
         * @param name the name of the Enum
         * @return the Builder
         */
        public Builder name(String name) {
            this.name = name;
            return this;
        }

        /**
         * Sets the package name of the Enum.
         * @param packageName the package name of the Enum
         * @return the Builder
         */
        public Builder packageName(String packageName) {
            this.packageName = packageName;
            return this;
        }

        /**
         * Sets whether the Enum is expandable.
         * @param expandable whether the Enum is expandable
         * @return the Builder
         */
        public Builder expandable(boolean expandable) {
            this.expandable = expandable;
            return this;
        }

        /**
         * Sets the values of the Enum.
         * @param values the values of the Enum
         * @return the Builder
         */
        public Builder values(List<ClientEnumValue> values) {
            this.values = values;
            return this;
        }

        /**
         * Sets the type of elements of the Enum.
         * @param elementType the type of elements of the Enum
         * @return the Builder
         */
        public Builder elementType(IType elementType) {
            if (elementType != null) {
                this.elementType = elementType;
            }
            return this;
        }

        /**
         * Sets the implementation details for the model.
         * @param implementationDetails the implementation details.
         * @return the Builder itself
         */
        public Builder implementationDetails(ImplementationDetails implementationDetails) {
            this.implementationDetails = implementationDetails;
            return this;
        }

        /**
         * @return an immutable EnumType instance with the configurations on this builder.
         */
        public EnumType build() {
<<<<<<< HEAD
            return new EnumType(
                    packageName,
                    name,
                    expandable,
                    values,
                    elementType,
                    implementationDetails
            );
=======
            return new EnumType(packageName, name, expandable, values, elementType);
>>>>>>> 51d7e1eb
        }
    }
}<|MERGE_RESOLUTION|>--- conflicted
+++ resolved
@@ -31,7 +31,7 @@
 
     private final IType elementType;
 
-    private static ImplementationDetails implementationDetails;
+    private final ImplementationDetails implementationDetails;
 
     /**
      * Create a new Enum with the provided properties.
@@ -39,18 +39,15 @@
      * @param expandable Whether this will be an ExpandableStringEnum type.
      * @param values The values of the Enum.
      */
-<<<<<<< HEAD
-    private EnumType(String packageKeyword, String name, boolean expandable, List<ClientEnumValue> values, IType elementType,
+    private EnumType(String packageKeyword, String name, boolean expandable, List<ClientEnumValue> values,
+                     IType elementType,
                      ImplementationDetails implementationDetails) {
-=======
-    private EnumType(String packageKeyword, String name, boolean expandable, List<ClientEnumValue> values,
-        IType elementType) {
->>>>>>> 51d7e1eb
         this.name = name;
-        packageName = packageKeyword;
+        this.packageName = packageKeyword;
         this.expandable = expandable;
         this.values = values;
         this.elementType = elementType;
+        this.implementationDetails = implementationDetails;
     }
 
     public final String getName() {
@@ -154,10 +151,10 @@
         return null;
     }
 
-<<<<<<< HEAD
     public ImplementationDetails getImplementationDetails() {
         return implementationDetails;
-=======
+    }
+
     public final boolean deserializationNeedsNullGuarding() {
         return false;
     }
@@ -170,7 +167,6 @@
     @Override
     public String streamStyleJsonValueSerializationMethod() {
         return "writeString";
->>>>>>> 51d7e1eb
     }
 
     @Override
@@ -253,7 +249,6 @@
          * @return an immutable EnumType instance with the configurations on this builder.
          */
         public EnumType build() {
-<<<<<<< HEAD
             return new EnumType(
                     packageName,
                     name,
@@ -262,9 +257,6 @@
                     elementType,
                     implementationDetails
             );
-=======
-            return new EnumType(packageName, name, expandable, values, elementType);
->>>>>>> 51d7e1eb
         }
     }
 }