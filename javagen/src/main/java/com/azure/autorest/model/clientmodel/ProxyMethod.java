//====================================================================================================
//The Free Edition of C# to Java Converter limits conversion output to 100 lines per file.

//To subscribe to the Premium Edition, visit our website:
//https://www.tangiblesoftwaresolutions.com/order/order-csharp-to-java.html
//====================================================================================================

package com.azure.autorest.model.clientmodel;

import com.azure.autorest.extension.base.plugin.JavaSettings;
import com.azure.autorest.util.CodeNamer;
import com.azure.core.http.HttpMethod;
import io.netty.handler.codec.http.HttpResponseStatus;
import java.util.List;
import java.util.Set;

/**
 * A method within a Proxy.
 */
public class ProxyMethod {
    /**
     * Get the Content-Type of the request.
     */
    private String requestContentType;
    /**
     * The value that is returned from this method.
     */
    private IType returnType;
    /**
     * Get the HTTP method that will be used for this method.
     */
    private HttpMethod httpMethod;
    /**
     * Get the path of this method's request URL.
     */
    private String urlPath;
    /**
     * Get the status codes that are expected in the response.
     */
    private List<HttpResponseStatus> responseExpectedStatusCodes;
    /**
     * Get the exception type to throw if this method receives and unexpected response status code.
     */
    private ClassType unexpectedResponseExceptionType;
    /**
     * Get the name of this Rest API method.
     */
    private String name;
    /**
     * Get the parameters that are provided to this method.
     */
    private List<ProxyMethodParameter> parameters;
    /**
     * Get the description of this method.
     */
    private String description;
    /**
     * The value of the ReturnValueWireType annotation for this method.
     */
    private IType returnValueWireType;
    /**
     * Get whether or not this method resumes polling of an LRO.
     */
    private boolean isResumable;
    /**
     * Media-types in response.
     */
    private Set<String> responseContentTypes;

    /**
     * Create a new RestAPIMethod with the provided properties.
     * @param requestContentType The Content-Type of the request.
     * @param returnType The type of value that is returned from this method.
     * @param httpMethod The HTTP method that will be used for this method.
     * @param urlPath The path of this method's request URL.
     * @param responseExpectedStatusCodes The status codes that are expected in the response.
     * @param returnValueWireType The return value's type as it is received from the network (across the wire).
     * @param unexpectedResponseExceptionType The exception type to throw if this method receives and unexpected response status code.
     * @param name The name of this REST API method.
     * @param parameters The parameters that are provided to this method.
     * @param description The description of this method.
     * @param isResumable Whether or not this method is resumable.
     */
<<<<<<< HEAD
    public ProxyMethod(String requestContentType, IType returnType, boolean isPagingNextOperation, HttpMethod httpMethod, String urlPath, List<HttpResponseStatus> responseExpectedStatusCodes, ClassType unexpectedResponseExceptionType, String name, List<ProxyMethodParameter> parameters, String description, IType returnValueWireType, boolean isResumable, Set<String> responseContentTypes) {
=======
    private ProxyMethod(String requestContentType, IType returnType, HttpMethod httpMethod, String urlPath, List<HttpResponseStatus> responseExpectedStatusCodes, ClassType unexpectedResponseExceptionType, String name, List<ProxyMethodParameter> parameters, String description, IType returnValueWireType, boolean isResumable) {
>>>>>>> acbf2fef
        this.requestContentType = requestContentType;
        this.returnType = returnType;
        this.httpMethod = httpMethod;
        this.urlPath = urlPath;
        this.responseExpectedStatusCodes = responseExpectedStatusCodes;
        this.unexpectedResponseExceptionType = unexpectedResponseExceptionType;
        this.name = name;
        this.parameters = parameters;
        this.description = description;
        this.returnValueWireType = returnValueWireType;
        this.isResumable = isResumable;
        this.responseContentTypes = responseContentTypes;
    }

    public final String getRequestContentType() {
        return requestContentType;
    }

    public final IType getReturnType() {
        return returnType;
    }

    public final HttpMethod getHttpMethod() {
        return httpMethod;
    }

    public final String getUrlPath() {
        return urlPath;
    }

    public final List<HttpResponseStatus> getResponseExpectedStatusCodes() {
        return responseExpectedStatusCodes;
    }

    public final ClassType getUnexpectedResponseExceptionType() {
        return unexpectedResponseExceptionType;
    }

    public final String getName() {
        return name;
    }

    public final List<ProxyMethodParameter> getParameters() {
        return parameters;
    }

    public final String getDescription() {
        return description;
    }

    public final IType getReturnValueWireType() {
        return returnValueWireType;
    }

    public final boolean getIsResumable() {
        return isResumable;
    }

    public final String getPagingAsyncSinglePageMethodName() {
        return getName() + "SinglePageAsync";
    }

    public final String getSimpleAsyncMethodName() {
        return getName() + "Async";
    }

    public final String getSimpleAsyncRestResponseMethodName() {
        return getName() + "WithResponseAsync";
    }

    public final Set<String> getResponseContentTypes() {
        return responseContentTypes;
    }

//    private MethodType _methodType = null;
//    public final MethodType getMethodType()
//    {
//        if (_methodType != null)
//        {
//            return _methodType.getValue();
//        }
//        _methodType = getMethodType().Other;
//        if (!tangible.StringHelper.isNullOrEmpty(getAutoRestMethod().MethodGroup == null ? null : (getAutoRestMethod().MethodGroup.Name == null ? null : getAutoRestMethod().MethodGroup.Name.toString())))
//        {
//            String autoRestMethodUrl = (new Regex("/+$")).Replace((new Regex("^/+")).Replace(getUrlPath(), ""), "");
//            String[] autoRestMethodUrlSplits = autoRestMethodUrl.split("[/]", -1);
//            switch (getAutoRestMethod().HttpMethod)
//            {
//                case getHttpMethod().Get:
//                    if ((autoRestMethodUrlSplits.length == 5 || autoRestMethodUrlSplits.length == 7) && autoRestMethodUrlSplits[0].EqualsIgnoreCase("subscriptions") && getAutoRestMethod().ReturnType.Body.MethodHasSequenceType())
//                    {
//                        if (autoRestMethodUrlSplits.length == 5)
//                        {
//                            if (autoRestMethodUrlSplits[2].EqualsIgnoreCase("providers"))
//                            {
//                                _methodType = getMethodType().ListBySubscription;
//                            }
//                            else
//                            {
//                                _methodType = getMethodType().ListByResourceGroup;
//                            }
//                        }
//                        else if (autoRestMethodUrlSplits[2].EqualsIgnoreCase("resourceGroups"))
//                        {
//                            _methodType = getMethodType().ListByResourceGroup;
//                        }
//                    }
//                    else if (autoRestMethodUrlSplits.IsTopLevelResourceUrl())
//                    {
//                        _methodType = getMethodType().Get;
//                    }
//                    break;
//
//                case getHttpMethod().Delete:
//                    if (autoRestMethodUrlSplits.IsTopLevelResourceUrl())
//                    {
//                        _methodType = getMethodType().Delete;
//                    }
//                    break;
//            }
//        }
//        return _methodType.getValue();
//    }

    /**
     * Add this property's imports to the provided ISet of imports.
     * @param imports The set of imports to add to.
     * @param includeImplementationImports Whether or not to include imports that are only necessary for method implementations.
     */
    public final void addImportsTo(Set<String> imports, boolean includeImplementationImports, JavaSettings settings) {

        if (includeImplementationImports) {
            if (getUnexpectedResponseExceptionType() != null) {
                imports.add("com.azure.core.annotation.UnexpectedResponseExceptionType");
                getUnexpectedResponseExceptionType().addImportsTo(imports, includeImplementationImports);
            }
            if (getIsResumable()) {
                imports.add("com.azure.core.annotation.ResumeOperation");
            }
            imports.add(String.format("com.azure.core.annotation.%1$s", CodeNamer
                .toPascalCase(getHttpMethod().toString().toLowerCase())));

            if (settings.isFluent()) {
                imports.add("com.azure.core.annotation.Headers");
            }
            imports.add("com.azure.core.annotation.ExpectedResponses");

            if (getReturnValueWireType() != null) {
                imports.add("com.azure.core.annotation.ReturnValueWireType");
                returnValueWireType.addImportsTo(imports, includeImplementationImports);
            }

            returnType.addImportsTo(imports, includeImplementationImports);

            for (ProxyMethodParameter parameter : parameters) {
                parameter.addImportsTo(imports, includeImplementationImports, settings);
            }
        }
    }

    public static class Builder {
        private String requestContentType;
        private IType returnType;
        private HttpMethod httpMethod;
        private String urlPath;
        private List<HttpResponseStatus> responseExpectedStatusCodes;
        private ClassType unexpectedResponseExceptionType;
        private String name;
        private List<ProxyMethodParameter> parameters;
        private String description;
        private IType returnValueWireType;
        private boolean isResumable;

        /*
         * Sets the Content-Type of the request.
         * @param requestContentType the Content-Type of the request
         * @return the Builder itself
         */
        public Builder requestContentType(String requestContentType) {
            this.requestContentType = requestContentType;
            return this;
        }

        /**
         * Sets the value that is returned from this method.
         * @param returnType the value that is returned from this method
         * @return the Builder itself
         */
        public Builder returnType(IType returnType) {
            this.returnType = returnType;
            return this;
        }

        /**
         * Sets the HTTP method that will be used for this method.
         * @param httpMethod the HTTP method that will be used for this method
         * @return the Builder itself
         */
        public Builder httpMethod(HttpMethod httpMethod) {
            this.httpMethod = httpMethod;
            return this;
        }

        /**
         * Sets the path of this method's request URL.
         * @param urlPath the path of this method's request URL
         * @return the Builder itself
         */
        public Builder urlPath(String urlPath) {
            this.urlPath = urlPath;
            return this;
        }

        /**
         * Sets the status codes that are expected in the response.
         * @param responseExpectedStatusCodes the status codes that are expected in the response
         * @return the Builder itself
         */
        public Builder responseExpectedStatusCodes(List<HttpResponseStatus> responseExpectedStatusCodes) {
            this.responseExpectedStatusCodes = responseExpectedStatusCodes;
            return this;
        }

        /**
         * Sets the exception type to throw if this method receives and unexpected response status code.
         * @param unexpectedResponseExceptionType the exception type to throw if this method receives and unexpected response status code
         * @return the Builder itself
         */
        public Builder unexpectedResponseExceptionType(ClassType unexpectedResponseExceptionType) {
            this.unexpectedResponseExceptionType = unexpectedResponseExceptionType;
            return this;
        }

        /**
         * Sets the name of this Rest API method.
         * @param name the name of this Rest API method
         * @return the Builder itself
         */
        public Builder name(String name) {
            this.name = name;
            return this;
        }

        /**
         * Sets the parameters that are provided to this method.
         * @param parameters the parameters that are provided to this method
         * @return the Builder itself
         */
        public Builder parameters(List<ProxyMethodParameter> parameters) {
            this.parameters = parameters;
            return this;
        }

        /**
         * Sets the description of this method.
         * @param description the description of this method
         * @return the Builder itself
         */
        public Builder description(String description) {
            this.description = description;
            return this;
        }

        /**
         * Sets the value of the ReturnValueWireType annotation for this method.
         * @param returnValueWireType the value of the ReturnValueWireType annotation for this method
         * @return the Builder itself
         */
        public Builder returnValueWireType(IType returnValueWireType) {
            this.returnValueWireType = returnValueWireType;
            return this;
        }

        /**
         * Sets whether or not this method resumes polling of an LRO.
         * @param isResumable whether or not this method resumes polling of an LRO
         * @return the Builder itself
         */
        public Builder isResumable(boolean isResumable) {
            this.isResumable = isResumable;
            return this;
        }

        /**
         * @return an immutable ProxyMethod instance with the configurations on this builder.
         */
        public ProxyMethod build() {
            return new ProxyMethod(requestContentType,
                    returnType,
                    httpMethod,
                    urlPath,
                    responseExpectedStatusCodes,
                    unexpectedResponseExceptionType,
                    name,
                    parameters,
                    description,
                    returnValueWireType,
                    isResumable);
        }
    }
}<|MERGE_RESOLUTION|>--- conflicted
+++ resolved
@@ -63,7 +63,7 @@
      */
     private boolean isResumable;
     /**
-     * Media-types in response.
+     * The media-types in response.
      */
     private Set<String> responseContentTypes;
 
@@ -80,12 +80,9 @@
      * @param parameters The parameters that are provided to this method.
      * @param description The description of this method.
      * @param isResumable Whether or not this method is resumable.
-     */
-<<<<<<< HEAD
-    public ProxyMethod(String requestContentType, IType returnType, boolean isPagingNextOperation, HttpMethod httpMethod, String urlPath, List<HttpResponseStatus> responseExpectedStatusCodes, ClassType unexpectedResponseExceptionType, String name, List<ProxyMethodParameter> parameters, String description, IType returnValueWireType, boolean isResumable, Set<String> responseContentTypes) {
-=======
-    private ProxyMethod(String requestContentType, IType returnType, HttpMethod httpMethod, String urlPath, List<HttpResponseStatus> responseExpectedStatusCodes, ClassType unexpectedResponseExceptionType, String name, List<ProxyMethodParameter> parameters, String description, IType returnValueWireType, boolean isResumable) {
->>>>>>> acbf2fef
+     * @param responseContentTypes The metia-types in response.
+     */
+    private ProxyMethod(String requestContentType, IType returnType, HttpMethod httpMethod, String urlPath, List<HttpResponseStatus> responseExpectedStatusCodes, ClassType unexpectedResponseExceptionType, String name, List<ProxyMethodParameter> parameters, String description, IType returnValueWireType, boolean isResumable, Set<String> responseContentTypes) {
         this.requestContentType = requestContentType;
         this.returnType = returnType;
         this.httpMethod = httpMethod;
@@ -258,6 +255,7 @@
         private String description;
         private IType returnValueWireType;
         private boolean isResumable;
+        private Set<String> responseContentTypes;
 
         /*
          * Sets the Content-Type of the request.
@@ -366,6 +364,16 @@
          */
         public Builder isResumable(boolean isResumable) {
             this.isResumable = isResumable;
+            return this;
+        }
+
+        /**
+         * Sets the metia-types in response.
+         * @param isResumableThe the metia-types in response
+         * @return the Builder itself
+         */
+        public Builder responseContentTypes(Set<String> responseContentTypes) {
+            this.responseContentTypes = responseContentTypes;
             return this;
         }
 
@@ -383,7 +391,8 @@
                     parameters,
                     description,
                     returnValueWireType,
-                    isResumable);
+                    isResumable,
+                    responseContentTypes);
         }
     }
 }