package com.azure.autorest.model.javamodel;

import com.azure.autorest.extension.base.plugin.JavaSettings;
import com.azure.autorest.extension.base.plugin.NewPlugin;
import com.azure.autorest.extension.base.plugin.PluginLogger;
import com.azure.autorest.model.clientmodel.*;
import com.azure.autorest.model.xmlmodel.XmlFile;
import com.azure.autorest.template.Templates;
import com.azure.autorest.util.CodeNamer;
import org.slf4j.Logger;

import java.nio.file.Paths;
import java.util.ArrayList;
import java.util.HashSet;
import java.util.List;
import java.util.Map;
import java.util.Set;

public class JavaPackage {
    private final Logger logger;

    private final JavaSettings settings;
    private final List<JavaFile> javaFiles;
    private final List<XmlFile> xmlFiles;
    private final List<PlainFile> plainFiles;
    private final JavaFileFactory javaFileFactory;

    private final Set<String> filePaths = new HashSet<>();

<<<<<<< HEAD
    private Map<String, String> model;
=======
    private final Set<String> protocolExampleNameSet = new HashSet<>();
>>>>>>> e7193dce

    public JavaPackage(NewPlugin host) {
        this.settings = JavaSettings.getInstance();
        this.javaFiles = new ArrayList<>();
        this.xmlFiles = new ArrayList<>();
        this.plainFiles = new ArrayList<>();
        this.javaFileFactory = new JavaFileFactory(settings);
        this.logger = new PluginLogger(host, JavaPackage.class);
    }

    protected JavaFileFactory getJavaFileFactory() {
        return javaFileFactory;
    }

    public List<JavaFile> getJavaFiles() {
        return javaFiles;
    }

    public List<XmlFile> getXmlFiles() {
        return xmlFiles;
    }

    public List<PlainFile> getPlainFiles() {
        return plainFiles;
    }

    public final void addManager(String package_Keyword, String name, Manager model) {
        JavaFile javaFile = javaFileFactory.createSourceFile(package_Keyword, name);
        Templates.getManagerTemplate().write(model, javaFile);
        addJavaFile(javaFile);
    }

    public final void addServiceClient(String package_Keyword, String name, ServiceClient model) {
        JavaFile javaFile = javaFileFactory.createSourceFile(package_Keyword, name);
        Templates.getServiceClientTemplate().write(model, javaFile);
        addJavaFile(javaFile);
    }

    public final void addAsyncServiceClient(String packageKeyWord, AsyncSyncClient asyncClient) {
        JavaFile javaFile = javaFileFactory.createSourceFile(packageKeyWord, asyncClient.getClassName());
        Templates.getServiceAsyncClientTemplate().write(asyncClient, javaFile);
        addJavaFile(javaFile);
    }

    public final void addSyncServiceClient(String packageKeyWord, AsyncSyncClient syncClient) {
        JavaFile javaFile = javaFileFactory.createSourceFile(packageKeyWord, syncClient.getClassName());
        Templates.getServiceSyncClientTemplate().write(syncClient, javaFile);
        addJavaFile(javaFile);
    }

    public final void addServiceClientInterface(String name, ServiceClient model) {
        JavaFile javaFile = javaFileFactory.createSourceFile(settings.getPackage(), name);
        Templates.getServiceClientInterfaceTemplate().write(model, javaFile);
        addJavaFile(javaFile);
    }

    public final void addServiceClientInterface(String package_Keyword, String name, ServiceClient model) {
        JavaFile javaFile = javaFileFactory.createSourceFile(package_Keyword, name);
        Templates.getServiceClientInterfaceTemplate().write(model, javaFile);
        addJavaFile(javaFile);
    }

    public final void addServiceClientBuilder(String name, ServiceClient model) {
        JavaFile javaFile = javaFileFactory.createSourceFile(settings.getPackage(), name);
        Templates.getServiceClientBuilderTemplate().write(model, javaFile);
        addJavaFile(javaFile);
    }

    public final void addServiceClientBuilder(String package_Keyword, String name, ServiceClient model) {
        JavaFile javaFile = javaFileFactory.createSourceFile(package_Keyword, name);
        Templates.getServiceClientBuilderTemplate().write(model, javaFile);
        addJavaFile(javaFile);
    }

    public final void addServiceVersion(String package_Keyword, String serviceName, String className,
                                        List<String> serviceVersions, ServiceClient model) {
        JavaFile javaFile = javaFileFactory.createSourceFile(package_Keyword, className);
        Templates.getServiceVersionTemplate().serviceName(serviceName).className(className)
                .serviceVersions(serviceVersions).write(model, javaFile);
        addJavaFile(javaFile);
    }

    public final void addMethodGroup(String package_Keyword, String name, MethodGroupClient model) {
        JavaFile javaFile = javaFileFactory.createSourceFile(package_Keyword, name);
        Templates.getMethodGroupTemplate().write(model, javaFile);
        addJavaFile(javaFile);
    }

    public final void addMethodGroupInterface(String name, MethodGroupClient model) {
        JavaFile javaFile = javaFileFactory.createSourceFile(settings.getPackage(), name);
        Templates.getMethodGroupInterfaceTemplate().write(model, javaFile);
        addJavaFile(javaFile);
    }

    public final void addMethodGroupInterface(String package_Keyword, String name, MethodGroupClient model) {
        JavaFile javaFile = javaFileFactory.createSourceFile(package_Keyword, name);
        Templates.getMethodGroupInterfaceTemplate().write(model, javaFile);
        addJavaFile(javaFile);
    }

    public final void addModel(String package_Keyword, String name, ClientModel model) {
        JavaFile javaFile = javaFileFactory.createSourceFile(package_Keyword, name);
        Templates.getModelTemplate().write(model, javaFile);
        addJavaFile(javaFile);
    }

    public final void addException(String package_Keyword, String name, ClientException model) {
        JavaFile javaFile = javaFileFactory.createSourceFile(package_Keyword, name);
        Templates.getExceptionTemplate().write(model, javaFile);
        addJavaFile(javaFile);
    }

    public final void addEnum(String package_Keyword, String name, EnumType model) {
        JavaFile javaFile = javaFileFactory.createSourceFile(package_Keyword, name);
        Templates.getEnumTemplate().write(model, javaFile);
        addJavaFile(javaFile);
    }

    public final void addPage(String package_Keyword, String name, PageDetails model) {
        JavaFile javaFile = javaFileFactory.createSourceFile(package_Keyword, name);
        Templates.getPageTemplate().write(model, javaFile);
        addJavaFile(javaFile);
    }

    public final void addClientResponse(String package_Keyword, String name, ClientResponse model) {
        JavaFile javaFile = javaFileFactory.createSourceFile(package_Keyword, name);
        Templates.getResponseTemplate().write(model, javaFile);
        addJavaFile(javaFile);
    }

    public final void addXmlSequenceWrapper(String package_Keyword, String name, XmlSequenceWrapper model) {
        JavaFile javaFile = javaFileFactory.createSourceFile(package_Keyword, name);
        Templates.getXmlSequenceWrapperTemplate().write(model, javaFile);
        addJavaFile(javaFile);
    }

    public final void addPackageInfo(String package_Keyword, String name, PackageInfo model) {
        JavaFile javaFile = javaFileFactory.createEmptySourceFile(package_Keyword, name);
        Templates.getPackageInfoTemplate().write(model, javaFile);
        addJavaFile(javaFile);
    }

    public final void addModuleInfo(ModuleInfo moduleInfo) {
        JavaFile javaFile = javaFileFactory.createEmptySourceFile("", "module-info");
        Templates.getModuleInfoTemplate().write(moduleInfo, javaFile);
        addJavaFile(javaFile);
    }

    public final void addChangelog() {
        PlainFile plainFile = new PlainFile("CHANGELOG.md");
        plainFile.loadFromResource("changelog.md", settings.getLlcProperties());
        addPlainFile(plainFile);
    }

    public final void addServicePom() {
        PlainFile plainFile = new PlainFile("pom.xml");
        plainFile.loadFromResource("pom.xml", settings.getLlcProperties());
        addPlainFile(plainFile);
    }

    public final void addReadme() {
        PlainFile plainFile = new PlainFile("README.md");
        plainFile.loadFromResource("readme.md", settings.getLlcProperties());
        addPlainFile(plainFile);
    }

    public final void addSampleReadme() {
        PlainFile plainFile = new PlainFile(Paths.get("src", "samples", "README.md").toString());
        plainFile.loadFromResource("sample_readme.md", settings.getLlcProperties());
        addPlainFile(plainFile);
    }

    public final void addPom(String name, Pom pom) {
        XmlFile xmlFile = new XmlFile(name, new XmlFile.Options().setIndent(2));
        Templates.getPomTemplate().write(pom, xmlFile);
        this.checkDuplicateFile(xmlFile.getFilePath());
        xmlFiles.add(xmlFile);
    }

    protected void addJavaFile(JavaFile javaFile) {
        this.checkDuplicateFile(javaFile.getFilePath());
        filePaths.add(javaFile.getFilePath());
        javaFiles.add(javaFile);
    }

<<<<<<< HEAD
    public void addPlainFile(PlainFile plainFile) {
        plainFiles.add(plainFile);
=======
    public void addProtocolExamples(ClientMethod method, MethodGroupClient client, String builderName, String hostName) {
        if (method.getProxyMethod().getExamples() == null) {
            return;
        }
        method.getProxyMethod().getExamples().forEach((name, example) -> {
            String filename = CodeNamer.toPascalCase(CodeNamer.removeInvalidCharacters(name));
            if (!protocolExampleNameSet.contains(filename)) {
                JavaFile javaFile = javaFileFactory.createSampleFile(settings.getPackage(), filename);
                ProtocolExample protocolExample = new ProtocolExample(method, client, builderName, filename, example, hostName);
                Templates.getProtocolSampleTemplate().write(protocolExample, javaFile);
                javaFiles.add(javaFile);
                protocolExampleNameSet.add(filename);
            }
        });
>>>>>>> e7193dce
    }

    protected void checkDuplicateFile(String filePath) {
        if (filePaths.contains(filePath)) {
//            throw new IllegalStateException(String.format("Name conflict for output file '%1$s'.", filePath));
            logger.warn(String.format("Name conflict for output file '%1$s'.", filePath));
        }
    }
}<|MERGE_RESOLUTION|>--- conflicted
+++ resolved
@@ -27,11 +27,9 @@
 
     private final Set<String> filePaths = new HashSet<>();
 
-<<<<<<< HEAD
     private Map<String, String> model;
-=======
+
     private final Set<String> protocolExampleNameSet = new HashSet<>();
->>>>>>> e7193dce
 
     public JavaPackage(NewPlugin host) {
         this.settings = JavaSettings.getInstance();
@@ -217,10 +215,10 @@
         javaFiles.add(javaFile);
     }
 
-<<<<<<< HEAD
     public void addPlainFile(PlainFile plainFile) {
         plainFiles.add(plainFile);
-=======
+    }
+
     public void addProtocolExamples(ClientMethod method, MethodGroupClient client, String builderName, String hostName) {
         if (method.getProxyMethod().getExamples() == null) {
             return;
@@ -235,7 +233,6 @@
                 protocolExampleNameSet.add(filename);
             }
         });
->>>>>>> e7193dce
     }
 
     protected void checkDuplicateFile(String filePath) {
