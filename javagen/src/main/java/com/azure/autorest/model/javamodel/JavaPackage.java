--- conflicted
+++ resolved
@@ -149,14 +149,7 @@
     public final void addModel(String packageKeyword, String name, ClientModel model) {
         JavaFile javaFile = javaFileFactory.createSourceFile(packageKeyword, name);
 
-<<<<<<< HEAD
         if (settings.isStreamStyleSerialization()) {
-=======
-        // If the model isn't XML and stream-style serialization is being used, use StreamSerializationModelTemplate
-        // to write the ClientModel. Eventually, this check will only validate if stream-style is being used but
-        // stream-style XML isn't ready yet.
-        if (!settings.isGenerateXmlSerialization() && settings.isStreamStyleSerialization()) {
->>>>>>> f4a14696
             Templates.getStreamStyleModelTemplate().write(model, javaFile);
         } else {
             Templates.getModelTemplate().write(model, javaFile);
