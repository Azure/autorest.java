// Copyright (c) Microsoft Corporation. All rights reserved.
// Licensed under the MIT License.

package com.azure.autorest.model.clientmodel;

import java.util.Collections;
import java.util.List;

/**
 * A container for the types associated for accessing a specific service.
 */
public class Client {
    private final String crossLanguageDefinitionId;

    /**
     * The name of this service client.
     */
    private String clientName;
    /**
     * The description of this service.
     */
    private String clientDescription;
    /**
     * Get the enum types that are used by this service.
     */
    private List<EnumType> enums;
    /**
     * Get the exception types that are used by this service.
     */
    private List<ClientException> exceptions;
    /**
     * Get the XML sequence wrappers that are used by this service.
     */
    private List<XmlSequenceWrapper> xmlSequenceWrappers;
    /**
     * Get the response models which contain the response status code, headers and body for each service method.
     */
    private List<ClientResponse> responseModels;
    /**
     * Get the model types that are used by this service.
     */
    private List<ClientModel> models;
    /**
     * Get the package infos.
     */
    private List<PackageInfo> packageInfos;
    /**
     * Get the manager for this service.
     */
    private Manager manager;
    /**
     * The serviceClient for this service.
     */
    private ServiceClient serviceClient;
    private List<ServiceClient> serviceClients;
    /**
     * Get the module info.
     */
    private ModuleInfo moduleInfo;
    private final List<AsyncSyncClient> syncClients;

    private final List<AsyncSyncClient> asyncClients;
    private final List<ClientBuilder> clientBuilders;
    private final List<ProtocolExample> protocolExamples;
    private final List<LiveTests> liveTests;
    private final List<UnionModel> unionModels;
    private final List<ClientMethodExample> clientMethodExamples;
<<<<<<< HEAD
=======
    private final GraalVmConfig graalVmConfig;

>>>>>>> 8cde0ed4
    /**
     * Create a new Client with the provided values.
     * @param clientName The name of the service client.
     * @param clientDescription The description of the service client.
     * @param enums The enum types that are used by the client.
     * @param exceptions The exception types that are used by the client.
     * @param xmlSequenceWrappers the xml wrapper types that are used by the client.
     * @param responseModels the models for response.
     * @param models the client models that are used by the client.
     * @param packageInfos the package-info classes that are used by the client.
     * @param manager the manager class that is used by the client.
     * @param serviceClient the service client that is used by the client.
     * @param moduleInfo the module-info.
     * @param syncClients sync service clients.
     * @param asyncClients async service clients.
     * @param clientBuilders service client builders.
     * @param protocolExamples examples for DPG.
     */
    private Client(String clientName, String clientDescription, List<EnumType> enums, List<ClientException> exceptions,
                   List<XmlSequenceWrapper> xmlSequenceWrappers, List<ClientResponse> responseModels,
                   List<ClientModel> models, List<PackageInfo> packageInfos, Manager manager,
                   ServiceClient serviceClient, List<ServiceClient> serviceClients, ModuleInfo moduleInfo,
                   List<AsyncSyncClient> syncClients, List<AsyncSyncClient> asyncClients,
                   List<ClientBuilder> clientBuilders, List<ProtocolExample> protocolExamples,
<<<<<<< HEAD
                   List<LiveTests> liveTests, List<UnionModel> unionModels, List<ClientMethodExample> clientMethodExamples, String crossLanguageDefinitionId
=======
                   List<LiveTests> liveTests, List<UnionModel> unionModels, List<ClientMethodExample> clientMethodExamples,
                   GraalVmConfig graalVmConfig
>>>>>>> 8cde0ed4
    ) {
        this.clientName = clientName;
        this.clientDescription = clientDescription;
        this.enums = enums;
        this.exceptions = exceptions;
        this.xmlSequenceWrappers = xmlSequenceWrappers;
        this.responseModels = responseModels;
        this.models = models;
        this.packageInfos = packageInfos;
        this.manager = manager;
        this.serviceClient = serviceClient;
        this.serviceClients = serviceClients;
        this.moduleInfo = moduleInfo;
        this.syncClients = syncClients;
        this.asyncClients = asyncClients;
        this.clientBuilders = clientBuilders;
        this.protocolExamples = protocolExamples;
        this.liveTests = liveTests;
        this.unionModels = unionModels;
        this.clientMethodExamples = clientMethodExamples;
<<<<<<< HEAD
        this.crossLanguageDefinitionId = crossLanguageDefinitionId;
    }

    public String getCrossLanguageDefinitionId() {
        return crossLanguageDefinitionId;
=======
        this.graalVmConfig = graalVmConfig;
>>>>>>> 8cde0ed4
    }

    public final String getClientName() {
        return clientName;
    }

    public final String getClientDescription() {
        return clientDescription;
    }

    public final List<EnumType> getEnums() {
        return enums;
    }

    public final List<ClientException> getExceptions() {
        return exceptions;
    }

    public final List<XmlSequenceWrapper> getXmlSequenceWrappers() {
        return xmlSequenceWrappers;
    }

    public final List<ClientResponse> getResponseModels() {
        return responseModels;
    }

    public final List<ClientModel> getModels() {
        return models;
    }

    public final List<PackageInfo> getPackageInfos() {
        return packageInfos;
    }

    public final ModuleInfo getModuleInfo() {
        return moduleInfo;
    }

    public final Manager getManager() {
        return manager;
    }

    public final ServiceClient getServiceClient() {
        return serviceClient;
    }

    public final List<ServiceClient> getServiceClients() {
        return serviceClients;
    }

    /** @return the sync service clients */
    public List<AsyncSyncClient> getSyncClients() {
        return syncClients;
    }

    /** @return the async service clients */
    public List<AsyncSyncClient> getAsyncClients() {
        return asyncClients;
    }

    /** @return the service client builders */
    public List<ClientBuilder> getClientBuilders() {
        return clientBuilders;
    }

    /** @return the examples for DPG */
    public List<ProtocolExample> getProtocolExamples() {
        return protocolExamples;
    }

    /** @return the live tests */
    public List<LiveTests> getLiveTests() {
        return liveTests;
    }

    public List<UnionModel> getUnionModels() {
        return unionModels;
    }

    /** @return the examples for vanilla client methods */
    public List<ClientMethodExample> getClientMethodExamples() {
        return clientMethodExamples;
    }

    /** @return the Graal VM config */
    public GraalVmConfig getGraalVmConfig() {
        return graalVmConfig;
    }

    public static class Builder {
        private String clientName;
        private String clientDescription;
        private List<EnumType> enums;
        private List<ClientException> exceptions;
        private List<XmlSequenceWrapper> xmlSequenceWrappers;
        private List<ClientResponse> responseModels;
        private List<ClientModel> models;
        private List<PackageInfo> packageInfos;
        private Manager manager;
        private ServiceClient serviceClient;
        private List<ServiceClient> serviceClients = Collections.emptyList();
        private ModuleInfo moduleInfo;
        private List<AsyncSyncClient> syncClients = Collections.emptyList();
        private List<AsyncSyncClient> asyncClients = Collections.emptyList();
        private List<ClientBuilder> clientBuilders = Collections.emptyList();
        private List<ProtocolExample> protocolExamples = Collections.emptyList();
        private List<LiveTests> liveTests = Collections.emptyList();
        private List<UnionModel> unionModels = Collections.emptyList();
        private List<ClientMethodExample> clientMethodExamples = Collections.emptyList();
        private GraalVmConfig graalVmConfig;

        public Builder crossLanguageDefinitionId(String crossLanguageDefinitionId) {
            this.crossLanguageDefinitionId = crossLanguageDefinitionId;
            return this;
        }

        private String crossLanguageDefinitionId;

        /**
         * Sets the name of this service client.
         * @param clientName the name of this service client
         * @return the Builder itself
         */
        public Builder clientName(String clientName) {
            this.clientName = clientName;
            return this;
        }

        /**
         * Sets the description of this service.
         * @param clientDescription the description of this service
         * @return the Builder itself
         */
        public Builder clientDescription(String clientDescription) {
            this.clientDescription = clientDescription;
            return this;
        }

        /**
         * Sets the enum types that are used by this service.
         * @param enums the enum types that are used by this service
         * @return the Builder itself
         */
        public Builder enums(List<EnumType> enums) {
            this.enums = enums;
            return this;
        }

        /**
         * Sets the exception types that are used by this service.
         * @param exceptions the exception types that are used by this service
         * @return the Builder itself
         */
        public Builder exceptions(List<ClientException> exceptions) {
            this.exceptions = exceptions;
            return this;
        }

        /**
         * Sets the XML sequence wrappers that are used by this service.
         * @param xmlSequenceWrappers the XML sequence wrappers that are used by this service
         * @return the Builder itself
         */
        public Builder xmlSequenceWrappers(List<XmlSequenceWrapper> xmlSequenceWrappers) {
            this.xmlSequenceWrappers = xmlSequenceWrappers;
            return this;
        }

        /**
         * Sets the response models which contain the response status code, headers and body for each service method.
         * @param responseModels the response models which contain the response status code, headers and body for each service method
         * @return the Builder itself
         */
        public Builder responseModels(List<ClientResponse> responseModels) {
            this.responseModels = responseModels;
            return this;
        }

        /**
         * Sets the model types that are used by this service.
         * @param models the model types that are used by this service
         * @return the Builder itself
         */
        public Builder models(List<ClientModel> models) {
            this.models = models;
            return this;
        }

        public Builder unionModels(List<UnionModel> unionModels) {
            this.unionModels = unionModels;
            return this;
        }

        /**
         * Sets the package infos.
         * @param packageInfos the package infos
         * @return the Builder itself
         */
        public Builder packageInfos(List<PackageInfo> packageInfos) {
            this.packageInfos = packageInfos;
            return this;
        }

        /**
         * Sets the manager for this service.
         * @param manager the manager for this service
         * @return the Builder itself
         */
        public Builder manager(Manager manager) {
            this.manager = manager;
            return this;
        }

        /**
         * Sets the serviceClient for this service.
         * @param serviceClient the serviceClient for this service
         * @return the Builder itself
         */
        public Builder serviceClient(ServiceClient serviceClient) {
            this.serviceClient = serviceClient;
            return this;
        }

        public Builder serviceClients(List<ServiceClient> serviceClients) {
            this.serviceClients = serviceClients;
            return this;
        }

        /**
         * Sets the module info for this client.
         * @param moduleInfo the module info
         * @return the Builder itself
         */
        public Builder moduleInfo(ModuleInfo moduleInfo) {
            this.moduleInfo = moduleInfo;
            return this;
        }

        /**
         * Sets the module info for this client.
         * @param syncClients the sync service clients
         * @return the Builder itself
         */
        public Builder syncClients(List<AsyncSyncClient> syncClients) {
            this.syncClients = syncClients;
            return this;
        }

        /**
         * Sets the module info for this client.
         * @param asyncClients async service clients
         * @return the Builder itself
         */
        public Builder asyncClients(List<AsyncSyncClient> asyncClients) {
            this.asyncClients = asyncClients;
            return this;
        }

        /**
         * Sets the module info for this client.
         * @param clientBuilders the service client builders
         * @return the Builder itself
         */
        public Builder clientBuilders(List<ClientBuilder> clientBuilders) {
            this.clientBuilders = clientBuilders;
            return this;
        }

        /**
         * Sets the examples for this client.
         * @param protocolExamples the examples for DPG
         * @return the Builder itself
         */
        public Builder protocolExamples(List<ProtocolExample> protocolExamples) {
            this.protocolExamples = protocolExamples;
            return this;
        }

        /**
         * Sets the client method examples for this client.
         * @param clientMethodExamples the examples for vanilla client methods
         * @return the Builder itself
         */
        public Builder clientMethodExamples(List<ClientMethodExample> clientMethodExamples) {
            this.clientMethodExamples = clientMethodExamples;
            return this;
        }

        /**
         * Sets the live tests for this client.
         * @param liveTests live tests
         * @return the Builder itself
         */
        public Builder liveTests(List<LiveTests> liveTests) {
            this.liveTests = liveTests;
            return this;
        }

<<<<<<< HEAD

=======
        public Builder graalVmConfig(GraalVmConfig graalVmConfig) {
            this.graalVmConfig = graalVmConfig;
            return this;
        }
>>>>>>> 8cde0ed4

        public Client build() {
            if (serviceClient == null && !serviceClients.isEmpty()) {
                serviceClient = serviceClients.iterator().next();
            }
            return new Client(clientName,
                    clientDescription,
                    enums,
                    exceptions,
                    xmlSequenceWrappers,
                    responseModels,
                    models,
                    packageInfos,
                    manager,
                    serviceClient,
                    serviceClients,
                    moduleInfo,
                    syncClients,
                    asyncClients,
                    clientBuilders,
                    protocolExamples,
                    liveTests,
                    unionModels,
                    clientMethodExamples,
<<<<<<< HEAD
                    crossLanguageDefinitionId
=======
                    graalVmConfig
>>>>>>> 8cde0ed4
                );
        }
    }
}<|MERGE_RESOLUTION|>--- conflicted
+++ resolved
@@ -65,11 +65,8 @@
     private final List<LiveTests> liveTests;
     private final List<UnionModel> unionModels;
     private final List<ClientMethodExample> clientMethodExamples;
-<<<<<<< HEAD
-=======
     private final GraalVmConfig graalVmConfig;
 
->>>>>>> 8cde0ed4
     /**
      * Create a new Client with the provided values.
      * @param clientName The name of the service client.
@@ -94,12 +91,8 @@
                    ServiceClient serviceClient, List<ServiceClient> serviceClients, ModuleInfo moduleInfo,
                    List<AsyncSyncClient> syncClients, List<AsyncSyncClient> asyncClients,
                    List<ClientBuilder> clientBuilders, List<ProtocolExample> protocolExamples,
-<<<<<<< HEAD
-                   List<LiveTests> liveTests, List<UnionModel> unionModels, List<ClientMethodExample> clientMethodExamples, String crossLanguageDefinitionId
-=======
-                   List<LiveTests> liveTests, List<UnionModel> unionModels, List<ClientMethodExample> clientMethodExamples,
+                   List<LiveTests> liveTests, List<UnionModel> unionModels, List<ClientMethodExample> clientMethodExamples, String crossLanguageDefinitionId,
                    GraalVmConfig graalVmConfig
->>>>>>> 8cde0ed4
     ) {
         this.clientName = clientName;
         this.clientDescription = clientDescription;
@@ -120,15 +113,12 @@
         this.liveTests = liveTests;
         this.unionModels = unionModels;
         this.clientMethodExamples = clientMethodExamples;
-<<<<<<< HEAD
         this.crossLanguageDefinitionId = crossLanguageDefinitionId;
+        this.graalVmConfig = graalVmConfig;
     }
 
     public String getCrossLanguageDefinitionId() {
         return crossLanguageDefinitionId;
-=======
-        this.graalVmConfig = graalVmConfig;
->>>>>>> 8cde0ed4
     }
 
     public final String getClientName() {
@@ -239,14 +229,14 @@
         private List<UnionModel> unionModels = Collections.emptyList();
         private List<ClientMethodExample> clientMethodExamples = Collections.emptyList();
         private GraalVmConfig graalVmConfig;
+        private String crossLanguageDefinitionId;
+
 
         public Builder crossLanguageDefinitionId(String crossLanguageDefinitionId) {
             this.crossLanguageDefinitionId = crossLanguageDefinitionId;
             return this;
         }
 
-        private String crossLanguageDefinitionId;
-
         /**
          * Sets the name of this service client.
          * @param clientName the name of this service client
@@ -427,14 +417,10 @@
             return this;
         }
 
-<<<<<<< HEAD
-
-=======
         public Builder graalVmConfig(GraalVmConfig graalVmConfig) {
             this.graalVmConfig = graalVmConfig;
             return this;
         }
->>>>>>> 8cde0ed4
 
         public Client build() {
             if (serviceClient == null && !serviceClients.isEmpty()) {
@@ -459,11 +445,8 @@
                     liveTests,
                     unionModels,
                     clientMethodExamples,
-<<<<<<< HEAD
-                    crossLanguageDefinitionId
-=======
+                    crossLanguageDefinitionId,
                     graalVmConfig
->>>>>>> 8cde0ed4
                 );
         }
     }
