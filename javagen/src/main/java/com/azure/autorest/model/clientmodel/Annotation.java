--- conflicted
+++ resolved
@@ -69,28 +69,13 @@
             .knownClass(com.azure.core.annotation.HeaderCollection.class)
             .build();
 
-<<<<<<< HEAD
-    public static final Annotation METADATA = new Annotation.Builder()
-            .knownClass(io.clientcore.core.annotation.Metadata.class)
-            .build();
-    public static final Annotation HTTP_REQUEST_INFORMATION = new Annotation.Builder()
-            .knownClass(io.clientcore.core.http.annotation.HttpRequestInformation.class)
-            .build();
-    public static final Annotation UNEXPECTED_RESPONSE_EXCEPTION_INFORMATION = new Annotation.Builder()
-            .knownClass(io.clientcore.core.http.annotation.UnexpectedResponseExceptionDetail.class)
-            .build();
-    public static final Annotation TYPE_CONDITIONS = new Annotation.Builder()
-            .knownClass(io.clientcore.core.annotation.TypeConditions.class)
-            .build();
-=======
-    // clientcore
-    public static final Annotation METADATA = new Annotation("com.generic.core.annotation", "Metadata");
+    public static final Annotation METADATA = new Annotation("io.clientcore.core.annotation", "Metadata");
+
     public static final Annotation HTTP_REQUEST_INFORMATION
             = new Annotation("com.generic.core.http.annotation", "HttpRequestInformation");
     public static final Annotation UNEXPECTED_RESPONSE_EXCEPTION_INFORMATION
-            = new Annotation("com.generic.core.http.annotation", "UnexpectedResponseExceptionInformation");
+            = new Annotation("com.generic.core.http.annotation", "UnexpectedResponseExceptionDetail");
     public static final Annotation TYPE_CONDITIONS = new Annotation("com.generic.core.annotation", "TypeConditions");
->>>>>>> f4f527b2
 
     private final String fullName;
     private final String packageName;
