package com.azure.autorest.model.clientmodel;

import com.azure.autorest.extension.base.plugin.JavaSettings;
import java.util.List;
import java.util.Set;

// Copyright (c) Microsoft Corporation. All rights reserved.
// Licensed under the MIT License. See License.txt in the project root for license information.


/**
 * The details of a ServiceClient.
 */
public class ServiceClient {
    /**
     * The package that this service client belongs to.
     */
    private String packageName;
    /**
     * Get the name of this client's class.
     */
    private String className;
    /**
     * Get the name of this client's interface.
     */
    private String interfaceName;
    /**
     * Get the REST API that this client will send requests to.
     */
    private Proxy proxy;
    /**
     * The MethodGroupClients that belong to this ServiceClient.
     */
    private List<MethodGroupClient> methodGroupClients;
    /**
     * The properties of this ServiceClient.
     */
    private List<ServiceClientProperty> properties;
    /**
     * The constructors for this ServiceClient.
     */
    private List<Constructor> constructors;
    /**
     * The client method overloads for this ServiceClient.
     */
    private List<ClientMethod> clientMethods;
    /**
     * The credentials parameter.
     */
    private ClientMethodParameter tokenCredentialParameter;
    /**
     * The HttpPipeline parameter.
     */
    private ClientMethodParameter httpPipelineParameter;

    /**
     * Create a new ServiceClient with the provided properties.
     * @param packageName The package that this service client belongs to.
     * @param className The name of the client's class.
     * @param interfaceName The name of the client's interface.
     * @param proxy The REST API that the client will send requests to.
     * @param methodGroupClients The MethodGroupClients that belong to this ServiceClient.
     * @param properties The properties of this ServiceClient
     * @param constructors The constructors for this ServiceClient.
     * @param clientMethods The client method overloads for this ServiceClient.
     * @param tokenCredentialParameter The credentials parameter.
     * @param httpPipelineParameter The HttpPipeline parameter.
     */
<<<<<<< HEAD
    public ServiceClient(String package_Keyword, String className, String interfaceName, Proxy proxy, List<MethodGroupClient> methodGroupClients, List<ServiceClientProperty> properties, List<Constructor> constructors, List<ClientMethod> clientMethods, ClientMethodParameter azureEnvironmentParameter, ClientMethodParameter tokenCredentialParameter, ClientMethodParameter httpPipelineParameter) {
        packageName = package_Keyword;
=======
    private ServiceClient(String packageName, String className, String interfaceName, Proxy proxy, List<MethodGroupClient> methodGroupClients, List<ServiceClientProperty> properties, List<Constructor> constructors, List<ClientMethod> clientMethods, com.azure.autorest.model.clientmodel.ClientMethodParameter tokenCredentialParameter, com.azure.autorest.model.clientmodel.ClientMethodParameter httpPipelineParameter) {
        this.packageName = packageName;
>>>>>>> acbf2fef
        this.className = className;
        this.interfaceName = interfaceName;
        this.proxy = proxy;
        this.methodGroupClients = methodGroupClients;
        this.properties = properties;
        this.constructors = constructors;
        this.clientMethods = clientMethods;
        this.tokenCredentialParameter = tokenCredentialParameter;
        this.httpPipelineParameter = httpPipelineParameter;
    }

    public final String getPackage() {
        return packageName;
    }

    public final String getClassName() {
        return className;
    }

    public final String getInterfaceName() {
        return interfaceName;
    }

    public final Proxy getProxy() {
        return proxy;
    }

    public final List<MethodGroupClient> getMethodGroupClients() {
        return methodGroupClients;
    }

    public final List<ServiceClientProperty> getProperties() {
        return properties;
    }

    public final List<Constructor> getConstructors() {
        return constructors;
    }

    public final List<ClientMethod> getClientMethods() {
        return clientMethods;
    }

<<<<<<< HEAD
    public final ClientMethodParameter getAzureEnvironmentParameter() {
        return azureEnvironmentParameter;
    }

    public final ClientMethodParameter getTokenCredentialParameter() {
=======
    public final com.azure.autorest.model.clientmodel.ClientMethodParameter getTokenCredentialParameter() {
>>>>>>> acbf2fef
        return tokenCredentialParameter;
    }

    public final ClientMethodParameter getHttpPipelineParameter() {
        return httpPipelineParameter;
    }

    /**
     * Add this property's imports to the provided ISet of imports.
     * @param imports The set of imports to add to.
     * @param includeImplementationImports Whether or not to include imports that are only necessary for method implementations.
     */
    public final void addImportsTo(Set<String> imports, boolean includeImplementationImports, boolean includeBuilderImports, JavaSettings settings) {
        for (ClientMethod clientMethod : getClientMethods()) {
            clientMethod.addImportsTo(imports, includeImplementationImports, settings);
        }

        for (ServiceClientProperty serviceClientProperty : getProperties()) {
            serviceClientProperty.addImportsTo(imports, includeImplementationImports);
        }

        if (includeImplementationImports) {
            if (settings.isAzureOrFluent()) {
                imports.add("com.azure.management.AzureServiceClient");
            }
            if (!getClientMethods().isEmpty()) {
                imports.add("com.azure.core.http.rest.RestProxy");
            }

            for (Constructor constructor : getConstructors()) {
                constructor.addImportsTo(imports, includeImplementationImports);
            }
        }

        if (includeBuilderImports || includeImplementationImports) {
            if (!settings.isFluent() && settings.shouldGenerateClientInterfaces()) {
                imports.add(String.format("%1$s.%2$s", settings.getPackage(), getInterfaceName()));
                for (MethodGroupClient methodGroupClient : getMethodGroupClients()) {
                    imports.add(String.format("%1$s.%2$s", settings.getPackage(), methodGroupClient.getInterfaceName()));
                }
            }

            imports.add("com.azure.core.http.HttpPipelineBuilder");
            imports.add("com.azure.core.http.policy.CookiePolicy");
            imports.add("com.azure.core.http.policy.RetryPolicy");
            imports.add("com.azure.core.http.policy.UserAgentPolicy");
        }

        Proxy proxy = getProxy();
        if (proxy != null) {
            proxy.addImportsTo(imports, includeImplementationImports, settings);
        }
    }

    public static class Builder {
        private String packageName;
        private String className;
        private String interfaceName;
        private Proxy proxy;
        private List<MethodGroupClient> methodGroupClients;
        private List<ServiceClientProperty> properties;
        private List<Constructor> constructors;
        private List<ClientMethod> clientMethods;
        private ClientMethodParameter tokenCredentialParameter;
        private ClientMethodParameter httpPipelineParameter;

        /**
         * Sets the package that this service client belongs to.
         * @param packageName the package that this service client belongs to
         * @return the Builder itself
         */
        public Builder packageName(String packageName) {
            this.packageName = packageName;
            return this;
        }

        /**
         * Sets the name of this client's class.
         * @param className the name of this client's class
         * @return the Builder itself
         */
        public Builder className(String className) {
            this.className = className;
            return this;
        }

        /**
         * Sets the name of this client's interface.
         * @param interfaceName the name of this client's interface
         * @return the Builder itself
         */
        public Builder interfaceName(String interfaceName) {
            this.interfaceName = interfaceName;
            return this;
        }

        /**
         * Sets the REST API that this client will send requests to.
         * @param proxy the REST API that this client will send requests to
         * @return the Builder itself
         */
        public Builder proxy(Proxy proxy) {
            this.proxy = proxy;
            return this;
        }

        /**
         * Sets the MethodGroupClients that belong to this ServiceClient.
         * @param methodGroupClients the MethodGroupClients that belong to this ServiceClient
         * @return the Builder itself
         */
        public Builder methodGroupClients(List<MethodGroupClient> methodGroupClients) {
            this.methodGroupClients = methodGroupClients;
            return this;
        }

        /**
         * Sets the properties of this ServiceClient.
         * @param properties the properties of this ServiceClient
         * @return the Builder itself
         */
        public Builder properties(List<ServiceClientProperty> properties) {
            this.properties = properties;
            return this;
        }

        /**
         * Sets the constructors for this ServiceClient.
         * @param constructors the constructors for this ServiceClient
         * @return the Builder itself
         */
        public Builder constructors(List<Constructor> constructors) {
            this.constructors = constructors;
            return this;
        }

        /**
         * Sets the client method overloads for this ServiceClient.
         * @param clientMethods the client method overloads for this ServiceClient
         * @return the Builder itself
         */
        public Builder clientMethods(List<ClientMethod> clientMethods) {
            this.clientMethods = clientMethods;
            return this;
        }

        /**
         * Sets the credentials parameter.
         * @param tokenCredentialParameter the credentials parameter
         * @return the Builder itself
         */
        public Builder tokenCredentialParameter(ClientMethodParameter tokenCredentialParameter) {
            this.tokenCredentialParameter = tokenCredentialParameter;
            return this;
        }

        /**
         * Sets the HttpPipeline parameter.
         * @param httpPipelineParameter the HttpPipeline parameter
         * @return the Builder itself
         */
        public Builder httpPipelineParameter(ClientMethodParameter httpPipelineParameter) {
            this.httpPipelineParameter = httpPipelineParameter;
            return this;
        }

        public ServiceClient build() {
            return new ServiceClient(packageName,
                    className,
                    interfaceName,
                    proxy,
                    methodGroupClients,
                    properties,
                    constructors,
                    clientMethods,
                    tokenCredentialParameter,
                    httpPipelineParameter);
        }
    }
}<|MERGE_RESOLUTION|>--- conflicted
+++ resolved
@@ -44,6 +44,10 @@
      * The client method overloads for this ServiceClient.
      */
     private List<ClientMethod> clientMethods;
+    /**
+     * The azure environment parameter.
+     */
+    private ClientMethodParameter azureEnvironmentParameter;
     /**
      * The credentials parameter.
      */
@@ -63,16 +67,12 @@
      * @param properties The properties of this ServiceClient
      * @param constructors The constructors for this ServiceClient.
      * @param clientMethods The client method overloads for this ServiceClient.
+     * @param azureEnvironmentParameter The AzureEnvironment parameter.
      * @param tokenCredentialParameter The credentials parameter.
      * @param httpPipelineParameter The HttpPipeline parameter.
      */
-<<<<<<< HEAD
-    public ServiceClient(String package_Keyword, String className, String interfaceName, Proxy proxy, List<MethodGroupClient> methodGroupClients, List<ServiceClientProperty> properties, List<Constructor> constructors, List<ClientMethod> clientMethods, ClientMethodParameter azureEnvironmentParameter, ClientMethodParameter tokenCredentialParameter, ClientMethodParameter httpPipelineParameter) {
-        packageName = package_Keyword;
-=======
-    private ServiceClient(String packageName, String className, String interfaceName, Proxy proxy, List<MethodGroupClient> methodGroupClients, List<ServiceClientProperty> properties, List<Constructor> constructors, List<ClientMethod> clientMethods, com.azure.autorest.model.clientmodel.ClientMethodParameter tokenCredentialParameter, com.azure.autorest.model.clientmodel.ClientMethodParameter httpPipelineParameter) {
+    private ServiceClient(String packageName, String className, String interfaceName, Proxy proxy, List<MethodGroupClient> methodGroupClients, List<ServiceClientProperty> properties, List<Constructor> constructors, List<ClientMethod> clientMethods, ClientMethodParameter azureEnvironmentParameter, ClientMethodParameter tokenCredentialParameter, ClientMethodParameter httpPipelineParameter) {
         this.packageName = packageName;
->>>>>>> acbf2fef
         this.className = className;
         this.interfaceName = interfaceName;
         this.proxy = proxy;
@@ -80,6 +80,7 @@
         this.properties = properties;
         this.constructors = constructors;
         this.clientMethods = clientMethods;
+        this.azureEnvironmentParameter = azureEnvironmentParameter;
         this.tokenCredentialParameter = tokenCredentialParameter;
         this.httpPipelineParameter = httpPipelineParameter;
     }
@@ -116,15 +117,11 @@
         return clientMethods;
     }
 
-<<<<<<< HEAD
     public final ClientMethodParameter getAzureEnvironmentParameter() {
         return azureEnvironmentParameter;
     }
 
     public final ClientMethodParameter getTokenCredentialParameter() {
-=======
-    public final com.azure.autorest.model.clientmodel.ClientMethodParameter getTokenCredentialParameter() {
->>>>>>> acbf2fef
         return tokenCredentialParameter;
     }
 
@@ -188,6 +185,7 @@
         private List<ServiceClientProperty> properties;
         private List<Constructor> constructors;
         private List<ClientMethod> clientMethods;
+        private ClientMethodParameter azureEnvironmentParameter;
         private ClientMethodParameter tokenCredentialParameter;
         private ClientMethodParameter httpPipelineParameter;
 
@@ -268,6 +266,16 @@
          */
         public Builder clientMethods(List<ClientMethod> clientMethods) {
             this.clientMethods = clientMethods;
+            return this;
+        }
+
+        /**
+         * Sets the azure environment parameter.
+         * @param azureEnvironmentParameter the azure environment
+         * @return the Builder itself
+         */
+        public Builder azureEnvironmentParameter(ClientMethodParameter azureEnvironmentParameter) {
+            this.azureEnvironmentParameter = azureEnvironmentParameter;
             return this;
         }
 
@@ -300,6 +308,7 @@
                     properties,
                     constructors,
                     clientMethods,
+                    azureEnvironmentParameter,
                     tokenCredentialParameter,
                     httpPipelineParameter);
         }
