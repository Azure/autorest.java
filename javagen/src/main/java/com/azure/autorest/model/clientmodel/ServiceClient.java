package com.azure.autorest.model.clientmodel;

import com.azure.autorest.extension.base.plugin.JavaSettings;
import com.azure.autorest.util.ClientModelUtil;

import java.util.List;
import java.util.Set;

// Copyright (c) Microsoft Corporation. All rights reserved.
// Licensed under the MIT License. See License.txt in the project root for license information.


/**
 * The details of a ServiceClient.
 */
public class ServiceClient {
    /**
     * The package that this service client belongs to.
     */
    private String packageName;
    /**
     * Get the name of this client's class.
     */
    private String className;
    /**
     * Get the name of this client's interface.
     */
    private String interfaceName;
    /**
     * Get the REST API that this client will send requests to.
     */
    private Proxy proxy;
    /**
     * The MethodGroupClients that belong to this ServiceClient.
     */
    private List<MethodGroupClient> methodGroupClients;
    /**
     * The properties of this ServiceClient.
     */
    private List<ServiceClientProperty> properties;
    /**
     * The constructors for this ServiceClient.
     */
    private List<Constructor> constructors;
    /**
     * The client method overloads for this ServiceClient.
     */
    private List<ClientMethod> clientMethods;
    /**
     * The azure environment parameter.
     */
    private ClientMethodParameter azureEnvironmentParameter;
    /**
     * The default poll interval parameter.
     */
    private ClientMethodParameter defaultPollIntervalParameter;
    /**
     * The credentials parameter.
     */
    private ClientMethodParameter tokenCredentialParameter;
    /**
     * The HttpPipeline parameter.
     */
    private ClientMethodParameter httpPipelineParameter;

    private ClientMethodParameter serializerAdapterParameter;

    private String clientBaseName;

    private String defaultCredentialScopes;

    /**
     * Create a new ServiceClient with the provided properties.
     * @param packageName The package that this service client belongs to.
     * @param className The name of the client's class.
     * @param interfaceName The name of the client's interface.
     * @param proxy The REST API that the client will send requests to.
     * @param methodGroupClients The MethodGroupClients that belong to this ServiceClient.
     * @param properties The properties of this ServiceClient
     * @param constructors The constructors for this ServiceClient.
     * @param clientMethods The client method overloads for this ServiceClient.
     * @param azureEnvironmentParameter The AzureEnvironment parameter.
     * @param tokenCredentialParameter The credentials parameter.
     * @param httpPipelineParameter The HttpPipeline parameter.
     * @param serializerAdapterParameter The SerializerAdapter parameter.
     * @param defaultPollIntervalParameter The default poll interval parameter.
     */
<<<<<<< HEAD
    ServiceClient(String packageName, String className, String interfaceName, Proxy proxy, List<MethodGroupClient> methodGroupClients, List<ServiceClientProperty> properties, List<Constructor> constructors, List<ClientMethod> clientMethods,
                          ClientMethodParameter azureEnvironmentParameter, ClientMethodParameter tokenCredentialParameter, ClientMethodParameter httpPipelineParameter, ClientMethodParameter serializerAdapterParameter, ClientMethodParameter defaultPollIntervalParameter) {
=======
    private ServiceClient(String packageName, String className, String interfaceName, Proxy proxy, List<MethodGroupClient> methodGroupClients, List<ServiceClientProperty> properties, List<Constructor> constructors, List<ClientMethod> clientMethods,
                          ClientMethodParameter azureEnvironmentParameter, ClientMethodParameter tokenCredentialParameter, ClientMethodParameter httpPipelineParameter, ClientMethodParameter serializerAdapterParameter, ClientMethodParameter defaultPollIntervalParameter, String defaultCredentialScopes) {
>>>>>>> 7e60be05
        this.packageName = packageName;
        this.className = className;
        this.interfaceName = interfaceName;
        this.proxy = proxy;
        this.methodGroupClients = methodGroupClients;
        this.properties = properties;
        this.constructors = constructors;
        this.clientMethods = clientMethods;
        this.azureEnvironmentParameter = azureEnvironmentParameter;
        this.tokenCredentialParameter = tokenCredentialParameter;
        this.httpPipelineParameter = httpPipelineParameter;
        this.serializerAdapterParameter = serializerAdapterParameter;
        this.defaultPollIntervalParameter = defaultPollIntervalParameter;
        this.clientBaseName = className.endsWith("Impl") ? className.substring(0, className.length() - 4) : className;
        this.defaultCredentialScopes = defaultCredentialScopes;
    }

    public final String getPackage() {
        return packageName;
    }

    public final String getClassName() {
        return className;
    }

    public final String getInterfaceName() {
        return interfaceName;
    }

    public final Proxy getProxy() {
        return proxy;
    }

    public final List<MethodGroupClient> getMethodGroupClients() {
        return methodGroupClients;
    }

    public final List<ServiceClientProperty> getProperties() {
        return properties;
    }

    public final List<Constructor> getConstructors() {
        return constructors;
    }

    public final List<ClientMethod> getClientMethods() {
        return clientMethods;
    }

    public final ClientMethodParameter getAzureEnvironmentParameter() {
        return azureEnvironmentParameter;
    }

    public final ClientMethodParameter getDefaultPollIntervalParameter() {
        return defaultPollIntervalParameter;
    }

    public final ClientMethodParameter getTokenCredentialParameter() {
        return tokenCredentialParameter;
    }

    public final ClientMethodParameter getHttpPipelineParameter() {
        return httpPipelineParameter;
    }

    public final ClientMethodParameter getSerializerAdapterParameter() {
        return serializerAdapterParameter;
    }

    public final String getClientBaseName() {
        return clientBaseName;
    }

    public final String getDefaultCredentialScopes() {
        return defaultCredentialScopes;
    }

    /**
     * Add this property's imports to the provided ISet of imports.
     * @param imports The set of imports to add to.
     * @param includeImplementationImports Whether or not to include imports that are only necessary for method implementations.
     */
    public final void addImportsTo(Set<String> imports, boolean includeImplementationImports, boolean includeBuilderImports, JavaSettings settings) {
        if (!includeBuilderImports) {
            for (ClientMethod clientMethod : getClientMethods()) {
                clientMethod.addImportsTo(imports, includeImplementationImports, settings);
            }
        }

        for (ServiceClientProperty serviceClientProperty : getProperties()) {
            serviceClientProperty.addImportsTo(imports, includeImplementationImports);
        }

        if (includeImplementationImports && !settings.isLowLevelClient()) {
            if (settings.isFluentPremium()) {
                imports.add("com.azure.resourcemanager.resources.fluentcore.AzureServiceClient");
            }
            if (!getClientMethods().isEmpty()) {
                imports.add("com.azure.core.http.rest.RestProxy");
            }

            for (Constructor constructor : getConstructors()) {
                constructor.addImportsTo(imports, includeImplementationImports);
            }

            if (!settings.shouldGenerateClientInterfaces()) {
                for (MethodGroupClient methodGroupClient : getMethodGroupClients()) {
                    imports.add(String.format("%1$s.%2$s", methodGroupClient.getPackage(), methodGroupClient.getClassName()));
                }
            } else {
                String interfacePackage = ClientModelUtil.getServiceClientInterfacePackageName();
                imports.add(String.format("%1$s.%2$s", interfacePackage, this.getInterfaceName()));
                for (MethodGroupClient methodGroupClient : this.getMethodGroupClients()) {
                    imports.add(String.format("%1$s.%2$s", interfacePackage, methodGroupClient.getInterfaceName()));
                }
            }
        }

        if (includeBuilderImports || (includeImplementationImports && !settings.isLowLevelClient())) {
            if (!settings.isFluent() && settings.shouldGenerateClientInterfaces()) {
                imports.add(String.format("%1$s.%2$s", settings.getPackage(), getInterfaceName()));
                for (MethodGroupClient methodGroupClient : getMethodGroupClients()) {
                    imports.add(String.format("%1$s.%2$s", settings.getPackage(), methodGroupClient.getInterfaceName()));
                }
            }

            imports.add("com.azure.core.http.HttpPipelineBuilder");
            imports.add("com.azure.core.http.policy.CookiePolicy");
            imports.add("com.azure.core.http.policy.RetryPolicy");
            imports.add("com.azure.core.http.policy.UserAgentPolicy");
        }

        if (includeBuilderImports) {
            imports.add(String.format("%1$s.%2$s", getPackage(), getClassName()));
        }

        if (includeBuilderImports && settings.isLowLevelClient()) {
            imports.add("com.azure.core.util.serializer.JsonSerializerProviders");
        }

        Proxy proxy = getProxy();
        if (proxy != null) {
            proxy.addImportsTo(imports, includeImplementationImports, settings);
        }
    }

    public static class Builder {
        private String packageName;
        private String className;
        private String interfaceName;
        private Proxy proxy;
        private List<MethodGroupClient> methodGroupClients;
        private List<ServiceClientProperty> properties;
        private List<Constructor> constructors;
        private List<ClientMethod> clientMethods;
        private ClientMethodParameter azureEnvironmentParameter;
        private ClientMethodParameter tokenCredentialParameter;
        private ClientMethodParameter httpPipelineParameter;
        private ClientMethodParameter serializerAdapterParameter;
        private ClientMethodParameter defaultPollIntervalParameter;
        private String defaultCredentialScopes;

        /**
         * Sets the package that this service client belongs to.
         * @param packageName the package that this service client belongs to
         * @return the Builder itself
         */
        public Builder packageName(String packageName) {
            this.packageName = packageName;
            return this;
        }

        /**
         * Sets the name of this client's class.
         * @param className the name of this client's class
         * @return the Builder itself
         */
        public Builder className(String className) {
            this.className = className;
            return this;
        }

        /**
         * Sets the name of this client's interface.
         * @param interfaceName the name of this client's interface
         * @return the Builder itself
         */
        public Builder interfaceName(String interfaceName) {
            this.interfaceName = interfaceName;
            return this;
        }

        /**
         * Sets the REST API that this client will send requests to.
         * @param proxy the REST API that this client will send requests to
         * @return the Builder itself
         */
        public Builder proxy(Proxy proxy) {
            this.proxy = proxy;
            return this;
        }

        /**
         * Sets the MethodGroupClients that belong to this ServiceClient.
         * @param methodGroupClients the MethodGroupClients that belong to this ServiceClient
         * @return the Builder itself
         */
        public Builder methodGroupClients(List<MethodGroupClient> methodGroupClients) {
            this.methodGroupClients = methodGroupClients;
            return this;
        }

        /**
         * Sets the properties of this ServiceClient.
         * @param properties the properties of this ServiceClient
         * @return the Builder itself
         */
        public Builder properties(List<ServiceClientProperty> properties) {
            this.properties = properties;
            return this;
        }

        /**
         * Sets the constructors for this ServiceClient.
         * @param constructors the constructors for this ServiceClient
         * @return the Builder itself
         */
        public Builder constructors(List<Constructor> constructors) {
            this.constructors = constructors;
            return this;
        }

        /**
         * Sets the client method overloads for this ServiceClient.
         * @param clientMethods the client method overloads for this ServiceClient
         * @return the Builder itself
         */
        public Builder clientMethods(List<ClientMethod> clientMethods) {
            this.clientMethods = clientMethods;
            return this;
        }

        /**
         * Sets the azure environment parameter.
         * @param azureEnvironmentParameter the azure environment
         * @return the Builder itself
         */
        public Builder azureEnvironmentParameter(ClientMethodParameter azureEnvironmentParameter) {
            this.azureEnvironmentParameter = azureEnvironmentParameter;
            return this;
        }

        /**
         * Sets the serializer adapter parameter.
         * @param serializerAdapterParameter the serializer adapter
         * @return the Builder itself
         */
        public Builder serializerAdapterParameter(ClientMethodParameter serializerAdapterParameter) {
            this.serializerAdapterParameter = serializerAdapterParameter;
            return this;
        }

        /**
         * Sets the default poll interval parameter.
         * @param defaultPollIntervalParameter the poll interval
         * @return the Builder itself
         */
        public Builder defaultPollIntervalParameter(ClientMethodParameter defaultPollIntervalParameter) {
            this.defaultPollIntervalParameter = defaultPollIntervalParameter;
            return this;
        }

        /**
         * Sets the credentials parameter.
         * @param tokenCredentialParameter the credentials parameter
         * @return the Builder itself
         */
        public Builder tokenCredentialParameter(ClientMethodParameter tokenCredentialParameter) {
            this.tokenCredentialParameter = tokenCredentialParameter;
            return this;
        }

        /**
         * Sets the HttpPipeline parameter.
         * @param httpPipelineParameter the HttpPipeline parameter
         * @return the Builder itself
         */
        public Builder httpPipelineParameter(ClientMethodParameter httpPipelineParameter) {
            this.httpPipelineParameter = httpPipelineParameter;
            return this;
        }

        /**
         * Sets the defaultCredentialScopes parameter.
         * @param defaultCredentialScopes the default credential scopes
         * @return the Builder itself
         */
        public Builder defaultCredentialScopes(String defaultCredentialScopes) {
            this.defaultCredentialScopes = defaultCredentialScopes;
            return this;
        }

        public ServiceClient build() {
            return new ServiceClient(packageName,
                    className,
                    interfaceName,
                    proxy,
                    methodGroupClients,
                    properties,
                    constructors,
                    clientMethods,
                    azureEnvironmentParameter,
                    tokenCredentialParameter,
                    httpPipelineParameter,
                    serializerAdapterParameter,
                    defaultPollIntervalParameter,
                    defaultCredentialScopes);
        }
    }
}<|MERGE_RESOLUTION|>--- conflicted
+++ resolved
@@ -85,13 +85,8 @@
      * @param serializerAdapterParameter The SerializerAdapter parameter.
      * @param defaultPollIntervalParameter The default poll interval parameter.
      */
-<<<<<<< HEAD
-    ServiceClient(String packageName, String className, String interfaceName, Proxy proxy, List<MethodGroupClient> methodGroupClients, List<ServiceClientProperty> properties, List<Constructor> constructors, List<ClientMethod> clientMethods,
-                          ClientMethodParameter azureEnvironmentParameter, ClientMethodParameter tokenCredentialParameter, ClientMethodParameter httpPipelineParameter, ClientMethodParameter serializerAdapterParameter, ClientMethodParameter defaultPollIntervalParameter) {
-=======
     private ServiceClient(String packageName, String className, String interfaceName, Proxy proxy, List<MethodGroupClient> methodGroupClients, List<ServiceClientProperty> properties, List<Constructor> constructors, List<ClientMethod> clientMethods,
                           ClientMethodParameter azureEnvironmentParameter, ClientMethodParameter tokenCredentialParameter, ClientMethodParameter httpPipelineParameter, ClientMethodParameter serializerAdapterParameter, ClientMethodParameter defaultPollIntervalParameter, String defaultCredentialScopes) {
->>>>>>> 7e60be05
         this.packageName = packageName;
         this.className = className;
         this.interfaceName = interfaceName;
