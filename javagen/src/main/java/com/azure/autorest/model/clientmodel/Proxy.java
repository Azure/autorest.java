// Copyright (c) Microsoft Corporation. All rights reserved.
// Licensed under the MIT License. See License.txt in the project root for license information.

package com.azure.autorest.model.clientmodel;

import com.azure.autorest.extension.base.plugin.JavaSettings;
import java.util.List;
import java.util.Set;


/**
 * Details that describe the dynamic proxy.
 */
public class Proxy {
    /**
     * Get the name of the REST API interface.
     */
    private String name;
    /**
     * Get the name of the method group.
     */
    private String clientTypeName;
    /**
     * Get the base URL that will be used for each REST API method.
     */
    private String baseURL;
    /**
     * Get the methods of this REST API.
     */
    private List<ProxyMethod> methods;

    /**
     * Create a new Proxy using the provided properties.
     * @param name The name of the REST API interface.
     * @param clientTypeName The name of the method group.
     * @param baseURL The base URL that will be used for each REST API method.
     * @param methods The methods of this REST API.
     */
    protected Proxy(String name, String clientTypeName, String baseURL, List<ProxyMethod> methods) {
        this.name = name;
        this.clientTypeName = clientTypeName;
        this.baseURL = baseURL;
        this.methods = methods;
    }

    public final String getName() {
        return name;
    }

    public final String getClientTypeName() {
        return clientTypeName;
    }

    public final String getBaseURL() {
        return baseURL;
    }

    public final List<ProxyMethod> getMethods() {
        return methods;
    }

    /**
     * Add this property's imports to the provided ISet of imports.
     * @param imports The set of imports to add to.
     * @param includeImplementationImports Whether or not to include imports that are only necessary for method implementations.
     */
<<<<<<< HEAD
    public final void addImportsTo(Set<String> imports, boolean includeImplementationImports, JavaSettings settings) {
        if (includeImplementationImports && !settings.isLowLevelClient()) {
=======
    public void addImportsTo(Set<String> imports, boolean includeImplementationImports, JavaSettings settings) {
        if (includeImplementationImports) {
>>>>>>> e24ab9b2
            imports.add("com.azure.core.annotation.Host");
            imports.add("com.azure.core.annotation.ServiceInterface");
        }

        for (ProxyMethod method : getMethods()) {
            method.addImportsTo(imports, includeImplementationImports, settings);
        }
    }

    public static class Builder {
        protected String name;
        protected String clientTypeName;
        protected String baseURL;
        protected List<ProxyMethod> methods;

        /**
         * Sets the name of the REST API interface.
         * @param name the name of the REST API interface
         * @return the Builder itself
         */
        public Builder name(String name) {
            this.name = name;
            return this;
        }
        /**
         * Sets the name of the method group.
         * @param clientTypeName the name of the method group
         * @return the Builder itself
         */
        public Builder clientTypeName(String clientTypeName) {
            this.clientTypeName = clientTypeName;
            return this;
        }
        /**
         * Sets the base URL that will be used for each REST API method.
         * @param baseURL the base URL that will be used for each REST API method
         * @return the Builder itself
         */
        public Builder baseURL(String baseURL) {
            this.baseURL = baseURL;
            return this;
        }
        /**
         * Sets the methods of this REST API.
         * @param methods the methods of this REST API
         * @return the Builder itself
         */
        public Builder methods(List<ProxyMethod> methods) {
            this.methods = methods;
            return this;
        }

        public Proxy build() {
            return new Proxy(name,
                    clientTypeName,
                    baseURL,
                    methods);
        }
    }
}<|MERGE_RESOLUTION|>--- conflicted
+++ resolved
@@ -4,6 +4,7 @@
 package com.azure.autorest.model.clientmodel;
 
 import com.azure.autorest.extension.base.plugin.JavaSettings;
+
 import java.util.List;
 import java.util.Set;
 
@@ -64,13 +65,8 @@
      * @param imports The set of imports to add to.
      * @param includeImplementationImports Whether or not to include imports that are only necessary for method implementations.
      */
-<<<<<<< HEAD
-    public final void addImportsTo(Set<String> imports, boolean includeImplementationImports, JavaSettings settings) {
+    public void addImportsTo(Set<String> imports, boolean includeImplementationImports, JavaSettings settings) {
         if (includeImplementationImports && !settings.isLowLevelClient()) {
-=======
-    public void addImportsTo(Set<String> imports, boolean includeImplementationImports, JavaSettings settings) {
-        if (includeImplementationImports) {
->>>>>>> e24ab9b2
             imports.add("com.azure.core.annotation.Host");
             imports.add("com.azure.core.annotation.ServiceInterface");
         }
