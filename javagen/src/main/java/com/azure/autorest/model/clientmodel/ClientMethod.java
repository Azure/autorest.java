//====================================================================================================
//The Free Edition of C# to Java Converter limits conversion output to 100 lines per file.

//To subscribe to the Premium Edition, visit our website:
//https://www.tangiblesoftwaresolutions.com/order/order-csharp-to-java.html
//====================================================================================================

package com.azure.autorest.model.clientmodel;

import com.azure.autorest.extension.base.model.codemodel.RequestParameterLocation;
import com.azure.autorest.extension.base.plugin.JavaSettings;
import com.azure.autorest.extension.base.plugin.JavaSettings.SyncMethodsGeneration;
import com.azure.autorest.model.javamodel.JavaVisibility;
import com.azure.autorest.util.CodeNamer;

import java.util.ArrayList;
import java.util.Arrays;
import java.util.List;
import java.util.Map;
import java.util.Set;
import java.util.stream.Collectors;

/**
 * A ClientMethod that exists on a ServiceClient or MethodGroupClient that eventually will call a ProxyMethod.
 */
public class ClientMethod {
    /**
     * The description of this ClientMethod.
     */
    private String description;
    /**
     * The return value of this ClientMethod.
     */
    private ReturnValue returnValue;
    /**
     * The name of this ClientMethod.
     */
    private String name;
    /**
     * The parameters of this ClientMethod.
     */
    private List<ClientMethodParameter> parameters;
    /**
     * Whether or not this ClientMethod has omitted optional parameters.
     */
    private boolean onlyRequiredParameters;
    /**
     * The type of this ClientMethod.
     */
    private ClientMethodType type = ClientMethodType.values()[0];
    /**
     * The RestAPIMethod that this ClientMethod eventually calls.
     */
    private ProxyMethod proxyMethod;
    /**
     * The expressions (parameters and service client properties) that need to be validated in this ClientMethod.
     */
    private Map<String, String> validateExpressions;
    /**
     * The reference to the service client.
     */
    private String clientReference;
    /**
     * The parameter expressions which are required.
     */
    private List<String> requiredNullableParameterExpressions;
    /**
     * The parameter that needs to transformed before pagination.
     */
    private boolean isGroupedParameterRequired;
    /**
     * The type name of groupedParameter.
     */
    private String groupedParameterTypeName;
    /**
     * The pagination information if this is a paged method.
     */
    private MethodPageDetails methodPageDetails;
    /**
     * The parameter transformations before calling ProxyMethod.
     */
    private List<MethodTransformationDetail> methodTransformationDetails;

    private JavaVisibility methodVisibility;

    private MethodPollingDetails methodPollingDetails;

    /**
     * Create a new ClientMethod with the provided properties.
     * @param description The description of this ClientMethod.
     * @param returnValue The return value of this ClientMethod.
     * @param name The name of this ClientMethod.
     * @param parameters The parameters of this ClientMethod.
     * @param onlyRequiredParameters Whether or not this ClientMethod has omitted optional parameters.
     * @param type The type of this ClientMethod.
     * @param proxyMethod The ProxyMethod that this ClientMethod eventually calls.
     * @param validateExpressions The expressions (parameters and service client properties) that need to be validated in this ClientMethod.
     * @param clientReference The reference to the service client.
     * @param requiredNullableParameterExpressions The parameter expressions which are required.
     * @param isGroupedParameterRequired The parameter that needs to transformed before pagination.
     * @param groupedParameterTypeName The type name of groupedParameter.
     * @param methodPageDetails The pagination information if this is a paged method.
     * @param methodTransformationDetails The parameter transformations before calling ProxyMethod.
     */
    protected ClientMethod(String description, ReturnValue returnValue, String name, List<ClientMethodParameter> parameters, boolean onlyRequiredParameters, ClientMethodType type, ProxyMethod proxyMethod, Map<String, String> validateExpressions, String clientReference, List<String> requiredNullableParameterExpressions, boolean isGroupedParameterRequired, String groupedParameterTypeName, MethodPageDetails methodPageDetails, List<MethodTransformationDetail> methodTransformationDetails, JavaVisibility methodVisibility, MethodPollingDetails methodPollingDetails) {
        this.description = description;
        this.returnValue = returnValue;
        this.name = name;
        this.parameters = parameters;
        this.onlyRequiredParameters = onlyRequiredParameters;
        this.type = type;
        this.proxyMethod = proxyMethod;
        this.validateExpressions = validateExpressions;
        this.clientReference = clientReference;
        this.requiredNullableParameterExpressions = requiredNullableParameterExpressions;
        this.isGroupedParameterRequired = isGroupedParameterRequired;
        this.groupedParameterTypeName = groupedParameterTypeName;
        this.methodPageDetails = methodPageDetails;
        this.methodTransformationDetails = methodTransformationDetails;
        this.methodVisibility = methodVisibility;
        this.methodPollingDetails = methodPollingDetails;
    }

    public final String getDescription() {
        return description;
    }

    public final ReturnValue getReturnValue() {
        return returnValue;
    }

    public final String getName() {
        return name;
    }

    public final List<ClientMethodParameter> getParameters() {
        return parameters;
    }

    public final boolean getOnlyRequiredParameters() {
        return onlyRequiredParameters;
    }

    public final ClientMethodType getType() {
        return type;
    }

    public final ProxyMethod getProxyMethod() {
        return proxyMethod;
    }

    public final Map<String, String> getValidateExpressions() {
        return validateExpressions;
    }

    public final String getClientReference() {
        return clientReference;
    }

    /**
     * Get the comma-separated list of parameter declarations for this ClientMethod.
     */
    public final String getParametersDeclaration() {
        List<ClientMethodParameter> methodParameters = onlyRequiredParameters ? getMethodRequiredParameters() : getMethodParameters();
        return methodParameters.stream().map(ClientMethodParameter::getDeclaration).collect(Collectors.joining(", "));
    }

    /**
     * Get the comma-separated list of parameter names for this ClientMethod.
     */
    public final String getArgumentList() {
        return getMethodParameters().stream().map(ClientMethodParameter::getName).collect(Collectors.joining(", "));
    }

    public final String getArgumentListWithoutRequestOptions() {
        return getMethodParameters().stream().map(ClientMethodParameter::getName)
                .map(name -> name.equals("requestOptions") ? "null" : name).collect(Collectors.joining(", "));
    }

    /**
     * The full declaration of this ClientMethod.
     */
    public final String getDeclaration() {
        return String.format("%1$s %2$s(%3$s)", getReturnValue().getType(), getName(), getParametersDeclaration());
    }

    public final String getPagingAsyncSinglePageMethodName() {
        return getProxyMethod().getName() + "SinglePageAsync";
    }

    public final String getSimpleAsyncMethodName() {
        return getProxyMethod().getName() + "Async";
    }

    public final String getSimpleWithResponseAsyncMethodName() {
        return getProxyMethod().getName() + "WithResponseAsync";
    }

    /**
     * Get the input parameters of the client method, taking configure of onlyRequiredParameters.
     */
    public final List<ClientMethodParameter> getMethodInputParameters() {
        return getOnlyRequiredParameters() ? getMethodRequiredParameters() : getMethodParameters();
    }

    public final List<ClientMethodParameter> getMethodParameters() {
        return getParameters().stream().filter(parameter -> parameter != null && !parameter.getFromClient() &&
                parameter.getName() != null && !parameter.getName().trim().isEmpty())
                .sorted((p1, p2) -> Boolean.compare(!p1.getIsRequired(), !p2.getIsRequired()))
                .collect(Collectors.toList());
    }

    private final List<ClientMethodParameter> getMethodNonConstantParameters() {
        return getMethodParameters().stream().filter(parameter -> !parameter.getIsConstant())
                .sorted((p1, p2) -> Boolean.compare(!p1.getIsRequired(), !p2.getIsRequired()))
                .collect(Collectors.toList());
    }

    public final List<ClientMethodParameter> getMethodRequiredParameters() {
        return getMethodNonConstantParameters().stream().filter(ClientMethodParameter::getIsRequired).collect(Collectors.toList());
    }

    public final List<String> getRequiredNullableParameterExpressions() {
        return requiredNullableParameterExpressions;
    }

    public final boolean getIsGroupedParameterRequired() {
        return isGroupedParameterRequired;
    }

    public final String getGroupedParameterTypeName() {
        return groupedParameterTypeName;
    }

    public final MethodPageDetails getMethodPageDetails() {
        return methodPageDetails;
    }

    public final List<MethodTransformationDetail> getMethodTransformationDetails() {
        return methodTransformationDetails;
    }

    public final List<String> getProxyMethodArguments(JavaSettings settings) {
        List<String> restAPIMethodArguments = getProxyMethod().getParameters().stream().map(parameter -> {
            String parameterName = parameter.getParameterReference();
            IType parameterWireType = parameter.getWireType();
            if (parameter.getIsNullable()) {
                parameterWireType = parameterWireType.asNullable();
            }
            IType parameterClientType = parameter.getClientType();

            if (parameterClientType != ClassType.Base64Url && parameter.getRequestParameterLocation() != RequestParameterLocation.Body /*&& parameter.getRequestParameterLocation() != RequestParameterLocation.FormData*/ && (parameterClientType instanceof ArrayType || parameterClientType instanceof ListType)) {
                parameterWireType = ClassType.String;
            }

            String parameterWireName = parameterClientType != parameterWireType ? String.format("%1$sConverted", CodeNamer
                .toCamelCase(CodeNamer.removeInvalidCharacters(parameterName))) : parameterName;

            String result;
            if (getMethodTransformationDetails().stream().anyMatch(d -> d.getOutParameter().getName().equals(parameterName + "1"))) {
                result = getMethodTransformationDetails().stream().filter(d -> d.getOutParameter().getName().equals(parameterName + "1")).findFirst().get().getOutParameter().getName();
            } else {
                result = parameterWireName;
            }
            return result;
        }).collect(Collectors.toList());
        return restAPIMethodArguments;
    }

    public JavaVisibility getMethodVisibility() {
        return methodVisibility;
    }

    public MethodPollingDetails getMethodPollingDetails() {
        return methodPollingDetails;
    }

    /**
     * Add this ClientMethod's imports to the provided ISet of imports.
     * @param imports The set of imports to add to.
     * @param includeImplementationImports Whether or not to include imports that are only necessary for method implementations.
     */
    public void addImportsTo(Set<String> imports, boolean includeImplementationImports, JavaSettings settings) {

        imports.add("com.azure.core.annotation.ServiceMethod");
        imports.add("com.azure.core.annotation.ReturnType");

        if (settings.isLowLevelClient()) {
            imports.add("com.azure.core.http.HttpMethod");
            imports.add("com.azure.core.http.rest.Response");
            imports.add("com.azure.core.http.rest.RequestOptions");
            imports.add("com.azure.core.util.BinaryData");

            if (includeImplementationImports) {
                imports.add("com.azure.core.http.rest.SimpleResponse");
                imports.add("com.azure.core.http.HttpRequest");
                if (settings.getAddContextParameter() || settings.isContextClientMethodParameter()) {
                    imports.add("com.azure.core.util.FluxUtil");
                }
            }

            if (settings.isContextClientMethodParameter()) {
                imports.add("com.azure.core.util.Context");
            }

            // Paging
            if (getMethodPageDetails() != null) {
                imports.add("com.azure.core.http.rest.PagedResponseBase");
                imports.add("com.azure.core.http.rest.PagedResponse");
                imports.add("com.azure.core.http.rest.PagedFlux");
                imports.add("com.azure.core.http.rest.PagedIterable");
                imports.add("java.util.List");
                imports.add("java.util.Map");
                imports.add("java.util.stream.Collectors");
            }
        } else {
            getReturnValue().addImportsTo(imports, includeImplementationImports);

            for (ClientMethodParameter parameter : getParameters()) {
                parameter.addImportsTo(imports, includeImplementationImports);
            }

            if (getMethodPageDetails() != null) {
                imports.add("com.azure.core.http.rest.PagedResponseBase");
            }

            if (includeImplementationImports) {
                proxyMethod.addImportsTo(imports, includeImplementationImports, settings);
                for (ProxyMethodParameter parameter : proxyMethod.getParameters()) {
                    parameter.getClientType().addImportsTo(imports, true);

                    if (parameter.getExplode()) {
                        imports.add("java.util.Objects");
                        imports.add("java.util.Optional");
                        imports.add("java.util.stream.Stream");
                        imports.add("java.util.stream.Collectors");
                        imports.add("java.util.Collection");
                    }
                }

                if (getReturnValue().getType() == ClassType.InputStream) {
                    imports.add("com.fasterxml.jackson.databind.util.ByteBufferBackedInputStream");
                    imports.add("java.io.SequenceInputStream");
                    imports.add("java.util.Enumeration");
                    imports.add("java.util.Iterator");
                }

                if (settings.getAddContextParameter()
                        && !(!settings.getRequiredParameterClientMethods() && settings.isContextClientMethodParameter()
                        && SyncMethodsGeneration.NONE.equals(settings.getSyncMethods()))
                        && (this.getType() == ClientMethodType.SimpleAsyncRestResponse
                        || this.getType() == ClientMethodType.PagingAsyncSinglePage
                        || this.getType() == ClientMethodType.LongRunningAsync)) {
                    imports.add("com.azure.core.util.FluxUtil");
                }
            }

<<<<<<< HEAD
        if (type == ClientMethodType.LongRunningBeginAsync) {
            if (settings.isFluent()) {
                if (((GenericType) this.getReturnValue().getType().getClientType()).getTypeArguments()[0] instanceof GenericType) {
                    imports.add("com.fasterxml.jackson.core.type.TypeReference");
                }
            } else {
                imports.add("com.azure.core.util.serializer.TypeReference");
                imports.add("java.time.Duration");

                if (getMethodPollingDetails().getPollingStrategy() != null) {
                    List<String> knownPollingStrategies = Arrays.asList(
                            "DefaultPollingStrategy",
                            "ChainedPollingStrategy",
                            "OperationResourcePollingStrategy",
                            "LocationPollingStrategy",
                            "StatusCheckPollingStrategy");
                    for (String pollingStrategy : knownPollingStrategies) {
                        if (getMethodPollingDetails().getPollingStrategy().contains(pollingStrategy)) {
                            imports.add("com.azure.core.util.polling." + pollingStrategy);
                        }
                    }
                }
=======
            if (type == ClientMethodType.LongRunningBeginAsync) {
                if (((GenericType) this.getReturnValue().getType().getClientType()).getTypeArguments()[0] instanceof GenericType) {
                    imports.add("com.fasterxml.jackson.core.type.TypeReference");
                }
>>>>>>> ef8e0c49
            }
        }
    }

    public static class Builder {
        protected String description;
        protected ReturnValue returnValue;
        protected String name;
        protected List<ClientMethodParameter> parameters;
        protected boolean onlyRequiredParameters;
        protected ClientMethodType type = ClientMethodType.values()[0];
        protected ProxyMethod proxyMethod;
        protected Map<String, String> validateExpressions;
        protected String clientReference;
        protected List<String> requiredNullableParameterExpressions;
        protected boolean isGroupedParameterRequired;
        protected String groupedParameterTypeName;
        protected MethodPageDetails methodPageDetails;
        protected List<MethodTransformationDetail> methodTransformationDetails;
        protected JavaVisibility methodVisibility = JavaVisibility.Public;
        protected MethodPollingDetails methodPollingDetails;

        /**
         * Sets the description of this ClientMethod.
         * @param description the description of this ClientMethod
         * @return the Builder itself
         */
        public Builder description(String description) {
            this.description = description;
            return this;
        }

        /**
         * Sets the return value of this ClientMethod.
         * @param returnValue the return value of this ClientMethod
         * @return the Builder itself
         */
        public Builder returnValue(ReturnValue returnValue) {
            this.returnValue = returnValue;
            return this;
        }

        /**
         * Sets the name of this ClientMethod.
         * @param name the name of this ClientMethod
         * @return the Builder itself
         */
        public Builder name(String name) {
            this.name = name;
            return this;
        }

        /**
         * Sets the parameters of this ClientMethod.
         * @param parameters the parameters of this ClientMethod
         * @return the Builder itself
         */
        public Builder parameters(List<ClientMethodParameter> parameters) {
            this.parameters = parameters;
            return this;
        }

        /**
         * Sets whether or not this ClientMethod has omitted optional parameters.
         * @param onlyRequiredParameters whether or not this ClientMethod has omitted optional parameters
         * @return the Builder itself
         */
        public Builder onlyRequiredParameters(boolean onlyRequiredParameters) {
            this.onlyRequiredParameters = onlyRequiredParameters;
            return this;
        }

        /**
         * Sets the type of this ClientMethod.
         * @param type the type of this ClientMethod
         * @return the Builder itself
         */
        public Builder type(ClientMethodType type) {
            this.type = type;
            return this;
        }

        /**
         * Sets the RestAPIMethod that this ClientMethod eventually calls.
         * @param proxyMethod the RestAPIMethod that this ClientMethod eventually calls
         * @return the Builder itself
         */
        public Builder proxyMethod(ProxyMethod proxyMethod) {
            this.proxyMethod = proxyMethod;
            return this;
        }

        /**
         * Sets the expressions ( (parameters and service client properties) that need to be validated in this ClientMethod.
         * @param validateExpressions the expressions (parameters and service client properties) that need to be validated in this ClientMethod
         * @return the Builder itself
         */
        public Builder validateExpressions(Map<String, String> validateExpressions) {
            this.validateExpressions = validateExpressions;
            return this;
        }

        /**
         * Sets the reference to the service client.
         * @param clientReference the reference to the service client
         * @return the Builder itself
         */
        public Builder clientReference(String clientReference) {
            this.clientReference = clientReference;
            return this;
        }

        /**
         * Sets the parameter expressions which are required.
         * @param requiredNullableParameterExpressions the parameter expressions which are required
         * @return the Builder itself
         */
        public Builder requiredNullableParameterExpressions(List<String> requiredNullableParameterExpressions) {
            this.requiredNullableParameterExpressions = requiredNullableParameterExpressions;
            return this;
        }

        /**
         * Sets the parameter that needs to transformed before pagination.
         * @param isGroupedParameterRequired the parameter that needs to transformed before pagination
         * @return the Builder itself
         */
        public Builder isGroupedParameterRequired(boolean isGroupedParameterRequired) {
            this.isGroupedParameterRequired = isGroupedParameterRequired;
            return this;
        }

        /**
         * Sets the type name of groupedParameter.
         * @param groupedParameterTypeName the type name of groupedParameter
         * @return the Builder itself
         */
        public Builder groupedParameterTypeName(String groupedParameterTypeName) {
            this.groupedParameterTypeName = groupedParameterTypeName;
            return this;
        }

        /**
         * Sets the pagination information if this is a paged method.
         * @param methodPageDetails the pagination information if this is a paged method
         * @return the Builder itself
         */
        public Builder methodPageDetails(MethodPageDetails methodPageDetails) {
            this.methodPageDetails = methodPageDetails;
            return this;
        }

        /**
         * Sets the parameter transformations before calling ProxyMethod.
         * @param methodTransformationDetails the parameter transformations before calling ProxyMethod
         * @return the Builder itself
         */
        public Builder methodTransformationDetails(List<MethodTransformationDetail> methodTransformationDetails) {
            this.methodTransformationDetails = methodTransformationDetails;
            return this;
        }

        /**
         * Sets the parameter method visibility.
         * @param methodVisibility the method visibility, default is Public.
         * @return the Builder itself
         */
        public Builder methodVisibility(JavaVisibility methodVisibility) {
            this.methodVisibility = methodVisibility;
            return this;
        }

        /**
         * Sets the polling information if this is a long running method.
         * @param methodPollingDetails the polling information
         * @return the Builder itself
         */
        public Builder methodPollingDetails(MethodPollingDetails methodPollingDetails) {
            this.methodPollingDetails = methodPollingDetails;
            return this;
        }

        /**
         * @return an immutable ClientMethod instance with the configurations on this builder.
         */
        public ClientMethod build() {
            return new ClientMethod(
                    description,
                    returnValue,
                    name,
                    parameters,
                    onlyRequiredParameters,
                    type,
                    proxyMethod,
                    validateExpressions,
                    clientReference,
                    requiredNullableParameterExpressions,
                    isGroupedParameterRequired,
                    groupedParameterTypeName,
                    methodPageDetails,
                    methodTransformationDetails,
                    methodVisibility,
                    methodPollingDetails);
        }
    }
}<|MERGE_RESOLUTION|>--- conflicted
+++ resolved
@@ -13,7 +13,6 @@
 import com.azure.autorest.model.javamodel.JavaVisibility;
 import com.azure.autorest.util.CodeNamer;
 
-import java.util.ArrayList;
 import java.util.Arrays;
 import java.util.List;
 import java.util.Map;
@@ -355,35 +354,29 @@
                 }
             }
 
-<<<<<<< HEAD
-        if (type == ClientMethodType.LongRunningBeginAsync) {
-            if (settings.isFluent()) {
-                if (((GenericType) this.getReturnValue().getType().getClientType()).getTypeArguments()[0] instanceof GenericType) {
-                    imports.add("com.fasterxml.jackson.core.type.TypeReference");
-                }
-            } else {
-                imports.add("com.azure.core.util.serializer.TypeReference");
-                imports.add("java.time.Duration");
-
-                if (getMethodPollingDetails().getPollingStrategy() != null) {
-                    List<String> knownPollingStrategies = Arrays.asList(
-                            "DefaultPollingStrategy",
-                            "ChainedPollingStrategy",
-                            "OperationResourcePollingStrategy",
-                            "LocationPollingStrategy",
-                            "StatusCheckPollingStrategy");
-                    for (String pollingStrategy : knownPollingStrategies) {
-                        if (getMethodPollingDetails().getPollingStrategy().contains(pollingStrategy)) {
-                            imports.add("com.azure.core.util.polling." + pollingStrategy);
+            if (type == ClientMethodType.LongRunningBeginAsync) {
+                if (settings.isFluent()) {
+                    if (((GenericType) this.getReturnValue().getType().getClientType()).getTypeArguments()[0] instanceof GenericType) {
+                        imports.add("com.fasterxml.jackson.core.type.TypeReference");
+                    }
+                } else {
+                    imports.add("com.azure.core.util.serializer.TypeReference");
+                    imports.add("java.time.Duration");
+
+                    if (getMethodPollingDetails().getPollingStrategy() != null) {
+                        List<String> knownPollingStrategies = Arrays.asList(
+                                "DefaultPollingStrategy",
+                                "ChainedPollingStrategy",
+                                "OperationResourcePollingStrategy",
+                                "LocationPollingStrategy",
+                                "StatusCheckPollingStrategy");
+                        for (String pollingStrategy : knownPollingStrategies) {
+                            if (getMethodPollingDetails().getPollingStrategy().contains(pollingStrategy)) {
+                                imports.add("com.azure.core.util.polling." + pollingStrategy);
+                            }
                         }
                     }
                 }
-=======
-            if (type == ClientMethodType.LongRunningBeginAsync) {
-                if (((GenericType) this.getReturnValue().getType().getClientType()).getTypeArguments()[0] instanceof GenericType) {
-                    imports.add("com.fasterxml.jackson.core.type.TypeReference");
-                }
->>>>>>> ef8e0c49
             }
         }
     }
