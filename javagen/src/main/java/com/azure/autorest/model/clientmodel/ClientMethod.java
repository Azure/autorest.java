//====================================================================================================
//The Free Edition of C# to Java Converter limits conversion output to 100 lines per file.

//To subscribe to the Premium Edition, visit our website:
//https://www.tangiblesoftwaresolutions.com/order/order-csharp-to-java.html
//====================================================================================================

package com.azure.autorest.model.clientmodel;

import com.azure.autorest.extension.base.model.codemodel.RequestParameterLocation;
import com.azure.autorest.extension.base.plugin.JavaSettings;
import com.azure.autorest.extension.base.plugin.JavaSettings.SyncMethodsGeneration;
import com.azure.autorest.model.javamodel.JavaVisibility;
import com.azure.autorest.util.CodeNamer;
import java.util.List;
import java.util.Map;
import java.util.Set;
import java.util.stream.Collectors;

/**
 * A ClientMethod that exists on a ServiceClient or MethodGroupClient that eventually will call a ProxyMethod.
 */
public class ClientMethod {
    /**
     * The description of this ClientMethod.
     */
    private String description;
    /**
     * The return value of this ClientMethod.
     */
    private ReturnValue returnValue;
    /**
     * The name of this ClientMethod.
     */
    private String name;
    /**
     * The parameters of this ClientMethod.
     */
    private List<ClientMethodParameter> parameters;
    /**
     * Whether or not this ClientMethod has omitted optional parameters.
     */
    private boolean onlyRequiredParameters;
    /**
     * The type of this ClientMethod.
     */
    private ClientMethodType type = ClientMethodType.values()[0];
    /**
     * The RestAPIMethod that this ClientMethod eventually calls.
     */
    private ProxyMethod proxyMethod;
    /**
     * The expressions (parameters and service client properties) that need to be validated in this ClientMethod.
     */
    private Map<String, String> validateExpressions;
    /**
     * The reference to the service client.
     */
    private String clientReference;
    /**
     * The parameter expressions which are required.
     */
    private List<String> requiredNullableParameterExpressions;
    /**
     * The parameter that needs to transformed before pagination.
     */
    private boolean isGroupedParameterRequired;
    /**
     * The type name of groupedParameter.
     */
    private String groupedParameterTypeName;
    /**
     * The pagination information if this is a paged method.
     */
    private MethodPageDetails methodPageDetails;
    /**
     * The parameter transformations before calling ProxyMethod.
     */
    private List<MethodTransformationDetail> methodTransformationDetails;

    private JavaVisibility methodVisibility;

    /**
     * Create a new ClientMethod with the provided properties.
     * @param description The description of this ClientMethod.
     * @param returnValue The return value of this ClientMethod.
     * @param name The name of this ClientMethod.
     * @param parameters The parameters of this ClientMethod.
     * @param onlyRequiredParameters Whether or not this ClientMethod has omitted optional parameters.
     * @param type The type of this ClientMethod.
     * @param proxyMethod The ProxyMethod that this ClientMethod eventually calls.
     * @param validateExpressions The expressions (parameters and service client properties) that need to be validated in this ClientMethod.
     * @param clientReference The reference to the service client.
     * @param requiredNullableParameterExpressions The parameter expressions which are required.
     * @param isGroupedParameterRequired The parameter that needs to transformed before pagination.
     * @param groupedParameterTypeName The type name of groupedParameter.
     * @param methodPageDetails The pagination information if this is a paged method.
     * @param methodTransformationDetails The parameter transformations before calling ProxyMethod.
     */
    protected ClientMethod(String description, ReturnValue returnValue, String name, List<ClientMethodParameter> parameters, boolean onlyRequiredParameters, ClientMethodType type, ProxyMethod proxyMethod, Map<String, String> validateExpressions, String clientReference, List<String> requiredNullableParameterExpressions, boolean isGroupedParameterRequired, String groupedParameterTypeName, MethodPageDetails methodPageDetails, List<MethodTransformationDetail> methodTransformationDetails, JavaVisibility methodVisibility) {
        this.description = description;
        this.returnValue = returnValue;
        this.name = name;
        this.parameters = parameters;
        this.onlyRequiredParameters = onlyRequiredParameters;
        this.type = type;
        this.proxyMethod = proxyMethod;
        this.validateExpressions = validateExpressions;
        this.clientReference = clientReference;
        this.requiredNullableParameterExpressions = requiredNullableParameterExpressions;
        this.isGroupedParameterRequired = isGroupedParameterRequired;
        this.groupedParameterTypeName = groupedParameterTypeName;
        this.methodPageDetails = methodPageDetails;
        this.methodTransformationDetails = methodTransformationDetails;
        this.methodVisibility = methodVisibility;
    }

    public final String getDescription() {
        return description;
    }

    public final ReturnValue getReturnValue() {
        return returnValue;
    }

    public final String getName() {
        return name;
    }

    public final List<ClientMethodParameter> getParameters() {
        return parameters;
    }

    public final boolean getOnlyRequiredParameters() {
        return onlyRequiredParameters;
    }

    public final ClientMethodType getType() {
        return type;
    }

    public final ProxyMethod getProxyMethod() {
        return proxyMethod;
    }

    public final Map<String, String> getValidateExpressions() {
        return validateExpressions;
    }

    public final String getClientReference() {
        return clientReference;
    }

    /**
     * Get the comma-separated list of parameter declarations for this ClientMethod.
     */
    public final String getParametersDeclaration() {
        List<ClientMethodParameter> methodParameters = onlyRequiredParameters ? getMethodRequiredParameters() : getMethodParameters();
        return methodParameters.stream().map(ClientMethodParameter::getDeclaration).collect(Collectors.joining(", "));
    }

    /**
     * Get the comma-separated list of parameter names for this ClientMethod.
     */
    public final String getArgumentList() {
        return getMethodParameters().stream().map(ClientMethodParameter::getName).collect(Collectors.joining(", "));
    }

    public final String getArgumentListWithoutRequestOptions() {
        return getMethodParameters().stream().map(ClientMethodParameter::getName)
                .map(name -> name.equals("requestOptions") ? "null" : name).collect(Collectors.joining(", "));
    }

    /**
     * The full declaration of this ClientMethod.
     */
    public final String getDeclaration() {
        return String.format("%1$s %2$s(%3$s)", getReturnValue().getType(), getName(), getParametersDeclaration());
    }

    public final String getPagingAsyncSinglePageMethodName() {
        return getProxyMethod().getName() + "SinglePageAsync";
    }

    public final String getSimpleAsyncMethodName() {
        return getProxyMethod().getName() + "Async";
    }

    public final String getSimpleWithResponseAsyncMethodName() {
        return getProxyMethod().getName() + "WithResponseAsync";
    }

    /**
     * Get the input parameters of the client method, taking configure of onlyRequiredParameters.
     */
    public final List<ClientMethodParameter> getMethodInputParameters() {
        return getOnlyRequiredParameters() ? getMethodRequiredParameters() : getMethodParameters();
    }

    public final List<ClientMethodParameter> getMethodParameters() {
        return getParameters().stream().filter(parameter -> parameter != null && !parameter.getFromClient() &&
                parameter.getName() != null && !parameter.getName().trim().isEmpty())
                .sorted((p1, p2) -> Boolean.compare(!p1.getIsRequired(), !p2.getIsRequired()))
                .collect(Collectors.toList());
    }

    private final List<ClientMethodParameter> getMethodNonConstantParameters() {
        return getMethodParameters().stream().filter(parameter -> !parameter.getIsConstant())
                .sorted((p1, p2) -> Boolean.compare(!p1.getIsRequired(), !p2.getIsRequired()))
                .collect(Collectors.toList());
    }

    public final List<ClientMethodParameter> getMethodRequiredParameters() {
        return getMethodNonConstantParameters().stream().filter(ClientMethodParameter::getIsRequired).collect(Collectors.toList());
    }

    public final List<String> getRequiredNullableParameterExpressions() {
        return requiredNullableParameterExpressions;
    }

    public final boolean getIsGroupedParameterRequired() {
        return isGroupedParameterRequired;
    }

    public final String getGroupedParameterTypeName() {
        return groupedParameterTypeName;
    }

    public final MethodPageDetails getMethodPageDetails() {
        return methodPageDetails;
    }

    public final List<MethodTransformationDetail> getMethodTransformationDetails() {
        return methodTransformationDetails;
    }

    public final List<String> getProxyMethodArguments(JavaSettings settings) {
        List<String> restAPIMethodArguments = getProxyMethod().getParameters().stream().map(parameter -> {
            String parameterName = parameter.getParameterReference();
            IType parameterWireType = parameter.getWireType();
            if (parameter.getIsNullable()) {
                parameterWireType = parameterWireType.asNullable();
            }
            IType parameterClientType = parameter.getClientType();

            if (parameterClientType != ClassType.Base64Url && parameter.getRequestParameterLocation() != RequestParameterLocation.Body /*&& parameter.getRequestParameterLocation() != RequestParameterLocation.FormData*/ && (parameterClientType instanceof ArrayType || parameterClientType instanceof ListType)) {
                parameterWireType = ClassType.String;
            }

            String parameterWireName = parameterClientType != parameterWireType ? String.format("%1$sConverted", CodeNamer
                .toCamelCase(CodeNamer.removeInvalidCharacters(parameterName))) : parameterName;

            String result;
            if (getMethodTransformationDetails().stream().anyMatch(d -> d.getOutParameter().getName().equals(parameterName + "1"))) {
                result = getMethodTransformationDetails().stream().filter(d -> d.getOutParameter().getName().equals(parameterName + "1")).findFirst().get().getOutParameter().getName();
            } else {
                result = parameterWireName;
            }
            return result;
        }).collect(Collectors.toList());
        return restAPIMethodArguments;
    }

    public JavaVisibility getMethodVisibility() {
        return methodVisibility;
    }

    /**
     * Add this ClientMethod's imports to the provided ISet of imports.
     * @param imports The set of imports to add to.
     * @param includeImplementationImports Whether or not to include imports that are only necessary for method implementations.
     */
    public void addImportsTo(Set<String> imports, boolean includeImplementationImports, JavaSettings settings) {

        imports.add("com.azure.core.annotation.ServiceMethod");
        imports.add("com.azure.core.annotation.ReturnType");

        if (settings.isLowLevelClient()) {
            imports.add("com.azure.core.http.HttpMethod");
            imports.add("com.azure.core.http.rest.Response");
            imports.add("com.azure.core.http.rest.RequestOptions");
            imports.add("com.azure.core.util.BinaryData");

            if (includeImplementationImports) {
                imports.add("com.azure.core.http.rest.SimpleResponse");
                imports.add("com.azure.core.http.HttpRequest");
                if (settings.getAddContextParameter() || settings.isContextClientMethodParameter()) {
                    imports.add("com.azure.core.util.FluxUtil");
                }
            }

            if (settings.isContextClientMethodParameter()) {
                imports.add("com.azure.core.util.Context");
            }

<<<<<<< HEAD
            // Paging
            if (getMethodPageDetails() != null) {
                imports.add("com.azure.core.http.rest.PagedResponseBase");
                imports.add("com.azure.core.http.rest.PagedResponse");
                imports.add("com.azure.core.http.rest.PagedFlux");
                imports.add("com.azure.core.http.rest.PagedIterable");
                imports.add("java.util.List");
                imports.add("java.util.Map");
                imports.add("java.util.stream.Collectors");
=======
        if (includeImplementationImports) {
            proxyMethod.addImportsTo(imports, includeImplementationImports, settings);
            for (ProxyMethodParameter parameter : proxyMethod.getParameters()) {
                parameter.getClientType().addImportsTo(imports, true);

                if (parameter.getExplode()) {
                    imports.add("java.util.Objects");
                    imports.add("java.util.Optional");
                    imports.add("java.util.stream.Stream");
                    imports.add("java.util.stream.Collectors");
                    imports.add("java.util.Collection");
                }
>>>>>>> 90b383bd
            }
        } else {
            getReturnValue().addImportsTo(imports, includeImplementationImports);

            for (ClientMethodParameter parameter : getParameters()) {
                parameter.addImportsTo(imports, includeImplementationImports);
            }

            if (getMethodPageDetails() != null) {
                imports.add("com.azure.core.http.rest.PagedResponseBase");
            }

            if (includeImplementationImports) {
                proxyMethod.addImportsTo(imports, includeImplementationImports, settings);
                for (ProxyMethodParameter parameter : proxyMethod.getParameters()) {
                    parameter.getClientType().addImportsTo(imports, true);
                }

                if (getReturnValue().getType() == ClassType.InputStream) {
                    imports.add("com.fasterxml.jackson.databind.util.ByteBufferBackedInputStream");
                    imports.add("java.io.SequenceInputStream");
                    imports.add("java.util.Enumeration");
                    imports.add("java.util.Iterator");
                }

                if (settings.getAddContextParameter()
                        && !(!settings.getRequiredParameterClientMethods() && settings.isContextClientMethodParameter()
                        && SyncMethodsGeneration.NONE.equals(settings.getSyncMethods()))
                        && (this.getType() == ClientMethodType.SimpleAsyncRestResponse
                        || this.getType() == ClientMethodType.PagingAsyncSinglePage
                        || this.getType() == ClientMethodType.LongRunningAsync)) {
                    imports.add("com.azure.core.util.FluxUtil");
                }
            }

            if (type == ClientMethodType.LongRunningBeginAsync) {
                if (((GenericType) this.getReturnValue().getType().getClientType()).getTypeArguments()[0] instanceof GenericType) {
                    imports.add("com.fasterxml.jackson.core.type.TypeReference");
                }
            }
        }
    }

    public static class Builder {
        protected String description;
        protected ReturnValue returnValue;
        protected String name;
        protected List<ClientMethodParameter> parameters;
        protected boolean onlyRequiredParameters;
        protected ClientMethodType type = ClientMethodType.values()[0];
        protected ProxyMethod proxyMethod;
        protected Map<String, String> validateExpressions;
        protected String clientReference;
        protected List<String> requiredNullableParameterExpressions;
        protected boolean isGroupedParameterRequired;
        protected String groupedParameterTypeName;
        protected MethodPageDetails methodPageDetails;
        protected List<MethodTransformationDetail> methodTransformationDetails;
        protected JavaVisibility methodVisibility = JavaVisibility.Public;

        /**
         * Sets the description of this ClientMethod.
         * @param description the description of this ClientMethod
         * @return the Builder itself
         */
        public Builder description(String description) {
            this.description = description;
            return this;
        }

        /**
         * Sets the return value of this ClientMethod.
         * @param returnValue the return value of this ClientMethod
         * @return the Builder itself
         */
        public Builder returnValue(ReturnValue returnValue) {
            this.returnValue = returnValue;
            return this;
        }

        /**
         * Sets the name of this ClientMethod.
         * @param name the name of this ClientMethod
         * @return the Builder itself
         */
        public Builder name(String name) {
            this.name = name;
            return this;
        }

        /**
         * Sets the parameters of this ClientMethod.
         * @param parameters the parameters of this ClientMethod
         * @return the Builder itself
         */
        public Builder parameters(List<ClientMethodParameter> parameters) {
            this.parameters = parameters;
            return this;
        }

        /**
         * Sets whether or not this ClientMethod has omitted optional parameters.
         * @param onlyRequiredParameters whether or not this ClientMethod has omitted optional parameters
         * @return the Builder itself
         */
        public Builder onlyRequiredParameters(boolean onlyRequiredParameters) {
            this.onlyRequiredParameters = onlyRequiredParameters;
            return this;
        }

        /**
         * Sets the type of this ClientMethod.
         * @param type the type of this ClientMethod
         * @return the Builder itself
         */
        public Builder type(ClientMethodType type) {
            this.type = type;
            return this;
        }

        /**
         * Sets the RestAPIMethod that this ClientMethod eventually calls.
         * @param proxyMethod the RestAPIMethod that this ClientMethod eventually calls
         * @return the Builder itself
         */
        public Builder proxyMethod(ProxyMethod proxyMethod) {
            this.proxyMethod = proxyMethod;
            return this;
        }

        /**
         * Sets the expressions ( (parameters and service client properties) that need to be validated in this ClientMethod.
         * @param validateExpressions the expressions (parameters and service client properties) that need to be validated in this ClientMethod
         * @return the Builder itself
         */
        public Builder validateExpressions(Map<String, String> validateExpressions) {
            this.validateExpressions = validateExpressions;
            return this;
        }

        /**
         * Sets the reference to the service client.
         * @param clientReference the reference to the service client
         * @return the Builder itself
         */
        public Builder clientReference(String clientReference) {
            this.clientReference = clientReference;
            return this;
        }

        /**
         * Sets the parameter expressions which are required.
         * @param requiredNullableParameterExpressions the parameter expressions which are required
         * @return the Builder itself
         */
        public Builder requiredNullableParameterExpressions(List<String> requiredNullableParameterExpressions) {
            this.requiredNullableParameterExpressions = requiredNullableParameterExpressions;
            return this;
        }

        /**
         * Sets the parameter that needs to transformed before pagination.
         * @param isGroupedParameterRequired the parameter that needs to transformed before pagination
         * @return the Builder itself
         */
        public Builder isGroupedParameterRequired(boolean isGroupedParameterRequired) {
            this.isGroupedParameterRequired = isGroupedParameterRequired;
            return this;
        }

        /**
         * Sets the type name of groupedParameter.
         * @param groupedParameterTypeName the type name of groupedParameter
         * @return the Builder itself
         */
        public Builder groupedParameterTypeName(String groupedParameterTypeName) {
            this.groupedParameterTypeName = groupedParameterTypeName;
            return this;
        }

        /**
         * Sets the pagination information if this is a paged method.
         * @param methodPageDetails the pagination information if this is a paged method
         * @return the Builder itself
         */
        public Builder methodPageDetails(MethodPageDetails methodPageDetails) {
            this.methodPageDetails = methodPageDetails;
            return this;
        }

        /**
         * Sets the parameter transformations before calling ProxyMethod.
         * @param methodTransformationDetails the parameter transformations before calling ProxyMethod
         * @return the Builder itself
         */
        public Builder methodTransformationDetails(List<MethodTransformationDetail> methodTransformationDetails) {
            this.methodTransformationDetails = methodTransformationDetails;
            return this;
        }

        /**
         * Sets the parameter method visibility.
         * @param methodVisibility the method visibility, default is Public.
         * @return the Builder itself
         */
        public Builder methodVisibility(JavaVisibility methodVisibility) {
            this.methodVisibility = methodVisibility;
            return this;
        }

        /**
         * @return an immutable ClientMethod instance with the configurations on this builder.
         */
        public ClientMethod build() {
            return new ClientMethod(
                    description,
                    returnValue,
                    name,
                    parameters,
                    onlyRequiredParameters,
                    type,
                    proxyMethod,
                    validateExpressions,
                    clientReference,
                    requiredNullableParameterExpressions,
                    isGroupedParameterRequired,
                    groupedParameterTypeName,
                    methodPageDetails,
                    methodTransformationDetails,
                    methodVisibility);
        }
    }
}<|MERGE_RESOLUTION|>--- conflicted
+++ resolved
@@ -293,7 +293,6 @@
                 imports.add("com.azure.core.util.Context");
             }
 
-<<<<<<< HEAD
             // Paging
             if (getMethodPageDetails() != null) {
                 imports.add("com.azure.core.http.rest.PagedResponseBase");
@@ -303,20 +302,6 @@
                 imports.add("java.util.List");
                 imports.add("java.util.Map");
                 imports.add("java.util.stream.Collectors");
-=======
-        if (includeImplementationImports) {
-            proxyMethod.addImportsTo(imports, includeImplementationImports, settings);
-            for (ProxyMethodParameter parameter : proxyMethod.getParameters()) {
-                parameter.getClientType().addImportsTo(imports, true);
-
-                if (parameter.getExplode()) {
-                    imports.add("java.util.Objects");
-                    imports.add("java.util.Optional");
-                    imports.add("java.util.stream.Stream");
-                    imports.add("java.util.stream.Collectors");
-                    imports.add("java.util.Collection");
-                }
->>>>>>> 90b383bd
             }
         } else {
             getReturnValue().addImportsTo(imports, includeImplementationImports);
@@ -333,6 +318,14 @@
                 proxyMethod.addImportsTo(imports, includeImplementationImports, settings);
                 for (ProxyMethodParameter parameter : proxyMethod.getParameters()) {
                     parameter.getClientType().addImportsTo(imports, true);
+
+                    if (parameter.getExplode()) {
+                        imports.add("java.util.Objects");
+                        imports.add("java.util.Optional");
+                        imports.add("java.util.stream.Stream");
+                        imports.add("java.util.stream.Collectors");
+                        imports.add("java.util.Collection");
+                    }
                 }
 
                 if (getReturnValue().getType() == ClassType.InputStream) {
