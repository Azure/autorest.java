// Copyright (c) Microsoft Corporation. All rights reserved.
// Licensed under the MIT License.

package com.azure.autorest.model.clientmodel;

import com.azure.autorest.extension.base.model.extensionmodel.XmsExtensions;
import com.azure.autorest.extension.base.plugin.JavaSettings;
import com.azure.autorest.util.TemplateUtil;
import com.azure.core.client.traits.ConfigurationTrait;
import com.azure.core.client.traits.EndpointTrait;
import com.azure.core.client.traits.HttpTrait;
import com.azure.core.client.traits.KeyCredentialTrait;
import com.azure.core.credential.AzureKeyCredential;
import com.azure.core.credential.KeyCredential;
import com.azure.core.credential.TokenCredential;
import com.azure.core.exception.ClientAuthenticationException;
import com.azure.core.exception.HttpResponseException;
import com.azure.core.exception.ResourceExistsException;
import com.azure.core.exception.ResourceModifiedException;
import com.azure.core.exception.ResourceNotFoundException;
import com.azure.core.exception.TooManyRedirectsException;
import com.azure.core.http.HttpClient;
import com.azure.core.http.HttpHeaderName;
import com.azure.core.http.HttpHeaders;
import com.azure.core.http.HttpPipeline;
import com.azure.core.http.HttpPipelineBuilder;
import com.azure.core.http.HttpRequest;
import com.azure.core.http.MatchConditions;
import com.azure.core.http.RequestConditions;
import com.azure.core.http.policy.HttpLogOptions;
import com.azure.core.http.policy.HttpPipelinePolicy;
import com.azure.core.http.policy.KeyCredentialPolicy;
import com.azure.core.http.policy.RetryOptions;
import com.azure.core.http.policy.RetryPolicy;
import com.azure.core.http.rest.RequestOptions;
import com.azure.core.http.rest.Response;
import com.azure.core.http.rest.RestProxy;
import com.azure.core.http.rest.SimpleResponse;
import com.azure.core.http.rest.StreamResponse;
import com.azure.core.models.JsonPatchDocument;
import com.azure.core.models.ResponseError;
import com.azure.core.util.Base64Url;
import com.azure.core.util.BinaryData;
import com.azure.core.util.ClientOptions;
import com.azure.core.util.Configuration;
import com.azure.core.util.Context;
import com.azure.core.util.CoreUtils;
import com.azure.core.util.DateTimeRfc1123;
import com.azure.core.util.ExpandableStringEnum;
import com.azure.core.util.logging.ClientLogger;
import com.azure.core.util.logging.LogLevel;
import com.azure.core.util.polling.PollOperationDetails;
import com.azure.core.util.serializer.JsonSerializer;
import com.azure.core.util.serializer.SerializerAdapter;
import com.azure.core.util.serializer.TypeReference;
import com.azure.json.JsonReader;
import com.azure.json.JsonSerializable;
import com.azure.json.JsonToken;
import com.azure.json.JsonWriter;

import java.io.InputStream;
import java.math.BigDecimal;
import java.nio.ByteBuffer;
import java.time.Duration;
import java.time.Instant;
import java.time.OffsetDateTime;
import java.time.ZoneOffset;
import java.time.format.DateTimeFormatter;
import java.util.Arrays;
import java.util.HashMap;
import java.util.List;
import java.util.Map;
import java.util.Objects;
import java.util.Set;
import java.util.function.Function;

/**
 * The details of a class type that is used by a client.
 */
public class ClassType implements IType {


    private static class ClassDetails {

        private final Class<?> azureClass;
        private final String genericClass;

        public ClassDetails(Class<?> azureClass, String genericClass) {
            this.azureClass = azureClass;
            this.genericClass = genericClass;
        }

        public String getAzureClass() {
            return azureClass.getName();
        }

        public String getGenericClass() {
            return genericClass;
        }

    }

    private static final Map<Class<?>, ClassDetails> CLASS_TYPE_MAPPING = new HashMap<Class<?>, ClassDetails>() {{
        put(RestProxy.class, new ClassDetails(RestProxy.class, "com.generic.core.http.RestProxy"));
        put(HttpPipeline.class, new ClassDetails(HttpPipeline.class, "com.generic.core.http.pipeline.HttpPipeline"));
        put(HttpPipelineBuilder.class, new ClassDetails(HttpPipelineBuilder.class, "com.generic.core.http.pipeline.HttpPipelineBuilder"));
        put(Context.class, new ClassDetails(Context.class, "com.generic.core.models.Context"));
        put(HttpClient.class, new ClassDetails(HttpClient.class, "com.generic.core.http.client.HttpClient"));
        put(HttpLogOptions.class, new ClassDetails(HttpLogOptions.class, "com.generic.core.http.models.HttpLogOptions"));
        put(HttpPipelinePolicy.class, new ClassDetails(HttpPipelinePolicy.class, "com.generic.core.http.pipeline.HttpPipelinePolicy"));
        put(KeyCredentialPolicy.class, new ClassDetails(KeyCredentialPolicy.class, "com.generic.core.http.policy.KeyCredentialPolicy"));
        put(Configuration.class, new ClassDetails(Configuration.class, "com.generic.core.util.configuration.Configuration"));
        put(HttpHeaders.class, new ClassDetails(HttpHeaders.class, "com.generic.core.models.Headers"));
        put(HttpHeaderName.class, new ClassDetails(HttpHeaderName.class, "com.generic.core.http.models.HttpHeaderName"));
        put(HttpRequest.class, new ClassDetails(HttpRequest.class, "com.generic.core.http.models.HttpRequest"));
        put(RequestOptions.class, new ClassDetails(RequestOptions.class, "com.generic.core.http.models.RequestOptions"));
        put(BinaryData.class, new ClassDetails(BinaryData.class, "com.generic.core.models.BinaryData"));
        put(RetryOptions.class, new ClassDetails(RetryOptions.class, "com.generic.core.http.models.HttpRetryOptions"));
        put(Response.class, new ClassDetails(Response.class, "com.generic.core.http.Response"));
        put(SimpleResponse.class, new ClassDetails(SimpleResponse.class, "com.generic.core.http.SimpleResponse"));
        put(ExpandableStringEnum.class, new ClassDetails(ExpandableStringEnum.class, "com.generic.core.models.ExpandableStringEnum"));
        put(HttpResponseException.class, new ClassDetails(HttpResponseException.class, "com.generic.core.http.exception.HttpResponseException"));
        put(HttpTrait.class, new ClassDetails(HttpTrait.class, "com.generic.core.models.traits.HttpTrait"));
        put(ConfigurationTrait.class, new ClassDetails(ConfigurationTrait.class, "com.generic.core.models.traits.ConfigurationTrait"));
        put(EndpointTrait.class, new ClassDetails(EndpointTrait.class, "com.generic.core.models.traits.EndpointTrait"));
        put(KeyCredentialTrait.class, new ClassDetails(KeyCredentialTrait.class, "com.generic.core.models.traits.KeyCredentialTrait"));
        put(TypeReference.class, new ClassDetails(TypeReference.class, "com.generic.core.models.TypeReference"));
        put(ClientLogger.class, new ClassDetails(ClientLogger.class, "com.generic.core.util.ClientLogger"));
        put(LogLevel.class, new ClassDetails(LogLevel.class, "com.generic.core.util.ClientLogger.LogLevel"));
    }};

    private static ClassType.Builder getClassTypeBuilder(Class<?> classKey) {
        if (!JavaSettings.getInstance().isBranded()) {
            if (CLASS_TYPE_MAPPING.containsKey(classKey)) {
                return new ClassType.Builder(false).knownClass(CLASS_TYPE_MAPPING.get(classKey).getGenericClass());
            } else {
                return new Builder(false).packageName(classKey.getPackage().getName()
                        .replace(ExternalPackage.AZURE_CORE_PACKAGE_NAME, ExternalPackage.GENERIC_CORE_PACKAGE_NAME)
                        .replace(ExternalPackage.AZURE_JSON_PACKAGE_NAME, ExternalPackage.GENERIC_JSON_PACKAGE_NAME))
                        .name(classKey.getSimpleName());
            }
        } else {
            if (CLASS_TYPE_MAPPING.containsKey(classKey)) {
                return new ClassType.Builder(false).knownClass(CLASS_TYPE_MAPPING.get(classKey).getAzureClass());
            } else {
                return new Builder(false).packageName(classKey.getPackage().getName()).name(classKey.getSimpleName());
            }
        }
    }

    public static final ClassType REQUEST_CONDITIONS = new Builder().knownClass(RequestConditions.class).build();
    public static final ClassType MATCH_CONDITIONS = new Builder().knownClass(MatchConditions.class).build();
    public static final ClassType CORE_UTILS = getClassTypeBuilder(CoreUtils.class).build();
    public static final ClassType RESPONSE = getClassTypeBuilder(Response.class).build();
    public static final ClassType SIMPLE_RESPONSE = getClassTypeBuilder(SimpleResponse.class).build();
    public static final ClassType EXPANDABLE_STRING_ENUM = getClassTypeBuilder(ExpandableStringEnum.class).build();
    public static final ClassType HTTP_PIPELINE_BUILDER = getClassTypeBuilder(HttpPipelineBuilder.class).build();
    public static final ClassType KEY_CREDENTIAL_POLICY = getClassTypeBuilder(KeyCredentialPolicy.class).build();
    public static final ClassType KEY_CREDENTIAL_TRAIT = getClassTypeBuilder(KeyCredentialTrait.class).build();
    public static final ClassType ENDPOINT_TRAIT = getClassTypeBuilder(EndpointTrait.class).build();
    public static final ClassType HTTP_TRAIT = getClassTypeBuilder(HttpTrait.class).build();
    public static final ClassType CONFIGURATION_TRAIT = getClassTypeBuilder(ConfigurationTrait.class).build();
    public static final ClassType POLL_OPERATION_DETAILS = getClassTypeBuilder(PollOperationDetails.class).build();
    public static final ClassType JSON_SERIALIZABLE = getClassTypeBuilder(JsonSerializable.class).build();
    public static final ClassType JSON_WRITER = getClassTypeBuilder(JsonWriter.class).build();
    public static final ClassType JSON_READER = getClassTypeBuilder(JsonReader.class).build();
    public static final ClassType JSON_TOKEN = getClassTypeBuilder(JsonToken.class).build();
    public static final ClassType TYPE_REFERENCE = getClassTypeBuilder(TypeReference.class).build();

    public static final ClassType VOID = new ClassType.Builder(false).knownClass(Void.class).build();

    public static final ClassType BOOLEAN = new Builder(false).knownClass(Boolean.class)
        .defaultValueExpressionConverter(String::toLowerCase)
        .jsonToken("JsonToken.BOOLEAN")
        .jsonDeserializationMethod("getNullable(JsonReader::getBoolean)")
        .serializationMethodBase("writeBoolean")
        .xmlElementDeserializationMethod("getNullableElement(Boolean::parseBoolean)")
        .xmlAttributeDeserializationTemplate("%s.getNullableAttribute(%s, %s, Boolean::parseBoolean)")
        .build();

    public static final ClassType BYTE = new Builder(false).knownClass(Byte.class)
        .jsonDeserializationMethod("getNullable(JsonReader::getInt)")
        .jsonToken("JsonToken.NUMBER")
        .serializationMethodBase("writeNumber")
        .xmlElementDeserializationMethod("getNullableElement(Byte::parseByte)")
        .xmlAttributeDeserializationTemplate("%s.getNullableAttribute(%s, %s, Byte::parseByte)")
        .build();

    public static final ClassType INTEGER = new Builder(false).knownClass(Integer.class)
        .defaultValueExpressionConverter(Function.identity())
        .jsonToken("JsonToken.NUMBER")
        .jsonDeserializationMethod("getNullable(JsonReader::getInt)")
        .serializationMethodBase("writeNumber")
        .xmlElementDeserializationMethod("getNullableElement(Integer::parseInt)")
        .xmlAttributeDeserializationTemplate("%s.getNullableAttribute(%s, %s, Integer::parseInt)")
        .build();

    public static final ClassType LONG = new Builder(false)
        .prototypeAsLong()
        .build();

    public static final ClassType FLOAT = new Builder(false).knownClass(Float.class)
        .defaultValueExpressionConverter(defaultValueExpression -> Float.parseFloat(defaultValueExpression) + "F")
        .jsonToken("JsonToken.NUMBER")
        .jsonDeserializationMethod("getNullable(JsonReader::getFloat)")
        .serializationMethodBase("writeNumber")
        .xmlElementDeserializationMethod("getNullableElement(Float::parseFloat)")
        .xmlAttributeDeserializationTemplate("%s.getNullableAttribute(%s, %s, Float::parseFloat)")
        .build();

    public static final ClassType DOUBLE = new Builder(false).knownClass(Double.class)
        .prototypeAsDouble()
        .build();

    public static final ClassType CHARACTER = new Builder(false).knownClass(Character.class)
        .defaultValueExpressionConverter(defaultValueExpression -> String.valueOf((defaultValueExpression.charAt(0))))
        .jsonToken("JsonToken.STRING")
        .serializationValueGetterModifier(valueGetter -> "Objects.toString(" + valueGetter + ", null)")
        .jsonDeserializationMethod("getNullable(nonNullReader -> nonNullReader.getString().charAt(0))")
        .serializationMethodBase("writeString")
        .xmlElementDeserializationMethod("getNullableElement(nonNullString -> nonNullString.charAt(0))")
        .xmlAttributeDeserializationTemplate("%s.getNullableAttribute(%s, %s, nonNullString -> nonNullString.charAt(0))")
        .build();

    public static final ClassType STRING = new Builder(false).knownClass(String.class)
        .defaultValueExpressionConverter(defaultValueExpression -> "\"" + TemplateUtil.escapeString(defaultValueExpression) + "\"")
        .jsonToken("JsonToken.STRING")
        .jsonDeserializationMethod("getString()")
        .serializationMethodBase("writeString")
        .xmlElementDeserializationMethod("getStringElement()")
        .xmlAttributeDeserializationTemplate("%s.getStringAttribute(%s, %s)")
        .build();

    public static final ClassType BASE_64_URL = getClassTypeBuilder(Base64Url.class)
        .serializationValueGetterModifier(valueGetter -> "Objects.toString(" + valueGetter + ", null)")
        .jsonToken("JsonToken.STRING")
        .jsonDeserializationMethod("getNullable(nonNullReader -> new Base64Url(nonNullReader.getString()))")
        .serializationMethodBase("writeString")
        .xmlElementDeserializationMethod("getNullableElement(Base64Url::new)")
        .xmlAttributeDeserializationTemplate("%s.getNullableAttribute(%s, %s, Base64Url::new)")
        .build();

    public static final ClassType ANDROID_BASE_64_URL = new ClassType.Builder(false)
        .packageName("com.azure.android.core.util").name("Base64Url")
        .build();

    public static final ClassType LOCAL_DATE = new Builder(false).knownClass(java.time.LocalDate.class)
        .defaultValueExpressionConverter(defaultValueExpression -> "LocalDate.parse(\"" + defaultValueExpression + "\")")
        .jsonToken("JsonToken.STRING")
        .serializationValueGetterModifier(valueGetter -> "Objects.toString(" + valueGetter + ", null)")
        .jsonDeserializationMethod("getNullable(nonNullReader -> LocalDate.parse(nonNullReader.getString()))")
        .serializationMethodBase("writeString")
        .xmlElementDeserializationMethod("getNullableElement(LocalDate::parse)")
        .xmlAttributeDeserializationTemplate("%s.getNullableAttribute(%s, %s, LocalDate::parse)")
        .build();

    public static final ClassType ANDROID_LOCAL_DATE = new ClassType.Builder(false)
        .packageName("org.threeten.bp").name("LocalDate")
        .build();

    public static final ClassType DATE_TIME = new Builder(false).knownClass(OffsetDateTime.class)
        .defaultValueExpressionConverter(defaultValueExpression -> "OffsetDateTime.parse(\"" + defaultValueExpression + "\")")
        .jsonToken("JsonToken.STRING")
        .serializationValueGetterModifier(valueGetter -> valueGetter + " == null ? null : DateTimeFormatter.ISO_OFFSET_DATE_TIME.format(" + valueGetter + ")")
        .jsonDeserializationMethod("getNullable(nonNullReader -> OffsetDateTime.parse(nonNullReader.getString()))")
        .serializationMethodBase("writeString")
        .xmlElementDeserializationMethod("getNullableElement(dateString -> OffsetDateTime.parse(dateString))")
        .xmlAttributeDeserializationTemplate("%s.getNullableAttribute(%s, %s, dateString -> OffsetDateTime.parse(dateString))")
        .build();

    public static final ClassType DURATION = new Builder(false).knownClass(Duration.class)
        .defaultValueExpressionConverter(defaultValueExpression -> "Duration.parse(\"" + defaultValueExpression + "\")")
        .jsonToken("JsonToken.STRING")
        .serializationValueGetterModifier(valueGetter -> CORE_UTILS.getName() + ".durationToStringWithDays(" + valueGetter + ")")
        .jsonDeserializationMethod("getNullable(nonNullReader -> Duration.parse(nonNullReader.getString()))")
        .serializationMethodBase("writeString")
        .xmlElementDeserializationMethod("getNullableElement(Duration::parse)")
        .xmlAttributeDeserializationTemplate("%s.getNullableAttribute(%s, %s, Duration::parse)")
        .build();

    public static final ClassType ANDROID_DURATION = new ClassType.Builder(false)
        .packageName("org.threeten.bp").name("Duration")
        .build();

    public static final ClassType DATE_TIME_RFC_1123 = getClassTypeBuilder(DateTimeRfc1123.class)
        .defaultValueExpressionConverter(defaultValueExpression -> "new DateTimeRfc1123(\"" + defaultValueExpression + "\")")
        .jsonToken("JsonToken.STRING")
        .serializationValueGetterModifier(valueGetter -> "Objects.toString(" + valueGetter + ", null)")
        .jsonDeserializationMethod("getNullable(nonNullReader -> new DateTimeRfc1123(nonNullReader.getString()))")
        .serializationMethodBase("writeString")
        .xmlElementDeserializationMethod("getNullableElement(DateTimeRfc1123::new)")
        .xmlAttributeDeserializationTemplate("%s.getNullableAttribute(%s, %s, DateTimeRfc1123::new)")
        .build();

    public static final ClassType ANDROID_DATE_TIME_RFC_1123 = new ClassType.Builder(false)
        .packageName("com.azure.android.core.util").name("DateTimeRfc1123")
        .build();

    public static final ClassType BIG_DECIMAL = new Builder(false).knownClass(BigDecimal.class)
        .defaultValueExpressionConverter(defaultValueExpression -> "new BigDecimal(\"" + defaultValueExpression + "\")")
        .jsonToken("JsonToken.NUMBER")
        .serializationMethodBase("writeNumber")
        .jsonDeserializationMethod("getNullable(nonNullReader -> new BigDecimal(nonNullReader.getString()))")
        .xmlElementDeserializationMethod("getNullableElement(BigDecimal::new)")
        .xmlAttributeDeserializationTemplate("%s.getNullableAttribute(%s, %s, BigDecimal::new)")
        .build();

    public static final ClassType UUID = new Builder(false).knownClass(java.util.UUID.class)
        .defaultValueExpressionConverter(defaultValueExpression -> "UUID.fromString(\"" + defaultValueExpression + "\")")
        .jsonToken("JsonToken.STRING")
        .serializationValueGetterModifier(valueGetter -> "Objects.toString(" + valueGetter + ", null)")
        .jsonDeserializationMethod("getNullable(nonNullReader -> UUID.fromString(nonNullReader.getString()))")
        .serializationMethodBase("writeString")
        .xmlElementDeserializationMethod("getNullableElement(UUID::fromString)")
        .xmlAttributeDeserializationTemplate("%s.getNullableAttribute(%s, %s, UUID::fromString)")
        .build();

    public static final ClassType OBJECT = new ClassType.Builder(false)
        .knownClass(Object.class)
        .build();

    public static final ClassType TOKEN_CREDENTIAL = new ClassType.Builder(false).knownClass(TokenCredential.class)
        .build();

    public static final ClassType ANDROID_HTTP_RESPONSE_EXCEPTION = new ClassType.Builder(false)
        .packageName("com.azure.android.core.http.exception").name("HttpResponseException")
        .build();

    public static final ClassType UNIX_TIME_DATE_TIME = new ClassType.Builder(false)
        .defaultValueExpressionConverter(defaultValueExpression -> "OffsetDateTime.parse(\"" + defaultValueExpression + "\")")
        .jsonToken("JsonToken.STRING")
        .knownClass(OffsetDateTime.class)
        .serializationValueGetterModifier(valueGetter -> "Objects.toString(" + valueGetter + ", null)")
        .jsonDeserializationMethod("getNullable(nonNullReader -> OffsetDateTime.parse(nonNullReader.getString()))")
        .serializationMethodBase("writeString")
        .xmlElementDeserializationMethod("getNullableElement(OffsetDateTime::parse)")
        .xmlAttributeDeserializationTemplate("%s.getNullableAttribute(%s, %s, OffsetDateTime::parse)")
        .build();

    public static final ClassType ANDROID_DATE_TIME = new ClassType.Builder(false)
        .packageName("org.threeten.bp").name("OffsetDateTime")
        .build();

    public static final ClassType UNIX_TIME_LONG = new ClassType.Builder(false)
        .prototypeAsLong()
        .build();

    public static final ClassType DURATION_LONG = new ClassType.Builder(false)
        .prototypeAsLong()
        .build();

    public static final ClassType DURATION_DOUBLE = new ClassType.Builder(false)
        .prototypeAsDouble()
        .build();

    public static final ClassType HTTP_PIPELINE = getClassTypeBuilder(HttpPipeline.class).build();

    public static final ClassType ANDROID_HTTP_PIPELINE = new ClassType.Builder(false)
        .packageName("com.azure.android.core.http").name("HttpPipeline")
        .build();

    public static final ClassType REST_PROXY = getClassTypeBuilder(RestProxy.class).build();

    public static final ClassType ANDROID_REST_PROXY = new ClassType.Builder(false)
        .packageName("com.azure.android.core.rest").name("RestProxy")
        .build();

    public static final ClassType SERIALIZER_ADAPTER = new ClassType.Builder(false).knownClass(SerializerAdapter.class)
        .build();
    public static final ClassType JSON_SERIALIZER = getClassTypeBuilder(JsonSerializer.class)
        .build();

    public static final ClassType ANDROID_JACKSON_SERDER = new ClassType.Builder(false)
        .packageName("com.azure.android.core.serde.jackson").name("JacksonSerder")
        .build();

    public static final ClassType FUNCTION = new ClassType.Builder(false).knownClass(Function.class).build();

    public static final ClassType BYTE_BUFFER = new ClassType.Builder(false).knownClass(ByteBuffer.class).build();

    public static final ClassType URL = new Builder(false)
        .defaultValueExpressionConverter(defaultValueExpression -> "new URL(\"" + defaultValueExpression + "\")")
        .knownClass(java.net.URL.class)
        .jsonToken("JsonToken.STRING")
        .serializationValueGetterModifier(valueGetter -> "Objects.toString(" + valueGetter + ", null)")
        .jsonDeserializationMethod("getNullable(nonNullReader -> new URL(nonNullReader.getString()))")
        .serializationMethodBase("writeString")
        .xmlElementDeserializationMethod("getNullableElement(URL::new)")
        .xmlAttributeDeserializationTemplate("%s.getNullableAttribute(%s, %s, URL::new)")
        .build();

    public static final ClassType STREAM_RESPONSE = new ClassType.Builder(false).knownClass(StreamResponse.class)
        .build();

    public static final ClassType INPUT_STREAM = new ClassType.Builder(false).knownClass(InputStream.class)
        .build();

    public static final ClassType CONTEXT = ClassType.getClassTypeBuilder(Context.class)
        .defaultValueExpressionConverter(epr -> "com.azure.core.util.Context.NONE")
        .build();

    public static final ClassType ANDROID_CONTEXT = new ClassType.Builder(false)
        .packageName("com.azure.android.core.util").name("Context")
        .build();

    public static final ClassType CLIENT_LOGGER = ClassType.getClassTypeBuilder(ClientLogger.class).build();
    public static final ClassType LOG_LEVEL = ClassType.getClassTypeBuilder(LogLevel.class).build();

    public static final ClassType AZURE_ENVIRONMENT = new ClassType.Builder(false)
        .packageName("com.azure.core.management").name("AzureEnvironment")
        .build();

    public static final ClassType HTTP_CLIENT = getClassTypeBuilder(HttpClient.class).build();

    public static final ClassType ANDROID_HTTP_CLIENT = new ClassType.Builder(false)
        .packageName("com.azure.android.core.http").name("HttpClient")
        .build();

    public static final ClassType HTTP_PIPELINE_POLICY = getClassTypeBuilder(HttpPipelinePolicy.class).build();

    public static final ClassType ANDROID_HTTP_PIPELINE_POLICY = new ClassType.Builder(false)
        .packageName("com.azure.android.core.http").name("HttpPipelinePolicy")
        .build();

    public static final ClassType HTTP_LOG_OPTIONS = getClassTypeBuilder(HttpLogOptions.class).build();

    public static final ClassType ANDROID_HTTP_LOG_OPTIONS = new ClassType.Builder(false)
        .packageName("com.azure.android.core.http.policy").name("HttpLogOptions")
        .build();

    public static final ClassType CONFIGURATION = getClassTypeBuilder(Configuration.class).build();

    public static final ClassType SERVICE_VERSION = new ClassType.Builder(false).knownClass(ServiceVersion.class)
        .build();

    public static final ClassType AZURE_KEY_CREDENTIAL = new ClassType.Builder(false)
        .knownClass(AzureKeyCredential.class)
        .build();

    public static final ClassType KEY_CREDENTIAL = getClassTypeBuilder(KeyCredential.class).build();

    public static final ClassType RETRY_POLICY = new ClassType.Builder(false).knownClass(RetryPolicy.class).build();

    public static final ClassType RETRY_OPTIONS = getClassTypeBuilder(RetryOptions.class).build();

    public static final ClassType ANDROID_RETRY_POLICY = new ClassType.Builder(false)
        .packageName("com.azure.android.core.http.policy").name("RetryPolicy")
        .build();

    public static final ClassType JSON_PATCH_DOCUMENT = new ClassType.Builder(false).knownClass(JsonPatchDocument.class)
        .jsonToken("JsonToken.START_OBJECT")
        .build();

    public static final ClassType BINARY_DATA = getClassTypeBuilder(BinaryData.class)
        .defaultValueExpressionConverter(defaultValueExpression -> "BinaryData.fromObject(\"" + defaultValueExpression + "\")")
        // do not use the "writeUntyped(nullableVar)", because some backend would fail the request on "null" value
//        .serializationMethodBase("writeUntyped")
//        .serializationValueGetterModifier(valueGetter -> valueGetter + " == null ? null : " + valueGetter + ".toObject(Object.class)")
        .jsonDeserializationMethod("getNullable(nonNullReader -> BinaryData.fromObject(nonNullReader.readUntyped()))")
        .xmlElementDeserializationMethod("getNullableElement(BinaryData::fromObject)")
        .xmlAttributeDeserializationTemplate("%s.getNullableAttribute(%s, %s, BinaryData::fromObject)")
        .build();

    public static final ClassType REQUEST_OPTIONS = getClassTypeBuilder(RequestOptions.class).build();
    public static final ClassType CLIENT_OPTIONS = getClassTypeBuilder(ClientOptions.class).build();
    public static final ClassType HTTP_REQUEST = getClassTypeBuilder(HttpRequest.class).build();
    public static final ClassType HTTP_HEADERS = getClassTypeBuilder(HttpHeaders.class).build();
    public static final ClassType HTTP_HEADER_NAME = getClassTypeBuilder(HttpHeaderName.class).build();

    // Java exception types
    public static final ClassType HTTP_RESPONSE_EXCEPTION = getClassTypeBuilder(HttpResponseException.class).build();
    public static final ClassType CLIENT_AUTHENTICATION_EXCEPTION = getClassTypeBuilder(ClientAuthenticationException.class)
        .build();
    public static final ClassType RESOURCE_EXISTS_EXCEPTION = getClassTypeBuilder(ResourceExistsException.class)
        .build();
    public static final ClassType RESOURCE_MODIFIED_EXCEPTION = getClassTypeBuilder(ResourceModifiedException.class)
        .build();
    public static final ClassType RESOURCE_NOT_FOUND_EXCEPTION = getClassTypeBuilder(ResourceNotFoundException.class)
        .build();
    public static final ClassType TOO_MANY_REDIRECTS_EXCEPTION = getClassTypeBuilder(TooManyRedirectsException.class)
        .build();
    public static final ClassType RESPONSE_ERROR = new Builder()
        .knownClass(ResponseError.class)
        .jsonToken("JsonToken.START_OBJECT")
        .build();
    public static final ClassType RESPONSE_INNER_ERROR = new Builder()
        .packageName("com.azure.core.models").name("ResponseInnerError")
        .jsonToken("JsonToken.START_OBJECT")
        .build();

<<<<<<< HEAD
    public static final ClassType REQUEST_CONDITIONS = new Builder().knownClass(RequestConditions.class).build();
    public static final ClassType MATCH_CONDITIONS = new Builder().knownClass(MatchConditions.class).build();
    public static final ClassType CORE_UTILS = getClassTypeBuilder(CoreUtils.class).build();
    public static final ClassType RESPONSE = getClassTypeBuilder(Response.class).build();
    public static final ClassType SIMPLE_RESPONSE = getClassTypeBuilder(SimpleResponse.class).build();
    public static final ClassType EXPANDABLE_STRING_ENUM = getClassTypeBuilder(ExpandableStringEnum.class).build();
    public static final ClassType HTTP_PIPELINE_BUILDER = getClassTypeBuilder(HttpPipelineBuilder.class).build();
    public static final ClassType KEY_CREDENTIAL_POLICY = getClassTypeBuilder(KeyCredentialPolicy.class).build();
    public static final ClassType KEY_CREDENTIAL_TRAIT = getClassTypeBuilder(KeyCredentialTrait.class).build();
    public static final ClassType ENDPOINT_TRAIT = getClassTypeBuilder(EndpointTrait.class).build();
    public static final ClassType HTTP_TRAIT = getClassTypeBuilder(HttpTrait.class).build();
    public static final ClassType CONFIGURATION_TRAIT = getClassTypeBuilder(ConfigurationTrait.class).build();
    public static final ClassType POLL_OPERATION_DETAILS = getClassTypeBuilder(PollOperationDetails.class).build();
    public static final ClassType JSON_SERIALIZABLE = getClassTypeBuilder(JsonSerializable.class).build();
    public static final ClassType JSON_WRITER = getClassTypeBuilder(JsonWriter.class).build();
    public static final ClassType JSON_READER = getClassTypeBuilder(JsonReader.class).build();
    public static final ClassType JSON_TOKEN = getClassTypeBuilder(JsonToken.class).build();

=======
>>>>>>> 90517f22
    private final String fullName;
    private final String packageName;
    private final String name;
    private final List<String> implementationImports;
    private final XmsExtensions extensions;
    private final Function<String, String> defaultValueExpressionConverter;
    private final boolean isSwaggerType;
    private final Function<String, String> serializationValueGetterModifier;
    private final String jsonToken;
    private final String serializationMethodBase;
    private final String jsonDeserializationMethod;
    private final String xmlAttributeDeserializationTemplate;
    private final String xmlElementDeserializationMethod;
    private final boolean usedInXml;

    private ClassType(String packageKeyword, String name, List<String> implementationImports, XmsExtensions extensions,
        Function<String, String> defaultValueExpressionConverter, boolean isSwaggerType, String jsonToken,
        String serializationMethodBase, Function<String, String> serializationValueGetterModifier,
        String jsonDeserializationMethod, String xmlAttributeDeserializationTemplate,
        String xmlElementDeserializationMethod, boolean usedInXml) {
        this.fullName = packageKeyword + "." + name;
        this.packageName = packageKeyword;
        this.name = name;
        this.implementationImports = implementationImports;
        this.extensions = extensions;
        this.defaultValueExpressionConverter = defaultValueExpressionConverter;
        this.isSwaggerType = isSwaggerType;
        this.jsonToken = jsonToken;
        this.serializationMethodBase = serializationMethodBase;
        this.serializationValueGetterModifier = serializationValueGetterModifier;
        this.jsonDeserializationMethod = jsonDeserializationMethod;
        this.xmlAttributeDeserializationTemplate = xmlAttributeDeserializationTemplate;
        this.xmlElementDeserializationMethod = xmlElementDeserializationMethod;
        this.usedInXml = usedInXml;
    }

    public final String getPackage() {
        return packageName;
    }

    public final String getName() {
        return name;
    }

    private List<String> getImplementationImports() {
        return implementationImports;
    }

    public XmsExtensions getExtensions() {
        return extensions;
    }

    private Function<String, String> getDefaultValueExpressionConverter() {
        return defaultValueExpressionConverter;
    }

    public final boolean isBoxedType() {
        // TODO (alzimmer): This should be a property on the ClassType
        return this.equals(ClassType.VOID)
            || this.equals(ClassType.BOOLEAN)
            || this.equals(ClassType.BYTE)
            || this.equals(ClassType.INTEGER)
            || this.equals(ClassType.LONG)
            || this.equals(ClassType.FLOAT)
            || this.equals(ClassType.DOUBLE);
    }

    @Override
    public String toString() {
        return name;
    }

    @Override
    public boolean equals(final Object other) {
        if (this == other) {
            return true;
        }
        if (!(other instanceof ClassType)) {
            return false;
        }
        ClassType that = (ClassType) other;
        return Objects.equals(this.name, that.name) && Objects.equals(this.packageName, that.packageName);
    }

    @Override
    public int hashCode() {
        return Objects.hash(packageName, name);
    }

    public final IType asNullable() {
        return this;
    }

    public final boolean contains(IType type) {
        return this.equals(type);
    }

    public final String getFullName() {
        return fullName;
    }

    public final void addImportsTo(Set<String> imports, boolean includeImplementationImports) {
        if (!getPackage().equals("java.lang")) {
            imports.add(fullName);
        }

        if (this == ClassType.UNIX_TIME_LONG) {
            imports.add(Instant.class.getName());
            imports.add(ZoneOffset.class.getName());
        }

        if (this == ClassType.DATE_TIME) {
            imports.add(DateTimeFormatter.class.getName());
        }

        if (includeImplementationImports && getImplementationImports() != null) {
            imports.addAll(getImplementationImports());
        }
    }

    public final String defaultValueExpression(String sourceExpression) {
        String result = sourceExpression;
        if (result != null) {
            if (getDefaultValueExpressionConverter() != null) {
                result = defaultValueExpressionConverter.apply(sourceExpression);
            } else {
                result = "new " + this + "()";
            }
        }
        return result;
    }

    @Override
    public String defaultValueExpression() {
        return "null";
    }

    public final IType getClientType() {
        IType clientType = this;
        if (this == ClassType.DATE_TIME_RFC_1123) {
            clientType = ClassType.DATE_TIME;
        } else if (this == ClassType.UNIX_TIME_LONG) {
            clientType = ClassType.DATE_TIME;
        } else if (this == ClassType.BASE_64_URL) {
            clientType = ArrayType.BYTE_ARRAY;
        } else if (this == ClassType.DURATION_LONG) {
            clientType = ClassType.DURATION;
        } else if (this == ClassType.DURATION_DOUBLE) {
            clientType = ClassType.DURATION;
        }
        return clientType;
    }

    public String convertToClientType(String expression) {
        if (this == ClassType.DATE_TIME_RFC_1123 || this == ClassType.ANDROID_DATE_TIME_RFC_1123) {
            expression = expression + ".getDateTime()";
        } else if (this == ClassType.UNIX_TIME_LONG) {
            expression = "OffsetDateTime.ofInstant(Instant.ofEpochSecond(" + expression + "), ZoneOffset.UTC)";
        } else if (this == ClassType.BASE_64_URL) {
            expression = expression + ".decodedBytes()";
        } else if (this == ClassType.URL) {
            expression = "new URL(" + expression + ")";
        } else if (this == ClassType.DURATION_LONG) {
            expression = "Duration.ofSeconds(" + expression + ")";
        } else if (this == ClassType.DURATION_DOUBLE) {
            expression = "Duration.ofNanos((long) (" + expression + " * 1000_000_000L))";
        }

        return expression;
    }

    public String convertFromClientType(String expression) {
        if (this == ClassType.DATE_TIME_RFC_1123 || this == ClassType.ANDROID_DATE_TIME_RFC_1123) {
            expression = "new DateTimeRfc1123(" + expression + ")";
        } else if (this == ClassType.UNIX_TIME_LONG) {
            expression = expression + ".toEpochSecond()";
        } else if (this == ClassType.BASE_64_URL) {
            expression = "Base64Url.encode(" + expression + ")";
        } else if (this == ClassType.URL) {
            expression = expression + ".toString()";
        } else if (this == ClassType.DURATION_LONG) {
            expression = expression + ".getSeconds()";
        } else if (this == ClassType.DURATION_DOUBLE) {
            expression = "(double) " + expression + ".toNanos() / 1000_000_000L";
        }

        return expression;
    }

    public String validate(String expression) {
        if (packageName.startsWith(JavaSettings.getInstance().getPackage())) {
            return expression + ".validate()";
        } else {
            return null;
        }
    }

    public boolean isSwaggerType() {
        return isSwaggerType;
    }

    @Override
    public String jsonToken() {
        return jsonToken;
    }

    @Override
    public String jsonDeserializationMethod(String jsonReaderName) {
        if (jsonDeserializationMethod == null) {
            return null;
        }

        return jsonReaderName + "." + jsonDeserializationMethod;
    }

    @Override
    public String jsonSerializationMethodCall(String jsonWriterName, String fieldName, String valueGetter) {
        if (!isSwaggerType && CoreUtils.isNullOrEmpty(serializationMethodBase)) {
            return null;
        }

        String methodBase = isSwaggerType ? "writeJson" : serializationMethodBase;
        String value = serializationValueGetterModifier != null
            ? serializationValueGetterModifier.apply(valueGetter) : valueGetter;

        return fieldName == null
            ? jsonWriterName + "." + methodBase + "(" + value + ")"
            : jsonWriterName + "." + methodBase + "Field(\"" + fieldName + "\", " + value + ")";
    }

    @Override
    public String xmlDeserializationMethod(String xmlReaderName, String attributeName, String attributeNamespace,
        boolean namespaceIsConstant) {
        if (attributeName == null) {
            return xmlReaderName + "." + xmlElementDeserializationMethod;
        } else if (attributeNamespace == null) {
            return String.format(xmlAttributeDeserializationTemplate, xmlReaderName, "null",
                "\"" + attributeName + "\"");
        } else {
            String namespace = namespaceIsConstant ? attributeNamespace : "\"" + attributeNamespace + "\"";
            return String.format(xmlAttributeDeserializationTemplate, xmlReaderName, namespace,
                "\"" + attributeName + "\"");
        }
    }

    @Override
    public String xmlSerializationMethodCall(String xmlWriterName, String attributeOrElementName, String namespaceUri,
        String valueGetter, boolean isAttribute, boolean nameIsVariable, boolean namespaceIsConstant) {
        if (isSwaggerType) {
            if (isAttribute) {
                throw new RuntimeException("Swagger types cannot be written as attributes.");
            }

            return xmlWriterName + ".writeXml(" + valueGetter + ", \"" + attributeOrElementName + "\")";
        }

        String value = serializationValueGetterModifier != null
            ? serializationValueGetterModifier.apply(valueGetter) : valueGetter;
        return xmlSerializationCallHelper(xmlWriterName, serializationMethodBase, attributeOrElementName, namespaceUri,
            value, isAttribute, nameIsVariable, namespaceIsConstant);
    }

    @Override
    public boolean isUsedInXml() {
        return usedInXml;
    }

    public static class Builder {
        /*
         * Used to indicate if the class type is generated based on a Swagger definition and isn't a pre-defined,
         * handwritten type.
         */
        private final boolean isSwaggerType;

        private String packageName;
        private String name;
        private List<String> implementationImports;
        private XmsExtensions extensions;
        private Function<String, String> defaultValueExpressionConverter;
        private Function<String, String> serializationValueGetterModifier;
        private String jsonToken;
        private String jsonDeserializationMethod;
        private String serializationMethodBase;
        private String xmlAttributeDeserializationTemplate;
        private String xmlElementDeserializationMethod;
        private boolean usedInXml;

        public Builder() {
            this(true);
        }

        private Builder(boolean isSwaggerType) {
            this.isSwaggerType = isSwaggerType;
        }

        public Builder packageName(String packageName) {
            this.packageName = packageName;
            return this;
        }

        public Builder name(String name) {
            this.name = name;
            return this;
        }

        public Builder prototypeAsLong() {
            return this.knownClass(Long.class)
                .defaultValueExpressionConverter(defaultValueExpression -> defaultValueExpression + 'L')
                .jsonToken("JsonToken.NUMBER")
                .serializationMethodBase("writeNumber")
                .jsonDeserializationMethod("getNullable(JsonReader::getLong)")
                .xmlElementDeserializationMethod("getNullableElement(Long::parseLong)")
                .xmlAttributeDeserializationTemplate("%s.getNullableAttribute(%s, %s, Long::parseLong)");
        }

        public Builder prototypeAsDouble() {
            return this.knownClass(Double.class)
                .defaultValueExpressionConverter(defaultValueExpression -> java.lang.String.valueOf(java.lang.Double.parseDouble(defaultValueExpression)) + 'D')
                .jsonToken("JsonToken.NUMBER")
                .serializationMethodBase("writeNumber")
                .jsonDeserializationMethod("getNullable(JsonReader::getDouble)")
                .xmlElementDeserializationMethod("getNullableElement(Double::parseDouble)")
                .xmlAttributeDeserializationTemplate("%s.getNullableAttribute(%s, %s, Double::parseDouble)");
        }

        public Builder knownClass(Class<?> clazz) {
            return packageName(clazz.getPackage().getName())
                .name(clazz.getSimpleName());
        }

        private Builder knownClass(String fullName) {
            int index = fullName.lastIndexOf(".");
            return packageName(fullName.substring(0, index))
                    .name(fullName.substring(index + 1));
        }

        public Builder implementationImports(String... implementationImports) {
            this.implementationImports = Arrays.asList(implementationImports);
            return this;
        }

        public Builder extensions(XmsExtensions extensions) {
            this.extensions = extensions;
            return this;
        }

        public Builder defaultValueExpressionConverter(Function<String, String> defaultValueExpressionConverter) {
            this.defaultValueExpressionConverter = defaultValueExpressionConverter;
            return this;
        }

        public Builder jsonToken(String jsonToken) {
            this.jsonToken = jsonToken;
            return this;
        }

        public Builder serializationValueGetterModifier(Function<String, String> serializationValueGetterModifier) {
            this.serializationValueGetterModifier = serializationValueGetterModifier;
            return this;
        }

        public Builder jsonDeserializationMethod(String jsonDeserializationMethod) {
            this.jsonDeserializationMethod = jsonDeserializationMethod;
            return this;
        }

        public Builder serializationMethodBase(String serializationMethodBase) {
            this.serializationMethodBase = serializationMethodBase;
            return this;
        }

        public Builder xmlAttributeDeserializationTemplate(String xmlAttributeDeserializationTemplate) {
            this.xmlAttributeDeserializationTemplate = xmlAttributeDeserializationTemplate;
            return this;
        }

        public Builder xmlElementDeserializationMethod(String xmlElementDeserializationMethod) {
            this.xmlElementDeserializationMethod = xmlElementDeserializationMethod;
            return this;
        }

        public Builder usedInXml(boolean usedInXml) {
            this.usedInXml = usedInXml;
            return this;
        }

        public ClassType build() {
            // Deserialization of Swagger types needs to be handled differently as the named reader needs
            // to be passed to the deserialization method and the reader name cannot be determined here.
            String jsonDeserializationMethod = isSwaggerType ? null : this.jsonDeserializationMethod;
            String xmlAttributeDeserializationTemplate = isSwaggerType
                ? null : this.xmlAttributeDeserializationTemplate;
            String xmlElementDeserializationMethod = isSwaggerType ? null : this.xmlElementDeserializationMethod;

            return new ClassType(packageName, name, implementationImports, extensions, defaultValueExpressionConverter,
                isSwaggerType, jsonToken, serializationMethodBase, serializationValueGetterModifier,
                jsonDeserializationMethod, xmlAttributeDeserializationTemplate, xmlElementDeserializationMethod,
                usedInXml);
        }
    }

    static String xmlSerializationCallHelper(String writer, String method, String xmlName, String namespace,
        String value, boolean isAttribute, boolean nameIsVariable, boolean namespaceIsConstant) {
        String name = (xmlName == null) ? null
            : nameIsVariable ? xmlName : "\"" + xmlName + "\"";
        namespace = (namespace == null) ? null
            : namespaceIsConstant ? namespace : "\"" + namespace + "\"";

        if (isAttribute) {
            method = method + "Attribute";
            return (namespace == null)
                ? writer + "." + method + "(" + name + ", " + value + ")"
                : writer + "." + method + "(" + namespace + ", " + name + ", " + value + ")";
        }

        if (name == null) {
            return writer + "." + method + "(" + value + ")";
        } else {
            method = method + "Element";
            return (namespace == null)
                ? writer + "." + method + "(" + name + ", " + value + ")"
                : writer + "." + method + "(" + namespace + ", " + name + ", " + value + ")";
        }
    }
}<|MERGE_RESOLUTION|>--- conflicted
+++ resolved
@@ -165,7 +165,6 @@
     public static final ClassType JSON_WRITER = getClassTypeBuilder(JsonWriter.class).build();
     public static final ClassType JSON_READER = getClassTypeBuilder(JsonReader.class).build();
     public static final ClassType JSON_TOKEN = getClassTypeBuilder(JsonToken.class).build();
-    public static final ClassType TYPE_REFERENCE = getClassTypeBuilder(TypeReference.class).build();
 
     public static final ClassType VOID = new ClassType.Builder(false).knownClass(Void.class).build();
 
@@ -488,27 +487,6 @@
         .jsonToken("JsonToken.START_OBJECT")
         .build();
 
-<<<<<<< HEAD
-    public static final ClassType REQUEST_CONDITIONS = new Builder().knownClass(RequestConditions.class).build();
-    public static final ClassType MATCH_CONDITIONS = new Builder().knownClass(MatchConditions.class).build();
-    public static final ClassType CORE_UTILS = getClassTypeBuilder(CoreUtils.class).build();
-    public static final ClassType RESPONSE = getClassTypeBuilder(Response.class).build();
-    public static final ClassType SIMPLE_RESPONSE = getClassTypeBuilder(SimpleResponse.class).build();
-    public static final ClassType EXPANDABLE_STRING_ENUM = getClassTypeBuilder(ExpandableStringEnum.class).build();
-    public static final ClassType HTTP_PIPELINE_BUILDER = getClassTypeBuilder(HttpPipelineBuilder.class).build();
-    public static final ClassType KEY_CREDENTIAL_POLICY = getClassTypeBuilder(KeyCredentialPolicy.class).build();
-    public static final ClassType KEY_CREDENTIAL_TRAIT = getClassTypeBuilder(KeyCredentialTrait.class).build();
-    public static final ClassType ENDPOINT_TRAIT = getClassTypeBuilder(EndpointTrait.class).build();
-    public static final ClassType HTTP_TRAIT = getClassTypeBuilder(HttpTrait.class).build();
-    public static final ClassType CONFIGURATION_TRAIT = getClassTypeBuilder(ConfigurationTrait.class).build();
-    public static final ClassType POLL_OPERATION_DETAILS = getClassTypeBuilder(PollOperationDetails.class).build();
-    public static final ClassType JSON_SERIALIZABLE = getClassTypeBuilder(JsonSerializable.class).build();
-    public static final ClassType JSON_WRITER = getClassTypeBuilder(JsonWriter.class).build();
-    public static final ClassType JSON_READER = getClassTypeBuilder(JsonReader.class).build();
-    public static final ClassType JSON_TOKEN = getClassTypeBuilder(JsonToken.class).build();
-
-=======
->>>>>>> 90517f22
     private final String fullName;
     private final String packageName;
     private final String name;
