--- conflicted
+++ resolved
@@ -5,11 +5,7 @@
 
 import com.azure.autorest.extension.base.model.extensionmodel.XmsExtensions;
 import com.azure.autorest.extension.base.plugin.JavaSettings;
-<<<<<<< HEAD
 import com.azure.autorest.extension.base.util.ExtensionUtils;
-import com.azure.autorest.util.ClientModelUtil;
-=======
->>>>>>> 90517f22
 import com.azure.autorest.util.TemplateUtil;
 
 import java.io.InputStream;
@@ -103,351 +99,6 @@
         }
     }
 
-    public static final ClassType REQUEST_CONDITIONS = new Builder().knownClass(RequestConditions.class).build();
-    public static final ClassType MATCH_CONDITIONS = new Builder().knownClass(MatchConditions.class).build();
-    public static final ClassType CORE_UTILS = getClassTypeBuilder(CoreUtils.class).build();
-    public static final ClassType RESPONSE = getClassTypeBuilder(Response.class).build();
-    public static final ClassType SIMPLE_RESPONSE = getClassTypeBuilder(SimpleResponse.class).build();
-    public static final ClassType EXPANDABLE_STRING_ENUM = getClassTypeBuilder(ExpandableStringEnum.class).build();
-    public static final ClassType HTTP_PIPELINE_BUILDER = getClassTypeBuilder(HttpPipelineBuilder.class).build();
-    public static final ClassType KEY_CREDENTIAL_POLICY = getClassTypeBuilder(KeyCredentialPolicy.class).build();
-    public static final ClassType KEY_CREDENTIAL_TRAIT = getClassTypeBuilder(KeyCredentialTrait.class).build();
-    public static final ClassType ENDPOINT_TRAIT = getClassTypeBuilder(EndpointTrait.class).build();
-    public static final ClassType HTTP_TRAIT = getClassTypeBuilder(HttpTrait.class).build();
-    public static final ClassType CONFIGURATION_TRAIT = getClassTypeBuilder(ConfigurationTrait.class).build();
-    public static final ClassType POLL_OPERATION_DETAILS = getClassTypeBuilder(PollOperationDetails.class).build();
-    public static final ClassType JSON_SERIALIZABLE = getClassTypeBuilder(JsonSerializable.class).build();
-    public static final ClassType JSON_WRITER = getClassTypeBuilder(JsonWriter.class).build();
-    public static final ClassType JSON_READER = getClassTypeBuilder(JsonReader.class).build();
-    public static final ClassType JSON_TOKEN = getClassTypeBuilder(JsonToken.class).build();
-    public static final ClassType TYPE_REFERENCE = getClassTypeBuilder(TypeReference.class).build();
-
-    public static final ClassType VOID = new ClassType.Builder(false).knownClass(Void.class).build();
-
-    public static final ClassType BOOLEAN = new Builder(false).knownClass(Boolean.class)
-        .defaultValueExpressionConverter(String::toLowerCase)
-        .jsonToken("JsonToken.BOOLEAN")
-        .jsonDeserializationMethod("getNullable(JsonReader::getBoolean)")
-        .serializationMethodBase("writeBoolean")
-        .xmlElementDeserializationMethod("getNullableElement(Boolean::parseBoolean)")
-        .xmlAttributeDeserializationTemplate("%s.getNullableAttribute(%s, %s, Boolean::parseBoolean)")
-        .build();
-
-    public static final ClassType BYTE = new Builder(false).knownClass(Byte.class)
-        .jsonDeserializationMethod("getNullable(JsonReader::getInt)")
-        .jsonToken("JsonToken.NUMBER")
-        .serializationMethodBase("writeNumber")
-        .xmlElementDeserializationMethod("getNullableElement(Byte::parseByte)")
-        .xmlAttributeDeserializationTemplate("%s.getNullableAttribute(%s, %s, Byte::parseByte)")
-        .build();
-
-    public static final ClassType INTEGER = new Builder(false).knownClass(Integer.class)
-        .defaultValueExpressionConverter(Function.identity())
-        .jsonToken("JsonToken.NUMBER")
-        .jsonDeserializationMethod("getNullable(JsonReader::getInt)")
-        .serializationMethodBase("writeNumber")
-        .xmlElementDeserializationMethod("getNullableElement(Integer::parseInt)")
-        .xmlAttributeDeserializationTemplate("%s.getNullableAttribute(%s, %s, Integer::parseInt)")
-        .build();
-
-    public static final ClassType LONG = new Builder(false)
-        .prototypeAsLong()
-        .build();
-
-    public static final ClassType FLOAT = new Builder(false).knownClass(Float.class)
-        .defaultValueExpressionConverter(defaultValueExpression -> Float.parseFloat(defaultValueExpression) + "F")
-        .jsonToken("JsonToken.NUMBER")
-        .jsonDeserializationMethod("getNullable(JsonReader::getFloat)")
-        .serializationMethodBase("writeNumber")
-        .xmlElementDeserializationMethod("getNullableElement(Float::parseFloat)")
-        .xmlAttributeDeserializationTemplate("%s.getNullableAttribute(%s, %s, Float::parseFloat)")
-        .build();
-
-    public static final ClassType DOUBLE = new Builder(false).knownClass(Double.class)
-        .prototypeAsDouble()
-        .build();
-
-    public static final ClassType CHARACTER = new Builder(false).knownClass(Character.class)
-        .defaultValueExpressionConverter(defaultValueExpression -> String.valueOf((defaultValueExpression.charAt(0))))
-        .jsonToken("JsonToken.STRING")
-        .serializationValueGetterModifier(valueGetter -> "Objects.toString(" + valueGetter + ", null)")
-        .jsonDeserializationMethod("getNullable(nonNullReader -> nonNullReader.getString().charAt(0))")
-        .serializationMethodBase("writeString")
-        .xmlElementDeserializationMethod("getNullableElement(nonNullString -> nonNullString.charAt(0))")
-        .xmlAttributeDeserializationTemplate("%s.getNullableAttribute(%s, %s, nonNullString -> nonNullString.charAt(0))")
-        .build();
-
-    public static final ClassType STRING = new Builder(false).knownClass(String.class)
-        .defaultValueExpressionConverter(defaultValueExpression -> "\"" + TemplateUtil.escapeString(defaultValueExpression) + "\"")
-        .jsonToken("JsonToken.STRING")
-        .jsonDeserializationMethod("getString()")
-        .serializationMethodBase("writeString")
-        .xmlElementDeserializationMethod("getStringElement()")
-        .xmlAttributeDeserializationTemplate("%s.getStringAttribute(%s, %s)")
-        .build();
-
-    public static final ClassType BASE_64_URL = getClassTypeBuilder("com.azure.core.util", "Base64Url")
-        .serializationValueGetterModifier(valueGetter -> "Objects.toString(" + valueGetter + ", null)")
-        .jsonToken("JsonToken.STRING")
-        .jsonDeserializationMethod("getNullable(nonNullReader -> new Base64Url(nonNullReader.getString()))")
-        .serializationMethodBase("writeString")
-        .xmlElementDeserializationMethod("getNullableElement(Base64Url::new)")
-        .xmlAttributeDeserializationTemplate("%s.getNullableAttribute(%s, %s, Base64Url::new)")
-        .build();
-
-    public static final ClassType ANDROID_BASE_64_URL = new ClassType.Builder(false)
-        .packageName("com.azure.android.core.util").name("Base64Url")
-        .build();
-
-    public static final ClassType LOCAL_DATE = new Builder(false).knownClass(java.time.LocalDate.class)
-        .defaultValueExpressionConverter(defaultValueExpression -> "LocalDate.parse(\"" + defaultValueExpression + "\")")
-        .jsonToken("JsonToken.STRING")
-        .serializationValueGetterModifier(valueGetter -> "Objects.toString(" + valueGetter + ", null)")
-        .jsonDeserializationMethod("getNullable(nonNullReader -> LocalDate.parse(nonNullReader.getString()))")
-        .serializationMethodBase("writeString")
-        .xmlElementDeserializationMethod("getNullableElement(LocalDate::parse)")
-        .xmlAttributeDeserializationTemplate("%s.getNullableAttribute(%s, %s, LocalDate::parse)")
-        .build();
-
-    public static final ClassType ANDROID_LOCAL_DATE = new ClassType.Builder(false)
-        .packageName("org.threeten.bp").name("LocalDate")
-        .build();
-
-    public static final ClassType DATE_TIME = new Builder(false).knownClass(OffsetDateTime.class)
-        .defaultValueExpressionConverter(defaultValueExpression -> "OffsetDateTime.parse(\"" + defaultValueExpression + "\")")
-        .jsonToken("JsonToken.STRING")
-        .serializationValueGetterModifier(valueGetter -> valueGetter + " == null ? null : DateTimeFormatter.ISO_OFFSET_DATE_TIME.format(" + valueGetter + ")")
-        .jsonDeserializationMethod("getNullable(nonNullReader -> OffsetDateTime.parse(nonNullReader.getString()))")
-        .serializationMethodBase("writeString")
-        .xmlElementDeserializationMethod("getNullableElement(dateString -> OffsetDateTime.parse(dateString))")
-        .xmlAttributeDeserializationTemplate("%s.getNullableAttribute(%s, %s, dateString -> OffsetDateTime.parse(dateString))")
-        .build();
-
-    public static final ClassType DURATION = new Builder(false).knownClass(Duration.class)
-        .defaultValueExpressionConverter(defaultValueExpression -> "Duration.parse(\"" + defaultValueExpression + "\")")
-        .jsonToken("JsonToken.STRING")
-        .serializationValueGetterModifier(valueGetter -> CORE_UTILS.getName() + ".durationToStringWithDays(" + valueGetter + ")")
-        .jsonDeserializationMethod("getNullable(nonNullReader -> Duration.parse(nonNullReader.getString()))")
-        .serializationMethodBase("writeString")
-        .xmlElementDeserializationMethod("getNullableElement(Duration::parse)")
-        .xmlAttributeDeserializationTemplate("%s.getNullableAttribute(%s, %s, Duration::parse)")
-        .build();
-
-    public static final ClassType ANDROID_DURATION = new ClassType.Builder(false)
-        .packageName("org.threeten.bp").name("Duration")
-        .build();
-
-    public static final ClassType DATE_TIME_RFC_1123 = getClassTypeBuilder("com.azure.core.util", "DateTimeRfc1123")
-        .defaultValueExpressionConverter(defaultValueExpression -> "new DateTimeRfc1123(\"" + defaultValueExpression + "\")")
-        .jsonToken("JsonToken.STRING")
-        .serializationValueGetterModifier(valueGetter -> "Objects.toString(" + valueGetter + ", null)")
-        .jsonDeserializationMethod("getNullable(nonNullReader -> new DateTimeRfc1123(nonNullReader.getString()))")
-        .serializationMethodBase("writeString")
-        .xmlElementDeserializationMethod("getNullableElement(DateTimeRfc1123::new)")
-        .xmlAttributeDeserializationTemplate("%s.getNullableAttribute(%s, %s, DateTimeRfc1123::new)")
-        .build();
-
-    public static final ClassType ANDROID_DATE_TIME_RFC_1123 = new ClassType.Builder(false)
-        .packageName("com.azure.android.core.util").name("DateTimeRfc1123")
-        .build();
-
-    public static final ClassType BIG_DECIMAL = new Builder(false).knownClass(BigDecimal.class)
-        .defaultValueExpressionConverter(defaultValueExpression -> "new BigDecimal(\"" + defaultValueExpression + "\")")
-        .jsonToken("JsonToken.NUMBER")
-        .serializationMethodBase("writeNumber")
-        .jsonDeserializationMethod("getNullable(nonNullReader -> new BigDecimal(nonNullReader.getString()))")
-        .xmlElementDeserializationMethod("getNullableElement(BigDecimal::new)")
-        .xmlAttributeDeserializationTemplate("%s.getNullableAttribute(%s, %s, BigDecimal::new)")
-        .build();
-
-    public static final ClassType UUID = new Builder(false).knownClass(java.util.UUID.class)
-        .defaultValueExpressionConverter(defaultValueExpression -> "UUID.fromString(\"" + defaultValueExpression + "\")")
-        .jsonToken("JsonToken.STRING")
-        .serializationValueGetterModifier(valueGetter -> "Objects.toString(" + valueGetter + ", null)")
-        .jsonDeserializationMethod("getNullable(nonNullReader -> UUID.fromString(nonNullReader.getString()))")
-        .serializationMethodBase("writeString")
-        .xmlElementDeserializationMethod("getNullableElement(UUID::fromString)")
-        .xmlAttributeDeserializationTemplate("%s.getNullableAttribute(%s, %s, UUID::fromString)")
-        .build();
-
-    public static final ClassType OBJECT = new ClassType.Builder(false)
-        .knownClass(Object.class)
-        .build();
-
-    public static final ClassType TOKEN_CREDENTIAL = new Builder(false)
-        .packageName("com.azure.core.credential").name("TokenCredential")
-        .build();
-
-    public static final ClassType ANDROID_HTTP_RESPONSE_EXCEPTION = new ClassType.Builder(false)
-        .packageName("com.azure.android.core.http.exception").name("HttpResponseException")
-        .build();
-
-    public static final ClassType UNIX_TIME_DATE_TIME = new ClassType.Builder(false)
-        .defaultValueExpressionConverter(defaultValueExpression -> "OffsetDateTime.parse(\"" + defaultValueExpression + "\")")
-        .jsonToken("JsonToken.STRING")
-        .knownClass(OffsetDateTime.class)
-        .serializationValueGetterModifier(valueGetter -> "Objects.toString(" + valueGetter + ", null)")
-        .jsonDeserializationMethod("getNullable(nonNullReader -> OffsetDateTime.parse(nonNullReader.getString()))")
-        .serializationMethodBase("writeString")
-        .xmlElementDeserializationMethod("getNullableElement(OffsetDateTime::parse)")
-        .xmlAttributeDeserializationTemplate("%s.getNullableAttribute(%s, %s, OffsetDateTime::parse)")
-        .build();
-
-    public static final ClassType ANDROID_DATE_TIME = new ClassType.Builder(false)
-        .packageName("org.threeten.bp").name("OffsetDateTime")
-        .build();
-
-    public static final ClassType UNIX_TIME_LONG = new ClassType.Builder(false)
-        .prototypeAsLong()
-        .build();
-
-    public static final ClassType DURATION_LONG = new ClassType.Builder(false)
-        .prototypeAsLong()
-        .build();
-
-    public static final ClassType DURATION_DOUBLE = new ClassType.Builder(false)
-        .prototypeAsDouble()
-        .build();
-
-    public static final ClassType HTTP_PIPELINE = getClassTypeBuilder("com.azure.core.http", "HttpPipeline").build();
-
-    public static final ClassType ANDROID_HTTP_PIPELINE = new ClassType.Builder(false)
-        .packageName("com.azure.android.core.http").name("HttpPipeline")
-        .build();
-
-    public static final ClassType REST_PROXY = getClassTypeBuilder("com.azure.core.http.rest", "RestProxy").build();
-
-    public static final ClassType ANDROID_REST_PROXY = new ClassType.Builder(false)
-        .packageName("com.azure.android.core.rest").name("RestProxy")
-        .build();
-
-    public static final ClassType SERIALIZER_ADAPTER = new Builder(false).packageName("com.azure.core.util.serializer")
-        .name("SerializerAdapter")
-        .build();
-    public static final ClassType JSON_SERIALIZER = getClassTypeBuilder("com.azure.core.util.serializer", "JsonSerializer")
-        .build();
-
-    public static final ClassType ANDROID_JACKSON_SERDER = new ClassType.Builder(false)
-        .packageName("com.azure.android.core.serde.jackson").name("JacksonSerder")
-        .build();
-
-    public static final ClassType FUNCTION = new ClassType.Builder(false).knownClass(Function.class).build();
-
-    public static final ClassType BYTE_BUFFER = new ClassType.Builder(false).knownClass(ByteBuffer.class).build();
-
-    public static final ClassType URL = new Builder(false)
-        .defaultValueExpressionConverter(defaultValueExpression -> "new URL(\"" + defaultValueExpression + "\")")
-        .knownClass(java.net.URL.class)
-        .jsonToken("JsonToken.STRING")
-        .serializationValueGetterModifier(valueGetter -> "Objects.toString(" + valueGetter + ", null)")
-        .jsonDeserializationMethod("getNullable(nonNullReader -> new URL(nonNullReader.getString()))")
-        .serializationMethodBase("writeString")
-        .xmlElementDeserializationMethod("getNullableElement(URL::new)")
-        .xmlAttributeDeserializationTemplate("%s.getNullableAttribute(%s, %s, URL::new)")
-        .build();
-
-    public static final ClassType STREAM_RESPONSE = new Builder(false).packageName("com.azure.core.http.rest")
-        .name("StreamResponse")
-        .build();
-
-    public static final ClassType INPUT_STREAM = new ClassType.Builder(false).knownClass(InputStream.class)
-        .build();
-
-    public static final ClassType CONTEXT = ClassType.getClassTypeBuilder("com.azure.core.util", "Context")
-        .defaultValueExpressionConverter(epr -> "com.azure.core.util.Context.NONE")
-        .build();
-
-    public static final ClassType ANDROID_CONTEXT = new ClassType.Builder(false)
-        .packageName("com.azure.android.core.util").name("Context")
-        .build();
-
-    public static final ClassType CLIENT_LOGGER = ClassType.getClassTypeBuilder("com.azure.core.util.logging", "ClientLogger").build();
-    public static final ClassType LOG_LEVEL = ClassType.getClassTypeBuilder("com.azure.core.util.logging", "LogLevel").build();
-
-    public static final ClassType AZURE_ENVIRONMENT = new ClassType.Builder(false)
-        .packageName("com.azure.core.management").name("AzureEnvironment")
-        .build();
-
-    public static final ClassType HTTP_CLIENT = getClassTypeBuilder("com.azure.core.http", "HttpClient").build();
-
-    public static final ClassType ANDROID_HTTP_CLIENT = new ClassType.Builder(false)
-        .packageName("com.azure.android.core.http").name("HttpClient")
-        .build();
-
-    public static final ClassType HTTP_PIPELINE_POLICY = getClassTypeBuilder("com.azure.core.http.policy", "HttpPipelinePolicy").build();
-
-    public static final ClassType ANDROID_HTTP_PIPELINE_POLICY = new ClassType.Builder(false)
-        .packageName("com.azure.android.core.http").name("HttpPipelinePolicy")
-        .build();
-
-    public static final ClassType HTTP_LOG_OPTIONS = getClassTypeBuilder("com.azure.core.http.policy", "HttpLogOptions").build();
-
-    public static final ClassType ANDROID_HTTP_LOG_OPTIONS = new ClassType.Builder(false)
-        .packageName("com.azure.android.core.http.policy").name("HttpLogOptions")
-        .build();
-
-    public static final ClassType CONFIGURATION = getClassTypeBuilder("com.azure.core.util", "Configuration").build();
-
-    public static final ClassType SERVICE_VERSION = new ClassType.Builder(false).knownClass(ServiceVersion.class)
-        .build();
-
-    public static final ClassType AZURE_KEY_CREDENTIAL = new Builder(false)
-        .packageName("com.azure.core.credential").name("AzureKeyCredential")
-        .build();
-
-    public static final ClassType KEY_CREDENTIAL = getClassTypeBuilder("com.azure.core.credential", "KeyCredential").build();
-
-    public static final ClassType RETRY_POLICY = new Builder(false).packageName("com.azure.core.http.policy").name("RetryPolicy").build();
-
-    public static final ClassType RETRY_OPTIONS = getClassTypeBuilder("com.azure.core.http.policy", "RetryOptions").build();
-
-    public static final ClassType ANDROID_RETRY_POLICY = new ClassType.Builder(false)
-        .packageName("com.azure.android.core.http.policy").name("RetryPolicy")
-        .build();
-
-    public static final ClassType JSON_PATCH_DOCUMENT = new Builder(false).packageName("com.azure.core.models")
-        .name("JsonPatchDocument")
-        .jsonToken("JsonToken.START_OBJECT")
-        .build();
-
-    public static final ClassType BINARY_DATA = getClassTypeBuilder("com.azure.core.util", "BinaryData")
-        .defaultValueExpressionConverter(defaultValueExpression -> "BinaryData.fromObject(\"" + defaultValueExpression + "\")")
-        // do not use the "writeUntyped(nullableVar)", because some backend would fail the request on "null" value
-//        .serializationMethodBase("writeUntyped")
-//        .serializationValueGetterModifier(valueGetter -> valueGetter + " == null ? null : " + valueGetter + ".toObject(Object.class)")
-        .jsonDeserializationMethod("getNullable(nonNullReader -> BinaryData.fromObject(nonNullReader.readUntyped()))")
-        .xmlElementDeserializationMethod("getNullableElement(BinaryData::fromObject)")
-        .xmlAttributeDeserializationTemplate("%s.getNullableAttribute(%s, %s, BinaryData::fromObject)")
-        .build();
-
-    public static final ClassType REQUEST_OPTIONS = getClassTypeBuilder("com.azure.core.http.rest", "RequestOptions").build();
-    public static final ClassType CLIENT_OPTIONS = getClassTypeBuilder("com.azure.core.util", "ClientOptions").build();
-    public static final ClassType HTTP_REQUEST = getClassTypeBuilder("com.azure.core.http", "HttpRequest").build();
-    public static final ClassType HTTP_HEADERS = getClassTypeBuilder("com.azure.core.http", "HttpHeaders").build();
-    public static final ClassType HTTP_HEADER_NAME = getClassTypeBuilder("com.azure.core.http", "HttpHeaderName").build();
-
-    // Java exception types
-    public static final ClassType HTTP_RESPONSE_EXCEPTION = getClassTypeBuilder("com.azure.core.exception", "HttpResponseException").build();
-    public static final ClassType CLIENT_AUTHENTICATION_EXCEPTION = getClassTypeBuilder("com.azure.core.exception", "ClientAuthenticationException")
-        .build();
-    public static final ClassType RESOURCE_EXISTS_EXCEPTION = getClassTypeBuilder("com.azure.core.exception", "ResourceExistsException")
-        .build();
-    public static final ClassType RESOURCE_MODIFIED_EXCEPTION = getClassTypeBuilder("com.azure.core.exception", "ResourceModifiedException")
-        .build();
-    public static final ClassType RESOURCE_NOT_FOUND_EXCEPTION = getClassTypeBuilder("com.azure.core.exception", "ResourceNotFoundException")
-        .build();
-    public static final ClassType TOO_MANY_REDIRECTS_EXCEPTION = getClassTypeBuilder("com.azure.core.exception", "TooManyRedirectsException")
-        .build();
-    public static final ClassType RESPONSE_ERROR = new Builder()
-        .packageName("com.azure.core.models").name("ResponseError")
-        .jsonToken("JsonToken.START_OBJECT")
-        .build();
-    public static final ClassType RESPONSE_INNER_ERROR = new Builder()
-        .packageName("com.azure.core.models").name("ResponseInnerError")
-        .jsonToken("JsonToken.START_OBJECT")
-        .build();
-
-<<<<<<< HEAD
     public static final ClassType REQUEST_CONDITIONS = new Builder().packageName("com.azure.core.http").name("RequestConditions").build();
     public static final ClassType MATCH_CONDITIONS = new Builder().packageName("com.azure.core.http").name("MatchConditions").build();
     public static final ClassType CORE_UTILS = getClassTypeBuilder("com.azure.core.util", "CoreUtils").build();
@@ -467,8 +118,331 @@
     public static final ClassType JSON_TOKEN = getClassTypeBuilder("com.azure.json", "JsonToken").build();
     public static final ClassType TYPE_REFERENCE = getClassTypeBuilder("com.azure.core.util.serializer", "TypeReference").build();
 
-=======
->>>>>>> 90517f22
+    public static final ClassType VOID = new ClassType.Builder(false).knownClass(Void.class).build();
+
+    public static final ClassType BOOLEAN = new Builder(false).knownClass(Boolean.class)
+        .defaultValueExpressionConverter(String::toLowerCase)
+        .jsonToken("JsonToken.BOOLEAN")
+        .jsonDeserializationMethod("getNullable(JsonReader::getBoolean)")
+        .serializationMethodBase("writeBoolean")
+        .xmlElementDeserializationMethod("getNullableElement(Boolean::parseBoolean)")
+        .xmlAttributeDeserializationTemplate("%s.getNullableAttribute(%s, %s, Boolean::parseBoolean)")
+        .build();
+
+    public static final ClassType BYTE = new Builder(false).knownClass(Byte.class)
+        .jsonDeserializationMethod("getNullable(JsonReader::getInt)")
+        .jsonToken("JsonToken.NUMBER")
+        .serializationMethodBase("writeNumber")
+        .xmlElementDeserializationMethod("getNullableElement(Byte::parseByte)")
+        .xmlAttributeDeserializationTemplate("%s.getNullableAttribute(%s, %s, Byte::parseByte)")
+        .build();
+
+    public static final ClassType INTEGER = new Builder(false).knownClass(Integer.class)
+        .defaultValueExpressionConverter(Function.identity())
+        .jsonToken("JsonToken.NUMBER")
+        .jsonDeserializationMethod("getNullable(JsonReader::getInt)")
+        .serializationMethodBase("writeNumber")
+        .xmlElementDeserializationMethod("getNullableElement(Integer::parseInt)")
+        .xmlAttributeDeserializationTemplate("%s.getNullableAttribute(%s, %s, Integer::parseInt)")
+        .build();
+
+    public static final ClassType LONG = new Builder(false)
+        .prototypeAsLong()
+        .build();
+
+    public static final ClassType FLOAT = new Builder(false).knownClass(Float.class)
+        .defaultValueExpressionConverter(defaultValueExpression -> Float.parseFloat(defaultValueExpression) + "F")
+        .jsonToken("JsonToken.NUMBER")
+        .jsonDeserializationMethod("getNullable(JsonReader::getFloat)")
+        .serializationMethodBase("writeNumber")
+        .xmlElementDeserializationMethod("getNullableElement(Float::parseFloat)")
+        .xmlAttributeDeserializationTemplate("%s.getNullableAttribute(%s, %s, Float::parseFloat)")
+        .build();
+
+    public static final ClassType DOUBLE = new Builder(false).knownClass(Double.class)
+        .prototypeAsDouble()
+        .build();
+
+    public static final ClassType CHARACTER = new Builder(false).knownClass(Character.class)
+        .defaultValueExpressionConverter(defaultValueExpression -> String.valueOf((defaultValueExpression.charAt(0))))
+        .jsonToken("JsonToken.STRING")
+        .serializationValueGetterModifier(valueGetter -> "Objects.toString(" + valueGetter + ", null)")
+        .jsonDeserializationMethod("getNullable(nonNullReader -> nonNullReader.getString().charAt(0))")
+        .serializationMethodBase("writeString")
+        .xmlElementDeserializationMethod("getNullableElement(nonNullString -> nonNullString.charAt(0))")
+        .xmlAttributeDeserializationTemplate("%s.getNullableAttribute(%s, %s, nonNullString -> nonNullString.charAt(0))")
+        .build();
+
+    public static final ClassType STRING = new Builder(false).knownClass(String.class)
+        .defaultValueExpressionConverter(defaultValueExpression -> "\"" + TemplateUtil.escapeString(defaultValueExpression) + "\"")
+        .jsonToken("JsonToken.STRING")
+        .jsonDeserializationMethod("getString()")
+        .serializationMethodBase("writeString")
+        .xmlElementDeserializationMethod("getStringElement()")
+        .xmlAttributeDeserializationTemplate("%s.getStringAttribute(%s, %s)")
+        .build();
+
+    public static final ClassType BASE_64_URL = getClassTypeBuilder("com.azure.core.util", "Base64Url")
+        .serializationValueGetterModifier(valueGetter -> "Objects.toString(" + valueGetter + ", null)")
+        .jsonToken("JsonToken.STRING")
+        .jsonDeserializationMethod("getNullable(nonNullReader -> new Base64Url(nonNullReader.getString()))")
+        .serializationMethodBase("writeString")
+        .xmlElementDeserializationMethod("getNullableElement(Base64Url::new)")
+        .xmlAttributeDeserializationTemplate("%s.getNullableAttribute(%s, %s, Base64Url::new)")
+        .build();
+
+    public static final ClassType ANDROID_BASE_64_URL = new ClassType.Builder(false)
+        .packageName("com.azure.android.core.util").name("Base64Url")
+        .build();
+
+    public static final ClassType LOCAL_DATE = new Builder(false).knownClass(java.time.LocalDate.class)
+        .defaultValueExpressionConverter(defaultValueExpression -> "LocalDate.parse(\"" + defaultValueExpression + "\")")
+        .jsonToken("JsonToken.STRING")
+        .serializationValueGetterModifier(valueGetter -> "Objects.toString(" + valueGetter + ", null)")
+        .jsonDeserializationMethod("getNullable(nonNullReader -> LocalDate.parse(nonNullReader.getString()))")
+        .serializationMethodBase("writeString")
+        .xmlElementDeserializationMethod("getNullableElement(LocalDate::parse)")
+        .xmlAttributeDeserializationTemplate("%s.getNullableAttribute(%s, %s, LocalDate::parse)")
+        .build();
+
+    public static final ClassType ANDROID_LOCAL_DATE = new ClassType.Builder(false)
+        .packageName("org.threeten.bp").name("LocalDate")
+        .build();
+
+    public static final ClassType DATE_TIME = new Builder(false).knownClass(OffsetDateTime.class)
+        .defaultValueExpressionConverter(defaultValueExpression -> "OffsetDateTime.parse(\"" + defaultValueExpression + "\")")
+        .jsonToken("JsonToken.STRING")
+        .serializationValueGetterModifier(valueGetter -> valueGetter + " == null ? null : DateTimeFormatter.ISO_OFFSET_DATE_TIME.format(" + valueGetter + ")")
+        .jsonDeserializationMethod("getNullable(nonNullReader -> OffsetDateTime.parse(nonNullReader.getString()))")
+        .serializationMethodBase("writeString")
+        .xmlElementDeserializationMethod("getNullableElement(dateString -> OffsetDateTime.parse(dateString))")
+        .xmlAttributeDeserializationTemplate("%s.getNullableAttribute(%s, %s, dateString -> OffsetDateTime.parse(dateString))")
+        .build();
+
+    public static final ClassType DURATION = new Builder(false).knownClass(Duration.class)
+        .defaultValueExpressionConverter(defaultValueExpression -> "Duration.parse(\"" + defaultValueExpression + "\")")
+        .jsonToken("JsonToken.STRING")
+        .serializationValueGetterModifier(valueGetter -> CORE_UTILS.getName() + ".durationToStringWithDays(" + valueGetter + ")")
+        .jsonDeserializationMethod("getNullable(nonNullReader -> Duration.parse(nonNullReader.getString()))")
+        .serializationMethodBase("writeString")
+        .xmlElementDeserializationMethod("getNullableElement(Duration::parse)")
+        .xmlAttributeDeserializationTemplate("%s.getNullableAttribute(%s, %s, Duration::parse)")
+        .build();
+
+    public static final ClassType ANDROID_DURATION = new ClassType.Builder(false)
+        .packageName("org.threeten.bp").name("Duration")
+        .build();
+
+    public static final ClassType DATE_TIME_RFC_1123 = getClassTypeBuilder("com.azure.core.util", "DateTimeRfc1123")
+        .defaultValueExpressionConverter(defaultValueExpression -> "new DateTimeRfc1123(\"" + defaultValueExpression + "\")")
+        .jsonToken("JsonToken.STRING")
+        .serializationValueGetterModifier(valueGetter -> "Objects.toString(" + valueGetter + ", null)")
+        .jsonDeserializationMethod("getNullable(nonNullReader -> new DateTimeRfc1123(nonNullReader.getString()))")
+        .serializationMethodBase("writeString")
+        .xmlElementDeserializationMethod("getNullableElement(DateTimeRfc1123::new)")
+        .xmlAttributeDeserializationTemplate("%s.getNullableAttribute(%s, %s, DateTimeRfc1123::new)")
+        .build();
+
+    public static final ClassType ANDROID_DATE_TIME_RFC_1123 = new ClassType.Builder(false)
+        .packageName("com.azure.android.core.util").name("DateTimeRfc1123")
+        .build();
+
+    public static final ClassType BIG_DECIMAL = new Builder(false).knownClass(BigDecimal.class)
+        .defaultValueExpressionConverter(defaultValueExpression -> "new BigDecimal(\"" + defaultValueExpression + "\")")
+        .jsonToken("JsonToken.NUMBER")
+        .serializationMethodBase("writeNumber")
+        .jsonDeserializationMethod("getNullable(nonNullReader -> new BigDecimal(nonNullReader.getString()))")
+        .xmlElementDeserializationMethod("getNullableElement(BigDecimal::new)")
+        .xmlAttributeDeserializationTemplate("%s.getNullableAttribute(%s, %s, BigDecimal::new)")
+        .build();
+
+    public static final ClassType UUID = new Builder(false).knownClass(java.util.UUID.class)
+        .defaultValueExpressionConverter(defaultValueExpression -> "UUID.fromString(\"" + defaultValueExpression + "\")")
+        .jsonToken("JsonToken.STRING")
+        .serializationValueGetterModifier(valueGetter -> "Objects.toString(" + valueGetter + ", null)")
+        .jsonDeserializationMethod("getNullable(nonNullReader -> UUID.fromString(nonNullReader.getString()))")
+        .serializationMethodBase("writeString")
+        .xmlElementDeserializationMethod("getNullableElement(UUID::fromString)")
+        .xmlAttributeDeserializationTemplate("%s.getNullableAttribute(%s, %s, UUID::fromString)")
+        .build();
+
+    public static final ClassType OBJECT = new ClassType.Builder(false)
+        .knownClass(Object.class)
+        .build();
+
+    public static final ClassType TOKEN_CREDENTIAL = new Builder(false)
+        .packageName("com.azure.core.credential").name("TokenCredential")
+        .build();
+
+    public static final ClassType ANDROID_HTTP_RESPONSE_EXCEPTION = new ClassType.Builder(false)
+        .packageName("com.azure.android.core.http.exception").name("HttpResponseException")
+        .build();
+
+    public static final ClassType UNIX_TIME_DATE_TIME = new ClassType.Builder(false)
+        .defaultValueExpressionConverter(defaultValueExpression -> "OffsetDateTime.parse(\"" + defaultValueExpression + "\")")
+        .jsonToken("JsonToken.STRING")
+        .knownClass(OffsetDateTime.class)
+        .serializationValueGetterModifier(valueGetter -> "Objects.toString(" + valueGetter + ", null)")
+        .jsonDeserializationMethod("getNullable(nonNullReader -> OffsetDateTime.parse(nonNullReader.getString()))")
+        .serializationMethodBase("writeString")
+        .xmlElementDeserializationMethod("getNullableElement(OffsetDateTime::parse)")
+        .xmlAttributeDeserializationTemplate("%s.getNullableAttribute(%s, %s, OffsetDateTime::parse)")
+        .build();
+
+    public static final ClassType ANDROID_DATE_TIME = new ClassType.Builder(false)
+        .packageName("org.threeten.bp").name("OffsetDateTime")
+        .build();
+
+    public static final ClassType UNIX_TIME_LONG = new ClassType.Builder(false)
+        .prototypeAsLong()
+        .build();
+
+    public static final ClassType DURATION_LONG = new ClassType.Builder(false)
+        .prototypeAsLong()
+        .build();
+
+    public static final ClassType DURATION_DOUBLE = new ClassType.Builder(false)
+        .prototypeAsDouble()
+        .build();
+
+    public static final ClassType HTTP_PIPELINE = getClassTypeBuilder("com.azure.core.http", "HttpPipeline").build();
+
+    public static final ClassType ANDROID_HTTP_PIPELINE = new ClassType.Builder(false)
+        .packageName("com.azure.android.core.http").name("HttpPipeline")
+        .build();
+
+    public static final ClassType REST_PROXY = getClassTypeBuilder("com.azure.core.http.rest", "RestProxy").build();
+
+    public static final ClassType ANDROID_REST_PROXY = new ClassType.Builder(false)
+        .packageName("com.azure.android.core.rest").name("RestProxy")
+        .build();
+
+    public static final ClassType SERIALIZER_ADAPTER = new Builder(false).packageName("com.azure.core.util.serializer")
+        .name("SerializerAdapter")
+        .build();
+    public static final ClassType JSON_SERIALIZER = getClassTypeBuilder("com.azure.core.util.serializer", "JsonSerializer")
+        .build();
+
+    public static final ClassType ANDROID_JACKSON_SERDER = new ClassType.Builder(false)
+        .packageName("com.azure.android.core.serde.jackson").name("JacksonSerder")
+        .build();
+
+    public static final ClassType FUNCTION = new ClassType.Builder(false).knownClass(Function.class).build();
+
+    public static final ClassType BYTE_BUFFER = new ClassType.Builder(false).knownClass(ByteBuffer.class).build();
+
+    public static final ClassType URL = new Builder(false)
+        .defaultValueExpressionConverter(defaultValueExpression -> "new URL(\"" + defaultValueExpression + "\")")
+        .knownClass(java.net.URL.class)
+        .jsonToken("JsonToken.STRING")
+        .serializationValueGetterModifier(valueGetter -> "Objects.toString(" + valueGetter + ", null)")
+        .jsonDeserializationMethod("getNullable(nonNullReader -> new URL(nonNullReader.getString()))")
+        .serializationMethodBase("writeString")
+        .xmlElementDeserializationMethod("getNullableElement(URL::new)")
+        .xmlAttributeDeserializationTemplate("%s.getNullableAttribute(%s, %s, URL::new)")
+        .build();
+
+    public static final ClassType STREAM_RESPONSE = new Builder(false).packageName("com.azure.core.http.rest")
+        .name("StreamResponse")
+        .build();
+
+    public static final ClassType INPUT_STREAM = new ClassType.Builder(false).knownClass(InputStream.class)
+        .build();
+
+    public static final ClassType CONTEXT = ClassType.getClassTypeBuilder("com.azure.core.util", "Context")
+        .defaultValueExpressionConverter(epr -> "com.azure.core.util.Context.NONE")
+        .build();
+
+    public static final ClassType ANDROID_CONTEXT = new ClassType.Builder(false)
+        .packageName("com.azure.android.core.util").name("Context")
+        .build();
+
+    public static final ClassType CLIENT_LOGGER = ClassType.getClassTypeBuilder("com.azure.core.util.logging", "ClientLogger").build();
+    public static final ClassType LOG_LEVEL = ClassType.getClassTypeBuilder("com.azure.core.util.logging", "LogLevel").build();
+
+    public static final ClassType AZURE_ENVIRONMENT = new ClassType.Builder(false)
+        .packageName("com.azure.core.management").name("AzureEnvironment")
+        .build();
+
+    public static final ClassType HTTP_CLIENT = getClassTypeBuilder("com.azure.core.http", "HttpClient").build();
+
+    public static final ClassType ANDROID_HTTP_CLIENT = new ClassType.Builder(false)
+        .packageName("com.azure.android.core.http").name("HttpClient")
+        .build();
+
+    public static final ClassType HTTP_PIPELINE_POLICY = getClassTypeBuilder("com.azure.core.http.policy", "HttpPipelinePolicy").build();
+
+    public static final ClassType ANDROID_HTTP_PIPELINE_POLICY = new ClassType.Builder(false)
+        .packageName("com.azure.android.core.http").name("HttpPipelinePolicy")
+        .build();
+
+    public static final ClassType HTTP_LOG_OPTIONS = getClassTypeBuilder("com.azure.core.http.policy", "HttpLogOptions").build();
+
+    public static final ClassType ANDROID_HTTP_LOG_OPTIONS = new ClassType.Builder(false)
+        .packageName("com.azure.android.core.http.policy").name("HttpLogOptions")
+        .build();
+
+    public static final ClassType CONFIGURATION = getClassTypeBuilder("com.azure.core.util", "Configuration").build();
+
+    public static final ClassType SERVICE_VERSION = new ClassType.Builder(false).knownClass(ServiceVersion.class)
+        .build();
+
+    public static final ClassType AZURE_KEY_CREDENTIAL = new Builder(false)
+        .packageName("com.azure.core.credential").name("AzureKeyCredential")
+        .build();
+
+    public static final ClassType KEY_CREDENTIAL = getClassTypeBuilder("com.azure.core.credential", "KeyCredential").build();
+
+    public static final ClassType RETRY_POLICY = new Builder(false).packageName("com.azure.core.http.policy").name("RetryPolicy").build();
+
+    public static final ClassType RETRY_OPTIONS = getClassTypeBuilder("com.azure.core.http.policy", "RetryOptions").build();
+
+    public static final ClassType ANDROID_RETRY_POLICY = new ClassType.Builder(false)
+        .packageName("com.azure.android.core.http.policy").name("RetryPolicy")
+        .build();
+
+    public static final ClassType JSON_PATCH_DOCUMENT = new Builder(false).packageName("com.azure.core.models")
+        .name("JsonPatchDocument")
+        .jsonToken("JsonToken.START_OBJECT")
+        .build();
+
+    public static final ClassType BINARY_DATA = getClassTypeBuilder("com.azure.core.util", "BinaryData")
+        .defaultValueExpressionConverter(defaultValueExpression -> "BinaryData.fromObject(\"" + defaultValueExpression + "\")")
+        // do not use the "writeUntyped(nullableVar)", because some backend would fail the request on "null" value
+//        .serializationMethodBase("writeUntyped")
+//        .serializationValueGetterModifier(valueGetter -> valueGetter + " == null ? null : " + valueGetter + ".toObject(Object.class)")
+        .jsonDeserializationMethod("getNullable(nonNullReader -> BinaryData.fromObject(nonNullReader.readUntyped()))")
+        .xmlElementDeserializationMethod("getNullableElement(BinaryData::fromObject)")
+        .xmlAttributeDeserializationTemplate("%s.getNullableAttribute(%s, %s, BinaryData::fromObject)")
+        .build();
+
+    public static final ClassType REQUEST_OPTIONS = getClassTypeBuilder("com.azure.core.http.rest", "RequestOptions").build();
+    public static final ClassType CLIENT_OPTIONS = getClassTypeBuilder("com.azure.core.util", "ClientOptions").build();
+    public static final ClassType HTTP_REQUEST = getClassTypeBuilder("com.azure.core.http", "HttpRequest").build();
+    public static final ClassType HTTP_HEADERS = getClassTypeBuilder("com.azure.core.http", "HttpHeaders").build();
+    public static final ClassType HTTP_HEADER_NAME = getClassTypeBuilder("com.azure.core.http", "HttpHeaderName").build();
+
+    // Java exception types
+    public static final ClassType HTTP_RESPONSE_EXCEPTION = getClassTypeBuilder("com.azure.core.exception", "HttpResponseException").build();
+    public static final ClassType CLIENT_AUTHENTICATION_EXCEPTION = getClassTypeBuilder("com.azure.core.exception", "ClientAuthenticationException")
+        .build();
+    public static final ClassType RESOURCE_EXISTS_EXCEPTION = getClassTypeBuilder("com.azure.core.exception", "ResourceExistsException")
+        .build();
+    public static final ClassType RESOURCE_MODIFIED_EXCEPTION = getClassTypeBuilder("com.azure.core.exception", "ResourceModifiedException")
+        .build();
+    public static final ClassType RESOURCE_NOT_FOUND_EXCEPTION = getClassTypeBuilder("com.azure.core.exception", "ResourceNotFoundException")
+        .build();
+    public static final ClassType TOO_MANY_REDIRECTS_EXCEPTION = getClassTypeBuilder("com.azure.core.exception", "TooManyRedirectsException")
+        .build();
+    public static final ClassType RESPONSE_ERROR = new Builder()
+        .packageName("com.azure.core.models").name("ResponseError")
+        .jsonToken("JsonToken.START_OBJECT")
+        .build();
+    public static final ClassType RESPONSE_INNER_ERROR = new Builder()
+        .packageName("com.azure.core.models").name("ResponseInnerError")
+        .jsonToken("JsonToken.START_OBJECT")
+        .build();
+
     private final String fullName;
     private final String packageName;
     private final String name;
