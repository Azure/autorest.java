--- conflicted
+++ resolved
@@ -53,20 +53,12 @@
     public static class PackageVersions {
         private String azureClientSdkParentVersion = "1.7.0";
         private String azureJsonVersion = "1.0.0-beta.1";
-<<<<<<< HEAD
         private String azureXmlVersion = "1.0.0-beta.1";
-        private String azureCoreVersion = "1.31.0";
-        private String azureCoreManagementVersion = "1.7.1";
-        private String azureCoreHttpNettyVersion = "1.12.4";
-        private String azureCoreTestVersion = "1.11.0";
-        private String azureIdentityVersion = "1.5.4";
-=======
         private String azureCoreVersion = "1.32.0";
         private String azureCoreManagementVersion = "1.8.0";
         private String azureCoreHttpNettyVersion = "1.12.5";
         private String azureCoreTestVersion = "1.12.0";
         private String azureIdentityVersion = "1.5.5";
->>>>>>> f4a14696
         private String junitVersion = "5.8.2";
         private String mockitoVersion = "4.5.1";
         private String slf4jSimpleVersion = "1.7.36";
