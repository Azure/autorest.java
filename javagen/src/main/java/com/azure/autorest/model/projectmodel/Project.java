--- conflicted
+++ resolved
@@ -62,12 +62,8 @@
         AZURE_CORE_MANAGEMENT("com.azure", "azure-core-management", "1.11.1"),
         AZURE_CORE_HTTP_NETTY("com.azure", "azure-core-http-netty", "1.13.3"),
         AZURE_CORE_TEST("com.azure", "azure-core-test", "1.17.0"),
-<<<<<<< HEAD
-        AZURE_IDENTITY("com.azure", "azure-identity", "1.8.3"),
+        AZURE_IDENTITY("com.azure", "azure-identity", "1.9.0"),
         AZURE_CORE_EXPERIMENTAL("com.azure", "azure-core-experimental", "1.0.0-beta.39"),
-=======
-        AZURE_IDENTITY("com.azure", "azure-identity", "1.9.0"),
->>>>>>> 06011253
 
         // external
         JUNIT_JUPITER_API("org.junit.jupiter", "junit-jupiter-api", "5.9.1"),
