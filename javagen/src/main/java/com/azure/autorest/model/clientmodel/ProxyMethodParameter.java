--- conflicted
+++ resolved
@@ -93,11 +93,7 @@
      * @param defaultValue The default value of the parameter.
      * @param collectionFormat The collection format if the parameter is a list type.
      */
-<<<<<<< HEAD
-    public ProxyMethodParameter(String description, IType wireType, IType clientType, String name, RequestParameterLocation requestParameterLocation, String requestParameterName, boolean alreadyEncoded, boolean isConstant, boolean isRequired, boolean isNullable, boolean fromClient, String headerCollectionPrefix, String parameterReference, String defaultValue, CollectionFormat collectionFormat) {
-=======
     private ProxyMethodParameter(String description, IType wireType, IType clientType, String name, com.azure.autorest.extension.base.model.codemodel.RequestParameterLocation requestParameterLocation, String requestParameterName, boolean alreadyEncoded, boolean isConstant, boolean isRequired, boolean isNullable, boolean fromClient, String headerCollectionPrefix, String parameterReference, String defaultValue, CollectionFormat collectionFormat) {
->>>>>>> acbf2fef
         this.description = description;
         this.wireType = wireType;
         this.clientType = clientType;
