--- conflicted
+++ resolved
@@ -95,21 +95,13 @@
                         .addServiceClientInterface(client.getServiceClient().getInterfaceName(), client.getServiceClient());
             }
 
-<<<<<<< HEAD
-            // Service client builder
-            String builderPackage = ClientModelUtil.getServiceClientBuilderPackageName(client.getServiceClient());
-            String builderSuffix = ClientModelUtil.getBuilderSuffix();
-            String builderName = client.getServiceClient().getInterfaceName() + builderSuffix;
-            javaPackage.addServiceClientBuilder(builderPackage, builderName, client.getServiceClient());
-=======
             if (!client.getServiceClient().builderDisabled()) {
                 // Service client builder
                 String builderPackage = ClientModelUtil.getServiceClientBuilderPackageName(client.getServiceClient());
                 String builderSuffix = ClientModelUtil.getBuilderSuffix();
-                javaPackage.addServiceClientBuilder(builderPackage,
-                        client.getServiceClient().getInterfaceName() + builderSuffix, client.getServiceClient());
-            }
->>>>>>> 812f325a
+                String builderName = client.getServiceClient().getInterfaceName() + builderSuffix;
+                javaPackage.addServiceClientBuilder(builderPackage, builderName, client.getServiceClient());
+            }
 
             if (settings.shouldGenerateSyncAsyncClients()) {
                 List<AsyncSyncClient> asyncClients = new ArrayList<>();
