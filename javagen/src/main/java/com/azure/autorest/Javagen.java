--- conflicted
+++ resolved
@@ -49,10 +49,6 @@
 
 import java.util.Collections;
 import java.util.List;
-<<<<<<< HEAD
-import java.util.concurrent.atomic.AtomicBoolean;
-=======
->>>>>>> c0366ccf
 import java.util.stream.Collectors;
 
 public class Javagen extends NewPlugin {
@@ -92,36 +88,8 @@
             JavaPackage javaPackage = writeToTemplates(codeModel, client, settings, true);
 
             //Step 4: Print to files
-<<<<<<< HEAD
-            Formatter formatter = new Formatter();
-
-            // Formatting Java source files can be expensive but can be run in parallel.
-            // Submit each file for formatting as a task on the common ForkJoinPool and then wait until all tasks
-            // complete.
-            AtomicBoolean failedFormatting = new AtomicBoolean();
-            javaPackage.getJavaFiles().parallelStream().forEach(javaFile -> {
-                String formattedSource = javaFile.getContents().toString();
-                if (!settings.isSkipFormatting()) {
-                    try {
-                        formattedSource = formatter.formatSourceAndFixImports(formattedSource);
-                    } catch (Exception e) {
-                        logger.error("Unable to format output file " + javaFile.getFilePath(), e);
-                        failedFormatting.set(true);
-                    }
-                }
-
-                writeFile(javaFile.getFilePath(), formattedSource, null);
-            });
-
-            if (failedFormatting.get()) {
-                throw new RuntimeException("Failed to format Java files.");
-            }
-=======
-            // Then for each formatted file write the file. This is done synchronously as there is potential race
-            // conditions that can lead to deadlocking.
-            javaPackage.getJavaFiles().forEach(javaFile ->
+            javaPackage.getJavaFiles().stream().parallel().forEach(javaFile ->
                     writeFile(javaFile.getFilePath(), javaFile.getContents().toString(), null));
->>>>>>> c0366ccf
 
             for (XmlFile xmlFile : javaPackage.getXmlFiles()) {
                 writeFile(xmlFile.getFilePath(), xmlFile.getContents().toString(), null);
