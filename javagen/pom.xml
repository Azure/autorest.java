--- conflicted
+++ resolved
@@ -27,7 +27,11 @@
       <version>1.0.0-SNAPSHOT</version>
     </dependency>
     <dependency>
-<<<<<<< HEAD
+      <groupId>com.azure</groupId>
+      <artifactId>azure-core</artifactId>
+      <version>1.2.0</version>
+    </dependency>
+    <dependency>
       <groupId>ch.qos.logback</groupId>
       <artifactId>logback-classic</artifactId>
       <version>1.2.3</version>
@@ -37,16 +41,6 @@
       <artifactId>junit</artifactId>
       <version>4.12</version>
       <scope>test</scope>
-=======
-      <groupId>com.azure</groupId>
-      <artifactId>azure-core</artifactId>
-      <version>1.2.0</version>
-    </dependency>
-    <dependency>
-      <groupId>com.fasterxml.jackson.dataformat</groupId>
-      <artifactId>jackson-dataformat-yaml</artifactId>
-      <version>2.9.10</version>
->>>>>>> acbf2fef
     </dependency>
   </dependencies>
 
