--- conflicted
+++ resolved
@@ -3,11 +3,7 @@
 
 ``` yaml
 use-extension:
-<<<<<<< HEAD
-  "@autorest/modelerfour": "4.5.176"
-=======
   "@autorest/modelerfour": "4.6.199"
->>>>>>> 76fa4824
 
 pipeline:
 
