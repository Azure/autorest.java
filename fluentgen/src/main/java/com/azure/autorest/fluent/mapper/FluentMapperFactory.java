--- conflicted
+++ resolved
@@ -27,12 +27,9 @@
     public ProxyMethodMapper getProxyMethodMapper() {
         return FluentProxyMethodMapper.getInstance();
     }
-<<<<<<< HEAD
-=======
 
     @Override
     public ExceptionMapper getExceptionMapper() {
         return FluentExceptionMapper.getInstance();
     }
->>>>>>> c7e36d8e
 }