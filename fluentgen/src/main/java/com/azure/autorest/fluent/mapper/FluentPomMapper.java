// Copyright (c) Microsoft Corporation. All rights reserved.
// Licensed under the MIT License.

package com.azure.autorest.fluent.mapper;

import com.azure.autorest.extension.base.plugin.JavaSettings;
import com.azure.autorest.fluent.model.projectmodel.FluentProject;
import com.azure.autorest.fluent.model.clientmodel.FluentStatic;
import com.azure.autorest.mapper.PomMapper;
import com.azure.autorest.model.clientmodel.Pom;

import java.util.ArrayList;
import java.util.HashSet;
import java.util.List;
import java.util.Set;
import java.util.stream.Collectors;

public class FluentPomMapper extends PomMapper {

    protected static final String CORE_MANAGEMENT_PREFIX = "com.azure:azure-core-management:";

    public Pom map(FluentProject project) {
        Pom pom = new Pom();
        pom.setGroupId(project.getGroupId());
        pom.setArtifactId(project.getArtifactId());
        pom.setVersion(project.getVersion());

        pom.setServiceName(project.getServiceName() + " Management");
        pom.setServiceDescription(project.getServiceDescriptionForPom());

        Set<String> addedDependencyPrefixes = new HashSet<>();
        List<String> dependencyIdentifiers = new ArrayList<>();
<<<<<<< HEAD
        dependencyIdentifiers.add(JSON_PREFIX + project.getPackageVersions().getAzureJsonVersion());
        dependencyIdentifiers.add(CORE_PREFIX + project.getPackageVersions().getAzureCoreVersion());
        dependencyIdentifiers.add(CORE_MANAGEMENT_PREFIX + project.getPackageVersions().getAzureCoreManagementVersion());
=======
        addDependencyIdentifier(dependencyIdentifiers, addedDependencyPrefixes,
                CORE_PREFIX, project.getPackageVersions().getAzureCoreVersion(), false);
        addDependencyIdentifier(dependencyIdentifiers, addedDependencyPrefixes,
                CORE_MANAGEMENT_PREFIX, project.getPackageVersions().getAzureCoreManagementVersion(), false);
>>>>>>> 0a11263d
        if (JavaSettings.getInstance().isGenerateTests()) {
            addDependencyIdentifier(dependencyIdentifiers, addedDependencyPrefixes,
                    CORE_TEST_PREFIX, project.getPackageVersions().getAzureCoreTestVersion(), true);
            addDependencyIdentifier(dependencyIdentifiers, addedDependencyPrefixes,
                    IDENTITY_PREFIX, project.getPackageVersions().getAzureIdentityVersion(), true);
            addDependencyIdentifier(dependencyIdentifiers, addedDependencyPrefixes,
                    JUNIT_JUPITER_ENGINE_PREFIX, project.getPackageVersions().getJunitVersion(), true);
            addDependencyIdentifier(dependencyIdentifiers, addedDependencyPrefixes,
                    MOCKITO_CORE_PREFIX, project.getPackageVersions().getMockitoVersion(), true);
            addDependencyIdentifier(dependencyIdentifiers, addedDependencyPrefixes,
                    SLF4J_SIMPLE_PREFIX, project.getPackageVersions().getSlf4jSimpleVersion(), true);
        }
        dependencyIdentifiers.addAll(project.getPomDependencyIdentifiers().stream()
                .filter(dependencyIdentifier -> addedDependencyPrefixes.stream().noneMatch(dependencyIdentifier::startsWith))
                .collect(Collectors.toList()));
        pom.setDependencyIdentifiers(dependencyIdentifiers);

        if (FluentStatic.getFluentJavaSettings().isSdkIntegration()) {
            pom.setParentIdentifier(CLIENT_SDK_PARENT_PREFIX + project.getPackageVersions().getAzureClientSdkParentVersion());
            pom.setParentRelativePath("../../parents/azure-client-sdk-parent");
        }

        return pom;
    }

    private static void addDependencyIdentifier(List<String> dependencyIdentifiers, Set<String> prefixes,
                                                String prefix, String version, boolean isTestScope) {
        prefixes.add(prefix);
        dependencyIdentifiers.add(prefix + version + (isTestScope ? TEST_SUFFIX : ""));
    }
}<|MERGE_RESOLUTION|>--- conflicted
+++ resolved
@@ -30,16 +30,12 @@
 
         Set<String> addedDependencyPrefixes = new HashSet<>();
         List<String> dependencyIdentifiers = new ArrayList<>();
-<<<<<<< HEAD
-        dependencyIdentifiers.add(JSON_PREFIX + project.getPackageVersions().getAzureJsonVersion());
-        dependencyIdentifiers.add(CORE_PREFIX + project.getPackageVersions().getAzureCoreVersion());
-        dependencyIdentifiers.add(CORE_MANAGEMENT_PREFIX + project.getPackageVersions().getAzureCoreManagementVersion());
-=======
+        addDependencyIdentifier(dependencyIdentifiers, addedDependencyPrefixes,
+                JSON_PREFIX, project.getPackageVersions().getAzureJsonVersion(), false);
         addDependencyIdentifier(dependencyIdentifiers, addedDependencyPrefixes,
                 CORE_PREFIX, project.getPackageVersions().getAzureCoreVersion(), false);
         addDependencyIdentifier(dependencyIdentifiers, addedDependencyPrefixes,
                 CORE_MANAGEMENT_PREFIX, project.getPackageVersions().getAzureCoreManagementVersion(), false);
->>>>>>> 0a11263d
         if (JavaSettings.getInstance().isGenerateTests()) {
             addDependencyIdentifier(dependencyIdentifiers, addedDependencyPrefixes,
                     CORE_TEST_PREFIX, project.getPackageVersions().getAzureCoreTestVersion(), true);
