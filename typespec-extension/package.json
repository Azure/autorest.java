--- conflicted
+++ resolved
@@ -72,15 +72,6 @@
     "@typescript-eslint/parser": "~7.5.0",
     "@typescript-eslint/eslint-plugin": "~7.5.0",
     "eslint-plugin-deprecation": "~2.0.0",
-<<<<<<< HEAD
-    "@azure-tools/typespec-azure-core": "0.40.0",
-    "@azure-tools/typespec-client-generator-core": "0.41.1",
-    "@typespec/compiler": "0.54.0",
-    "@typespec/http": "0.54.0",
-    "@typespec/openapi": "0.54.0",
-    "@typespec/rest": "0.54.0",
-    "@typespec/versioning": "0.54.0"
-=======
     "@azure-tools/typespec-azure-core": "0.41.0",
     "@azure-tools/typespec-client-generator-core": "0.41.0",
     "@typespec/compiler": "0.55.0",
@@ -88,6 +79,5 @@
     "@typespec/openapi": "0.55.0",
     "@typespec/rest": "0.55.0",
     "@typespec/versioning": "0.55.0"
->>>>>>> 2752bbe6
   }
 }