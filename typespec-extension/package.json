{
  "name": "@azure-tools/typespec-java",
<<<<<<< HEAD
  "version": "0.20.0",
=======
  "version": "0.19.3",
>>>>>>> 1dc29c0b
  "description": "TypeSpec library for emitting Java client from the TypeSpec REST protocol binding",
  "keywords": [
    "TypeSpec"
  ],
  "author": "Microsoft Corporation",
  "homepage": "https://github.com/Azure/autorest.java",
  "readme": "https://github.com/Azure/autorest.java/blob/main/typespec-extension/readme.md",
  "repository": {
    "type": "git",
    "url": "git+https://github.com/Azure/autorest.java.git"
  },
  "bugs": {
    "url": "https://github.com/Azure/autorest.java/issues"
  },
  "license": "MIT",
  "type": "module",
  "main": "dist/src/emitter.js",
  "exports": {
    ".": "./dist/src/emitter.js",
    "./testing": "./dist/src/testing/index.js"
  },
  "tspMain": "dist/src/emitter.js",
  "engines": {
    "node": ">=14.0.0"
  },
  "scripts": {
    "clean": "rimraf ./dist ./temp",
    "build": "tsc -p .",
    "watch": "tsc -p . --watch",
    "test": "mocha",
    "test-official": "c8 mocha --forbid-only",
    "lint": "eslint . --ext .ts --max-warnings=0",
    "lint:fix": "eslint . --fix --ext .ts",
    "format": "npm run -s prettier -- --write",
    "check-format": "npm run prettier -- --check",
    "prettier": "prettier --config ./.prettierrc.yaml **/*.ts"
  },
  "files": [
    "lib/*.tsp",
    "dist/**",
    "!dist/test/**",
    "target/emitter.jar"
  ],
  "peerDependencies": {
    "@azure-tools/typespec-azure-core": ">=0.45.0 <1.0.0",
    "@azure-tools/typespec-azure-resource-manager": ">=0.45.0 <1.0.0",
    "@azure-tools/typespec-autorest": ">=0.45.0 <1.0.0",
    "@azure-tools/typespec-azure-rulesets": ">=0.45.0 <1.0.0",
    "@azure-tools/typespec-client-generator-core": ">=0.45.4 <1.0.0",
    "@typespec/compiler": ">=0.59.0 <1.0.0",
    "@typespec/http": ">=0.59.0 <1.0.0",
    "@typespec/openapi": ">=0.59.0 <1.0.0",
    "@typespec/rest": ">=0.59.0 <1.0.0",
    "@typespec/versioning": ">=0.59.0 <1.0.0",
    "@typespec/xml": ">=0.59.0 <1.0.0"
  },
  "dependencies": {
    "@autorest/codemodel": "~4.20.0",
    "js-yaml": "~4.1.0",
    "lodash": "~4.17.21"
  },
  "devDependencies": {
    "@azure-tools/typespec-azure-core": "0.45.0",
    "@azure-tools/typespec-azure-resource-manager": "0.45.0",
    "@azure-tools/typespec-autorest": "0.45.0",
    "@azure-tools/typespec-azure-rulesets": "0.45.0",
    "@azure-tools/typespec-client-generator-core": "0.45.4",
    "@types/js-yaml": "~4.0.9",
    "@types/lodash": "~4.17.7",
    "@types/mocha": "~10.0.7",
    "@types/node": "~22.4.2",
    "@typescript-eslint/eslint-plugin": "~8.2.0",
    "@typescript-eslint/parser": "~8.2.0",
    "@typespec/compiler": "0.59.1",
    "@typespec/http": "0.59.1",
    "@typespec/openapi": "0.59.0",
    "@typespec/rest": "0.59.1",
    "@typespec/versioning": "0.59.0",
    "@typespec/xml": "0.59.0",
    "c8": "~10.1.2",
    "eslint": "~8.57.0",
    "eslint-plugin-deprecation": "~3.0.0",
    "mocha": "~10.7.3",
    "prettier": "~3.3.3",
    "rimraf": "~6.0.1",
    "typescript": "~5.5.4"
  }
}<|MERGE_RESOLUTION|>--- conflicted
+++ resolved
@@ -1,10 +1,6 @@
 {
   "name": "@azure-tools/typespec-java",
-<<<<<<< HEAD
   "version": "0.20.0",
-=======
-  "version": "0.19.3",
->>>>>>> 1dc29c0b
   "description": "TypeSpec library for emitting Java client from the TypeSpec REST protocol binding",
   "keywords": [
     "TypeSpec"
