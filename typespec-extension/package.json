--- conflicted
+++ resolved
@@ -50,13 +50,9 @@
     "@typespec/openapi": ">=0.49.0 <1.0.0",
     "@typespec/versioning": ">=0.49.0 <1.0.0",
     "@azure-tools/typespec-azure-core": ">=0.35.0 <1.0.0",
-<<<<<<< HEAD
-    "@azure-tools/typespec-client-generator-core": ">=0.36.0-dev.2 <1.0.0"
-=======
     "@azure-tools/typespec-providerhub": ">=0.35.0 <1.0.0",
-    "@azure-tools/typespec-client-generator-core": ">=0.35.0 <1.0.0",
+    "@azure-tools/typespec-client-generator-core": ">=0.36.0 <1.0.0",
     "@azure-tools/typespec-azure-resource-manager": ">=0.35.0 <1.0.0"
->>>>>>> e2311f75
   },
   "dependencies": {
     "@autorest/codemodel": "~4.19.3",
