--- conflicted
+++ resolved
@@ -1,10 +1,6 @@
 {
   "name": "@azure-tools/typespec-java",
-<<<<<<< HEAD
   "version": "0.16.0",
-=======
-  "version": "0.15.16",
->>>>>>> bfd37c43
   "description": "TypeSpec library for emitting Java client from the TypeSpec REST protocol binding",
   "keywords": [
     "TypeSpec"
