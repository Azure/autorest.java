{
  "name": "@azure-tools/typespec-java",
  "version": "0.15.9",
  "description": "TypeSpec library for emitting Java client from the TypeSpec REST protocol binding",
  "keywords": [
    "TypeSpec"
  ],
  "author": "Microsoft Corporation",
  "homepage": "https://github.com/Azure/autorest.java",
  "readme": "https://github.com/Azure/autorest.java/blob/main/typespec-extension/readme.md",
  "repository": {
    "type": "git",
    "url": "git+https://github.com/Azure/autorest.java.git"
  },
  "bugs": {
    "url": "https://github.com/Azure/autorest.java/issues"
  },
  "license": "MIT",
  "type": "module",
  "main": "dist/src/emitter.js",
  "exports": {
    ".": "./dist/src/emitter.js",
    "./testing": "./dist/src/testing/index.js"
  },
  "tspMain": "dist/src/emitter.js",
  "engines": {
    "node": ">=14.0.0"
  },
  "scripts": {
    "clean": "rimraf ./dist ./temp",
    "build": "tsc -p .",
    "watch": "tsc -p . --watch",
    "test": "mocha",
    "test-official": "c8 mocha --forbid-only",
    "lint": "eslint . --ext .ts --max-warnings=0",
    "lint:fix": "eslint . --fix --ext .ts",
    "format": "npm run -s prettier -- --write",
    "check-format": "npm run prettier -- --check",
    "prettier": "prettier --config ./.prettierrc.yaml **/*.ts"
  },
  "files": [
    "lib/*.tsp",
    "dist/**",
    "!dist/test/**",
    "target/emitter.jar"
  ],
  "peerDependencies": {
    "@typespec/compiler": ">=0.55.0 <1.0.0",
    "@typespec/http": ">=0.55.0 <1.0.0",
    "@typespec/rest": ">=0.55.0 <1.0.0",
    "@typespec/openapi": ">=0.55.0 <1.0.0",
    "@typespec/versioning": ">=0.55.0 <1.0.0",
    "@azure-tools/typespec-azure-core": ">=0.41.0 <1.0.0",
    "@azure-tools/typespec-client-generator-core": ">=0.41.2 <1.0.0"
  },
  "dependencies": {
    "@autorest/codemodel": "~4.20.0",
    "lodash": "~4.17.21",
    "js-yaml": "~4.1.0"
  },
  "devDependencies": {
    "prettier": "~3.2.5",
    "@types/lodash": "~4.17.0",
    "@types/js-yaml": "~4.0.9",
    "@types/mocha": "~10.0.6",
    "@types/node": "~20.12.7",
    "c8": "~9.1.0",
    "eslint": "~8.57.0",
    "mocha": "~10.4.0",
    "rimraf": "~5.0.5",
    "typescript": "~5.4.5",
    "@typescript-eslint/parser": "~7.6.0",
    "@typescript-eslint/eslint-plugin": "~7.6.0",
    "eslint-plugin-deprecation": "~2.0.0",
    "@azure-tools/typespec-azure-core": "0.41.0",
<<<<<<< HEAD
    "@azure-tools/typespec-client-generator-core": "0.42.0-dev.11",
=======
    "@azure-tools/typespec-client-generator-core": "0.41.2",
>>>>>>> 8a1f84d9
    "@typespec/compiler": "0.55.0",
    "@typespec/http": "0.55.0",
    "@typespec/openapi": "0.55.0",
    "@typespec/rest": "0.55.0",
    "@typespec/versioning": "0.55.0"
  }
}<|MERGE_RESOLUTION|>--- conflicted
+++ resolved
@@ -73,11 +73,7 @@
     "@typescript-eslint/eslint-plugin": "~7.6.0",
     "eslint-plugin-deprecation": "~2.0.0",
     "@azure-tools/typespec-azure-core": "0.41.0",
-<<<<<<< HEAD
-    "@azure-tools/typespec-client-generator-core": "0.42.0-dev.11",
-=======
     "@azure-tools/typespec-client-generator-core": "0.41.2",
->>>>>>> 8a1f84d9
     "@typespec/compiler": "0.55.0",
     "@typespec/http": "0.55.0",
     "@typespec/openapi": "0.55.0",
