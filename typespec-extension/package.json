{
  "name": "@azure-tools/typespec-java",
  "version": "0.12.0",
  "description": "TypeSpec library for emitting Java client from the TypeSpec REST protocol binding",
  "keywords": [
    "TypeSpec"
  ],
  "author": "Microsoft Corporation",
  "homepage": "https://github.com/Azure/autorest.java",
  "readme": "https://github.com/Azure/autorest.java/blob/main/typespec-extension/readme.md",
  "repository": {
    "type": "git",
    "url": "git+https://github.com/Azure/autorest.java.git"
  },
  "bugs": {
    "url": "https://github.com/Azure/autorest.java/issues"
  },
  "license": "MIT",
  "type": "module",
  "main": "dist/src/emitter.js",
  "exports": {
    ".": "./dist/src/emitter.js",
    "./testing": "./dist/src/testing/index.js"
  },
  "tspMain": "dist/src/emitter.js",
  "engines": {
    "node": ">=14.0.0"
  },
  "scripts": {
    "clean": "rimraf ./dist ./temp",
    "build": "tsc -p .",
    "watch": "tsc -p . --watch",
    "test": "mocha",
    "test-official": "c8 mocha --forbid-only",
    "lint": "eslint . --ext .ts --max-warnings=0",
    "lint:fix": "eslint . --fix --ext .ts",
    "format": "npm run -s prettier -- --write",
    "check-format": "npm run prettier -- --check",
    "prettier": "prettier --config ./.prettierrc.yaml **/*.ts"
  },
  "files": [
    "lib/*.tsp",
    "dist/**",
    "!dist/test/**",
    "target/emitter.jar"
  ],
  "peerDependencies": {
    "@typespec/compiler": ">=0.50.0 <1.0.0",
    "@typespec/http": ">=0.50.0 <1.0.0",
    "@typespec/rest": ">=0.50.0 <1.0.0",
    "@typespec/openapi": ">=0.50.0 <1.0.0",
    "@typespec/versioning": ">=0.50.0 <1.0.0",
    "@azure-tools/typespec-azure-core": ">=0.36.0 <1.0.0",
    "@azure-tools/typespec-client-generator-core": ">=0.37.0 <1.0.0"
  },
  "dependencies": {
    "@autorest/codemodel": "~4.20.0",
    "lodash": "~4.17.21",
    "js-yaml": "~4.1.0"
  },
  "devDependencies": {
    "prettier": "~3.1.0",
    "@types/lodash": "~4.14.202",
    "@types/js-yaml": "~4.0.9",
    "@types/mocha": "~10.0.6",
    "@types/node": "~20.10.3",
    "c8": "~8.0.1",
    "eslint": "~8.55.0",
    "mocha": "~10.2.0",
    "rimraf": "~5.0.5",
<<<<<<< HEAD
    "typescript": "~5.3.2",
    "@typescript-eslint/parser": "~6.12.0",
    "@typescript-eslint/eslint-plugin": "~6.12.0",
    "eslint-plugin-deprecation": "~2.0.0",
    "@azure-tools/typespec-azure-core": "0.36.0",
    "@azure-tools/typespec-client-generator-core": "0.36.1",
    "@typespec/compiler": "0.50.0",
    "@typespec/http": "0.50.0",
    "@typespec/rest": "0.50.0",
    "@typespec/openapi": "0.50.0",
    "@typespec/versioning": "0.50.0"
=======
    "typescript": "~5.3.3",
    "@typescript-eslint/parser": "~6.13.2",
    "@typescript-eslint/eslint-plugin": "~6.13.2",
    "eslint-plugin-deprecation": "~2.0.0"
>>>>>>> 0fc3dc09
  }
}<|MERGE_RESOLUTION|>--- conflicted
+++ resolved
@@ -68,10 +68,9 @@
     "eslint": "~8.55.0",
     "mocha": "~10.2.0",
     "rimraf": "~5.0.5",
-<<<<<<< HEAD
-    "typescript": "~5.3.2",
-    "@typescript-eslint/parser": "~6.12.0",
-    "@typescript-eslint/eslint-plugin": "~6.12.0",
+    "typescript": "~5.3.3",
+    "@typescript-eslint/parser": "~6.13.2",
+    "@typescript-eslint/eslint-plugin": "~6.13.2",
     "eslint-plugin-deprecation": "~2.0.0",
     "@azure-tools/typespec-azure-core": "0.36.0",
     "@azure-tools/typespec-client-generator-core": "0.36.1",
@@ -80,11 +79,5 @@
     "@typespec/rest": "0.50.0",
     "@typespec/openapi": "0.50.0",
     "@typespec/versioning": "0.50.0"
-=======
-    "typescript": "~5.3.3",
-    "@typescript-eslint/parser": "~6.13.2",
-    "@typescript-eslint/eslint-plugin": "~6.13.2",
-    "eslint-plugin-deprecation": "~2.0.0"
->>>>>>> 0fc3dc09
   }
 }