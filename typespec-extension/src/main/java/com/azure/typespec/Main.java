--- conflicted
+++ resolved
@@ -8,6 +8,7 @@
 import com.azure.autorest.extension.base.model.codemodel.CodeModel;
 import com.azure.autorest.extension.base.model.codemodel.CodeModelCustomConstructor;
 import com.azure.autorest.extension.base.plugin.JavaSettings;
+import com.azure.autorest.extension.base.plugin.NewPlugin;
 import com.azure.autorest.fluent.TypeSpecFluentPlugin;
 import com.azure.autorest.fluent.model.javamodel.FluentJavaPackage;
 import com.azure.autorest.model.clientmodel.Client;
@@ -41,11 +42,7 @@
 import java.util.Set;
 import java.util.UUID;
 import java.util.concurrent.ConcurrentHashMap;
-<<<<<<< HEAD
-import java.util.function.BiConsumer;
-=======
 import java.util.concurrent.TimeUnit;
->>>>>>> d96d61bb
 import java.util.stream.Collectors;
 import java.util.stream.Stream;
 
@@ -108,7 +105,7 @@
         FluentJavaPackage javaPackage = fluentPlugin.processTemplates(codeModel, client);
 
         // write
-        formatAndWriteFiles(outputDir, (filePath, content) -> fluentPlugin.writeFile(filePath, content, null), javaPackage, javaPackage.getJavaFiles().stream().collect(Collectors.toMap(JavaFile::getFilePath, javaFile -> javaFile.getContents().toString())));
+        formatAndWriteJavaFiles(fluentPlugin, javaPackage.getJavaFiles().stream().collect(Collectors.toMap(JavaFile::getFilePath, javaFile -> javaFile.getContents().toString())), JavaSettings.getInstance());
     }
 
     private static void handleDPG(CodeModel codeModel, EmitterOptions emitterOptions, boolean sdkIntegration, String outputDir) {
@@ -138,51 +135,13 @@
 
         // handle customization
         javaFiles.putAll(typeSpecPlugin.customizeGeneratedCode(javaFiles, outputDir));
-
-<<<<<<< HEAD
-        formatAndWriteFiles(emitterOptions.getOutputDir(), (filePath, content) -> typeSpecPlugin.writeFile(filePath, content, null), javaPackage, javaFiles);
-        // resources
-        String artifactId = ClientModelUtil.getArtifactId();
-        if (!CoreUtils.isNullOrEmpty(artifactId)) {
-            typeSpecPlugin.writeFile("src/main/resources/" + artifactId + ".properties",
-                    "name=${project.artifactId}\nversion=${project" + ".version}\n", null);
-        }
-        System.exit(0);
-    }
-
-    private static void formatAndWriteFiles(String outputDir, BiConsumer<String, String> fileWriter, JavaPackage javaPackage, Map<String, String> javaFiles) {
-        // format
-        Formatter formatter = new Formatter();
-
-        Map<String, String> formattedFiles = new ConcurrentHashMap<>();
-        javaFiles.entrySet().parallelStream().forEach(entry -> {
-            String filePath = entry.getKey();
-            String fileContent = entry.getValue();
-            String formattedSource = fileContent;
-            try {
-                formattedSource = formatter.formatSourceAndFixImports(fileContent);
-            } catch (Exception e) {
-                LOGGER.error("Failed to format file: {}", outputDir + filePath, e);
-                // but we continue so user can still check the file and see why format fails
-            }
-            formattedFiles.put(filePath, formattedSource);
-        });
-
-        // write output
-        // java files
-        formattedFiles.forEach(fileWriter);
-=======
         // write output
         // java files
         formatAndWriteJavaFiles(typeSpecPlugin, javaFiles, settings);
->>>>>>> d96d61bb
 
         // XML include POM
-        javaPackage.getXmlFiles().forEach(xmlFile -> fileWriter.accept(xmlFile.getFilePath(), xmlFile.getContents().toString()));
+        javaPackage.getXmlFiles().forEach(xmlFile -> typeSpecPlugin.writeFile(xmlFile.getFilePath(), xmlFile.getContents().toString(), null));
         // Others
-<<<<<<< HEAD
-        javaPackage.getTextFiles().forEach(textFile -> fileWriter.accept(textFile.getFilePath(), textFile.getContents()));
-=======
         javaPackage.getTextFiles().forEach(textFile -> typeSpecPlugin.writeFile(textFile.getFilePath(), textFile.getContents(), null));
         // resources
         String artifactId = ClientModelUtil.getArtifactId();
@@ -191,10 +150,9 @@
                     "name=${project.artifactId}\nversion=${project.version}\n", null);
         }
         System.exit(0);
->>>>>>> d96d61bb
-    }
-
-    private static void formatAndWriteJavaFiles(TypeSpecPlugin typeSpecPlugin, Map<String, String> javaFiles,
+    }
+
+    private static void formatAndWriteJavaFiles(NewPlugin typeSpecPlugin, Map<String, String> javaFiles,
                                                 JavaSettings settings) {
         if (!settings.isSkipFormatting()) {
             try {
