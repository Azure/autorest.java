--- conflicted
+++ resolved
@@ -112,17 +112,6 @@
                     javaPackage.addModel(model.getPackage(), model.getName(), model);
                 });
 
-<<<<<<< HEAD
-        // JsonMergePatchHelper
-        List<ClientModel> jsonMergePatchModels = client.getModels().stream()
-                .filter(ModelUtil::isGeneratingModel)
-                .filter(ClientModelUtil::isJsonMergePatchModel).collect(Collectors.toList());
-        if (!jsonMergePatchModels.isEmpty()) {
-            javaPackage.addJsonMergePatchHelper(jsonMergePatchModels);
-        }
-
-=======
->>>>>>> c045886f
         // Enum
         client.getEnums().stream()
                 .filter(ModelUtil::isGeneratingModel)
