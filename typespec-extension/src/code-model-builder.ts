import {
  AnySchema,
  ApiVersion,
  ArraySchema,
  BinaryResponse,
  BinarySchema,
  BooleanSchema,
  ByteArraySchema,
  ChoiceValue,
  DateSchema,
  DateTimeSchema,
  DictionarySchema,
  Discriminator,
  GroupProperty,
  GroupSchema,
  HttpHeader,
  HttpParameter,
  ImplementationLocation,
  KeySecurityScheme,
  Language,
  Metadata,
  NumberSchema,
  OAuth2SecurityScheme,
  ObjectSchema,
  OperationGroup,
  Parameter,
  ParameterLocation,
  Property,
  Relations,
  Response,
  Schema,
  SchemaResponse,
  SchemaType,
  Security,
  SecurityScheme,
  SerializationStyle,
  StringSchema,
  TimeSchema,
  UnixTimeSchema,
  UriSchema,
  VirtualParameter,
} from "@autorest/codemodel";
import { KnownMediaType } from "@azure-tools/codegen";
import { getLroMetadata, getPagedResult, isPollingLocation } from "@azure-tools/typespec-azure-core";
import {
  SdkArrayType,
  SdkBuiltInType,
  SdkClient,
  SdkConstantType,
  SdkContext,
  SdkDatetimeType,
  SdkDictionaryType,
  SdkDurationType,
  SdkEnumType,
  SdkEnumValueType,
  SdkModelPropertyType,
  SdkModelType,
  SdkType,
  SdkUnionType,
  createSdkContext,
  getAllModels,
  getClientNameOverride,
  getClientType,
  getCrossLanguageDefinitionId,
  getDefaultApiVersion,
  getWireName,
  isApiVersion,
  isInternal,
  isSdkBuiltInKind,
  isSdkIntKind,
  listClients,
  listOperationGroups,
  listOperationsInOperationGroup,
  shouldGenerateConvenient,
  shouldGenerateProtocol,
} from "@azure-tools/typespec-client-generator-core";
import {
  EmitContext,
  Enum,
  EnumMember,
  Model,
  ModelProperty,
  Operation,
  Program,
  Scalar,
  Type,
  TypeNameOptions,
  Union,
  UnionVariant,
  getDoc,
  getEffectiveModelType,
  getEncode,
  getFriendlyName,
  getNamespaceFullName,
  getOverloadedOperation,
  getProjectedName,
  getSummary,
  getTypeName,
  ignoreDiagnostics,
  isArrayModelType,
  isErrorModel,
  isRecordModelType,
  isVoidType,
  listServices,
} from "@typespec/compiler";
import {
  Authentication,
  HttpOperation,
  HttpOperationBody,
  HttpOperationParameter,
  HttpOperationResponse,
  HttpServer,
  HttpStatusCodesEntry,
  Visibility,
  getAuthentication,
  getHeaderFieldOptions,
  getHttpOperation,
  getQueryParamOptions,
  getServers,
  getStatusCodeDescription,
  isPathParam,
} from "@typespec/http";
import { getResourceOperation } from "@typespec/rest";
import { Version, getAddedOnVersions, getVersion } from "@typespec/versioning";
import { fail } from "assert";
import pkg from "lodash";
import { Client as CodeModelClient, ObjectScheme } from "./common/client.js";
import { CodeModel } from "./common/code-model.js";
import { LongRunningMetadata } from "./common/long-running-metadata.js";
import { Operation as CodeModelOperation, ConvenienceApi, Request } from "./common/operation.js";
import { ChoiceSchema, SealedChoiceSchema } from "./common/schemas/choice.js";
import { ConstantSchema, ConstantValue } from "./common/schemas/constant.js";
import { OrSchema } from "./common/schemas/relationship.js";
import { DurationSchema } from "./common/schemas/time.js";
import { SchemaContext, SchemaUsage } from "./common/schemas/usage.js";
import { EmitterOptions } from "./emitter.js";
import { createPollOperationDetailsSchema, getFileDetailsSchema } from "./external-schemas.js";
import { ClientContext } from "./models.js";
import {
  CONTENT_TYPE_KEY,
  ORIGIN_API_VERSION,
  SPECIAL_HEADER_NAMES,
  cloneOperationParameter,
  getServiceVersion,
  isKnownContentType,
  isLroNewPollingStrategy,
  isPayloadProperty,
  loadExamples,
  operationIsJsonMergePatch,
  operationIsMultipart,
  operationIsMultipleContentTypes,
} from "./operation-utils.js";
import { PreNamer } from "./prenamer/prenamer.js";
import {
  ProcessingCache,
  getAccess,
  getDurationFormatFromSdkType,
  getNameForTemplate,
  getNamePrefixForProperty,
  getUnionDescription,
  getUsage,
  hasScalarAsBase,
  isArmCommonType,
  isModelReferredInTemplate,
  isNullableType,
  isStable,
  modelIs,
  pushDistinct,
} from "./type-utils.js";
import {
  getJavaNamespace,
  getNamespace,
  logWarning,
  pascalCase,
  stringArrayContainsIgnoreCase,
  trace,
} from "./utils.js";
const { isEqual } = pkg;

export class CodeModelBuilder {
  private program: Program;
  private typeNameOptions: TypeNameOptions;
  private namespace: string;
  private sdkContext: SdkContext;
  private options: EmitterOptions;
  private codeModel: CodeModel;
  private loggingEnabled: boolean = false;

  readonly schemaCache = new ProcessingCache((type: SdkType, name: string) =>
    this.processSchemaFromSdkTypeImpl(type, name),
  );
  readonly typeUnionRefCache = new Map<Type, Union | null | undefined>(); // Union means it ref a Union type, null means it does not ref any Union, undefined means type visited but not completed

  private operationExamples: Map<Operation, any> = new Map<Operation, any>();
  // current apiVersion name to generate code
  private apiVersion: Version | undefined;

  public constructor(program1: Program, context: EmitContext<EmitterOptions>) {
    this.options = context.options;
    this.program = program1;
    if (this.options["dev-options"]?.loglevel) {
      this.loggingEnabled = true;
    }

    if (this.options["skip-special-headers"]) {
      this.options["skip-special-headers"].forEach((it) => SPECIAL_HEADER_NAMES.add(it.toLowerCase()));
    }

    this.sdkContext = createSdkContext(context, "@azure-tools/typespec-java");
    const service = listServices(this.program)[0];
    const serviceNamespace = service.type;
    if (serviceNamespace === undefined) {
      throw Error("Cannot emit yaml for a namespace that doesn't exist.");
    }

    // java namespace
    this.namespace = getNamespaceFullName(serviceNamespace) || "Azure.Client";
    const javaNamespace = getJavaNamespace(this.namespace);

    const namespace1 = this.namespace;
    this.typeNameOptions = {
      // shorten type names by removing TypeSpec and service namespace
      namespaceFilter(ns) {
        const name = getNamespaceFullName(ns);
        return name !== "Cadl" && name !== namespace1;
      },
    };

    // init code model
    const title = this.options["service-name"] ?? serviceNamespace.name;

    const description = this.getDoc(serviceNamespace);
    this.codeModel = new CodeModel(title, false, {
      info: {
        description: description,
      },
      language: {
        default: {
          name: title,
          description: description,
          summary: this.getSummary(serviceNamespace),
          namespace: this.namespace,
        },
        java: {
          namespace: javaNamespace,
        },
      },
    });

    // auth
    // TODO: it is not very likely, but different client could have different auth
    const auth = getAuthentication(this.program, serviceNamespace);
    if (auth) {
      this.processAuth(auth);
    }
  }

  public async build(): Promise<CodeModel> {
    this.operationExamples = await loadExamples(this.program, this.options, this.sdkContext);

    if (this.sdkContext.arm) {
      // ARM
      this.codeModel.arm = true;
      this.options["group-etag-headers"] = false;
    }

    const clients = this.processClients();

    this.processModels(clients);

    this.processSchemaUsage();

    if (this.options.namer) {
      this.codeModel = new PreNamer(this.codeModel).init().process();
    }

    this.deduplicateSchemaName();

    return this.codeModel;
  }

  private processHost(server: HttpServer | undefined): Parameter[] {
    const hostParameters: Parameter[] = [];
    if (server && !this.isArmSynthesizedServer(server)) {
      server.parameters.forEach((it) => {
        let parameter;

        if (isApiVersion(this.sdkContext, it)) {
          parameter = this.createApiVersionParameter(it.name, ParameterLocation.Uri);
        } else {
          const sdkType = getClientType(this.sdkContext, it.type);
          const schema = this.processSchemaFromSdkType(sdkType, it.name);
          this.trackSchemaUsage(schema, {
            usage: [SchemaContext.Input, SchemaContext.Output /*SchemaContext.Public*/],
          });
          parameter = new Parameter(it.name, this.getDoc(it), schema, {
            implementation: ImplementationLocation.Client,
            origin: "modelerfour:synthesized/host",
            required: true,
            protocol: {
              http: new HttpParameter(ParameterLocation.Uri),
            },
            clientDefaultValue: this.getDefaultValue(it.default),
            language: {
              default: {
                serializedName: it.name,
              },
            },
            extensions: {
              "x-ms-skip-url-encoding": schema instanceof UriSchema,
            },
          });
        }

        hostParameters.push(this.codeModel.addGlobalParameter(parameter));
      });
      return hostParameters;
    } else {
      hostParameters.push(
        this.codeModel.addGlobalParameter(
          new Parameter("endpoint", "Server parameter", this.stringSchema, {
            implementation: ImplementationLocation.Client,
            origin: "modelerfour:synthesized/host",
            required: true,
            protocol: {
              http: new HttpParameter(ParameterLocation.Uri),
            },
            language: {
              default: {
                serializedName: "endpoint",
              },
            },
            extensions: {
              "x-ms-skip-url-encoding": true,
            },
          }),
        ),
      );
      return hostParameters;
    }
  }

  private processAuth(auth: Authentication) {
    const securitySchemes: SecurityScheme[] = [];
    for (const option of auth.options) {
      for (const scheme of option.schemes) {
        switch (scheme.type) {
          case "oauth2":
            {
              const oauth2Scheme = new OAuth2SecurityScheme({
                scopes: [],
              });
              scheme.flows.forEach((it) => oauth2Scheme.scopes.push(...it.scopes.map((it) => it.value)));
              securitySchemes.push(oauth2Scheme);
            }
            break;

          case "apiKey":
            {
              const keyScheme = new KeySecurityScheme({
                name: scheme.name,
              });
              securitySchemes.push(keyScheme);
            }
            break;

          case "http":
            {
              let schemeOrApiKeyPrefix: string = scheme.scheme;
              if (schemeOrApiKeyPrefix === "basic" || schemeOrApiKeyPrefix === "bearer") {
                // HTTP Authentication should use "Basic token" or "Bearer token"
                schemeOrApiKeyPrefix = pascalCase(schemeOrApiKeyPrefix);

                if (this.isBranded()) {
                  // Azure would not allow BasicAuth or BearerAuth
                  this.logWarning(`{scheme.scheme} auth method is currently not supported.`);
                  continue;
                }
              }

              const keyScheme = new KeySecurityScheme({
                name: "authorization",
              });
              (keyScheme as any).prefix = schemeOrApiKeyPrefix; // TODO: modify KeySecurityScheme, after design stable
              securitySchemes.push(keyScheme);
            }
            break;
        }
      }
    }
    if (securitySchemes.length > 0) {
      this.codeModel.security = new Security(true, {
        schemes: securitySchemes,
      });
    }
  }

  private isBranded(): boolean {
    return !this.options["flavor"] || this.options["flavor"].toLocaleLowerCase() === "azure";
  }

  private isInternal(context: SdkContext, operation: Operation): boolean {
    const access = getAccess(operation);
    if (access) {
      return access === "internal";
    } else {
      // TODO: deprecate "internal"
      // eslint-disable-next-line deprecation/deprecation
      return isInternal(context, operation);
    }
  }

  private processModels(clients: SdkClient[]) {
    const processedSdkModels: Set<SdkModelType | SdkEnumType> = new Set();

    // lambda to mark model as public
    const modelAsPublic = (model: SdkModelType | SdkEnumType) => {
      const schema = this.processSchemaFromSdkType(model, "");

      this.trackSchemaUsage(schema, {
        usage: [SchemaContext.Public],
      });
    };

    const sdkModels: (SdkModelType | SdkEnumType)[] = getAllModels(this.sdkContext);

    // process sdk models
    for (const model of sdkModels) {
      if (!processedSdkModels.has(model)) {
        const access = getAccess(model.__raw);
        if (access === "public") {
          modelAsPublic(model);
        } else if (access === "internal") {
          const schema = this.processSchemaFromSdkType(model, model.name);

          this.trackSchemaUsage(schema, {
            usage: [SchemaContext.Internal],
          });
        }

        const usage = getUsage(model.__raw);
        if (usage) {
          const schema = this.processSchemaFromSdkType(model, "");

          this.trackSchemaUsage(schema, {
            usage: usage,
          });
        }

        processedSdkModels.add(model);
      }
    }
  }

  private processSchemaUsage() {
    this.codeModel.schemas.objects?.forEach((it) => this.propagateSchemaUsage(it));

    // post process for schema usage
    this.codeModel.schemas.objects?.forEach((it) => this.resolveSchemaUsage(it));
    this.codeModel.schemas.groups?.forEach((it) => this.resolveSchemaUsage(it));
    this.codeModel.schemas.choices?.forEach((it) => this.resolveSchemaUsage(it));
    this.codeModel.schemas.sealedChoices?.forEach((it) => this.resolveSchemaUsage(it));
    this.codeModel.schemas.ors?.forEach((it) => this.resolveSchemaUsage(it));
    this.codeModel.schemas.constants?.forEach((it) => this.resolveSchemaUsage(it));
  }

  private deduplicateSchemaName() {
    // deduplicate model name
    const nameCount = new Map<string, number>();
    const deduplicateName = (schema: Schema) => {
      const name = schema.language.default.name;
      // skip models under "com.azure.core."
      if (name && !schema.language.java?.namespace?.startsWith("com.azure.core.")) {
        if (!nameCount.has(name)) {
          nameCount.set(name, 1);
        } else {
          const count = nameCount.get(name)!;
          nameCount.set(name, count + 1);
          schema.language.default.name = name + count;
        }
      }
    };
    this.codeModel.schemas.objects?.forEach((it) => deduplicateName(it));
    this.codeModel.schemas.groups?.forEach((it) => deduplicateName(it)); // it may contain RequestConditions under "com.azure.core."
    this.codeModel.schemas.choices?.forEach((it) => deduplicateName(it));
    this.codeModel.schemas.sealedChoices?.forEach((it) => deduplicateName(it));
    this.codeModel.schemas.ors?.forEach((it) => deduplicateName(it));
    this.codeModel.schemas.constants?.forEach((it) => deduplicateName(it));
  }

  private resolveSchemaUsage(schema: Schema) {
    if (
      schema instanceof ObjectSchema ||
      schema instanceof GroupSchema ||
      schema instanceof ChoiceSchema ||
      schema instanceof SealedChoiceSchema ||
      schema instanceof OrSchema ||
      schema instanceof ConstantSchema
    ) {
      const schemaUsage: SchemaContext[] | undefined = schema.usage;
      // Public override Internal
      if (schemaUsage?.includes(SchemaContext.Public)) {
        const index = schemaUsage.indexOf(SchemaContext.Internal);
        if (index >= 0) {
          schemaUsage.splice(index, 1);
        }
      }

      // Internal on Anonymous
      if (schemaUsage?.includes(SchemaContext.Anonymous)) {
        const index = schemaUsage.indexOf(SchemaContext.Internal);
        if (index < 0) {
          schemaUsage.push(SchemaContext.Internal);
        }
      }
    }
  }

  private processClients(): SdkClient[] {
    const clients = listClients(this.sdkContext);
    // preprocess group-etag-headers
    this.options["group-etag-headers"] = this.options["group-etag-headers"] ?? true;

    for (const client of clients) {
      const codeModelClient = new CodeModelClient(client.name, this.getDoc(client.type), {
        summary: this.getSummary(client.type),

        // at present, use global security definition
        security: this.codeModel.security,
      });
      codeModelClient.crossLanguageDefinitionId = client.crossLanguageDefinitionId;

      // versioning
      const versioning = getVersion(this.program, client.service);
      if (versioning && versioning.getVersions()) {
        // @versioned in versioning
        if (!this.sdkContext.apiVersion || ["all", "latest"].includes(this.sdkContext.apiVersion)) {
          this.apiVersion = getDefaultApiVersion(this.sdkContext, client.service);
        } else {
          this.apiVersion = versioning.getVersions().find((it: Version) => it.value === this.sdkContext.apiVersion);
          if (!this.apiVersion) {
            throw new Error("Unrecognized api-version: " + this.sdkContext.apiVersion);
          }
        }

        codeModelClient.apiVersions = [];
        for (const version of this.getFilteredApiVersions(this.apiVersion, versioning.getVersions())) {
          const apiVersion = new ApiVersion();
          apiVersion.version = version.value;
          codeModelClient.apiVersions.push(apiVersion);
        }
      }

      // server
      let baseUri = "{endpoint}";
      const servers = getServers(this.program, client.service);
      if (servers && servers.length === 1 && !this.isArmSynthesizedServer(servers[0])) {
        baseUri = servers[0].url;
      }
      const hostParameters = this.processHost(servers?.length === 1 ? servers[0] : undefined);
      codeModelClient.addGlobalParameters(hostParameters);
      const clientContext = new ClientContext(
        baseUri,
        hostParameters,
        codeModelClient.globalParameters!,
        codeModelClient.apiVersions,
      );
      clientContext.preProcessOperations(this.sdkContext, client);

      const operationGroups = listOperationGroups(this.sdkContext, client, true);

      const operationWithoutGroup = listOperationsInOperationGroup(this.sdkContext, client);
      let codeModelGroup = new OperationGroup("");
      for (const operation of operationWithoutGroup) {
        if (!this.needToSkipProcessingOperation(operation, clientContext)) {
          codeModelGroup.addOperation(this.processOperation("", operation, clientContext));
        }
      }
      if (codeModelGroup.operations?.length > 0) {
        codeModelClient.operationGroups.push(codeModelGroup);
      }

      for (const operationGroup of operationGroups) {
        const operations = listOperationsInOperationGroup(this.sdkContext, operationGroup);
        // operation group with no operation is skipped
        if (operations.length > 0) {
          const groupPath = operationGroup.groupPath.split(".");
          let operationGroupName: string;
          if (groupPath.length > 1) {
            // groupPath should be in format of "OpenAIClient.Chat.Completions"
            operationGroupName = groupPath.slice(1).join("");
          } else {
            // protection
            operationGroupName = operationGroup.type.name;
          }
          codeModelGroup = new OperationGroup(operationGroupName);
          for (const operation of operations) {
            if (!this.needToSkipProcessingOperation(operation, clientContext)) {
              codeModelGroup.addOperation(this.processOperation(operationGroupName, operation, clientContext));
            }
          }
          codeModelClient.operationGroups.push(codeModelGroup);
        }
      }

      this.codeModel.clients.push(codeModelClient);
    }

    // postprocess for ServiceVersion
    let apiVersionSameForAllClients = true;
    let sharedApiVersions = undefined;
    for (const client of this.codeModel.clients) {
      const apiVersions = client.apiVersions;
      if (!apiVersions) {
        // client does not have apiVersions
        apiVersionSameForAllClients = false;
      } else if (!sharedApiVersions) {
        // first client, set it to sharedApiVersions
        sharedApiVersions = apiVersions;
      } else {
        apiVersionSameForAllClients = isEqual(sharedApiVersions, apiVersions);
      }
      if (!apiVersionSameForAllClients) {
        break;
      }
    }
    if (apiVersionSameForAllClients) {
      const serviceVersion = getServiceVersion(this.codeModel);
      for (const client of this.codeModel.clients) {
        client.serviceVersion = serviceVersion;
      }
    } else {
      for (const client of this.codeModel.clients) {
        const apiVersions = client.apiVersions;
        if (apiVersions) {
          client.serviceVersion = getServiceVersion(client);
        }
      }
    }

    return clients;
  }

  /**
   * Filter api-versions for "ServiceVersion".
   * TODO(xiaofei) pending TCGC design: https://github.com/Azure/typespec-azure/issues/746
   *
   * @param pinnedApiVersion the api-version to use as filter base
   * @param versions api-versions to filter
   * @returns filtered api-versions
   */
  private getFilteredApiVersions(pinnedApiVersion: Version | undefined, versions: Version[]): Version[] {
    if (!pinnedApiVersion) {
      return versions;
    }
    return versions
      .slice(0, versions.indexOf(pinnedApiVersion) + 1)
      .filter((version) => !isStable(pinnedApiVersion) || isStable(version));
  }

  /**
   * `@armProviderNamespace` currently will add a default server if not defined globally:
   * https://github.com/Azure/typespec-azure/blob/8b8d7c05f168d9305a09691c4fedcb88f4a57652/packages/typespec-azure-resource-manager/src/namespace.ts#L121-L128
   * TODO: if the synthesized server has the right hostParameter, we can use that insteadß
   *
   * @param server returned by getServers
   * @returns whether it's synthesized by `@armProviderNamespace`
   */
  private isArmSynthesizedServer(server: HttpServer): boolean {
    return this.isArm() && (!server.parameters || server.parameters.size == 0);
  }

  private needToSkipProcessingOperation(operation: Operation, clientContext: ClientContext): boolean {
    // don't generate protocol and convenience method for overloaded operations
    // issue link: https://github.com/Azure/autorest.java/issues/1958#issuecomment-1562558219 we will support generate overload methods for non-union type in future (TODO issue: https://github.com/Azure/autorest.java/issues/2160)
    if (getOverloadedOperation(this.program, operation)) {
      this.trace(`Operation '${operation.name}' is temporary skipped, as it is an overloaded operation`);
      return true;
    }
    return false;
  }

  /**
   * Whether we support advanced versioning in non-breaking fashion.
   */
  private supportsAdvancedVersioning(): boolean {
    return Boolean(this.options["advanced-versioning"]);
  }

  private getOperationExample(operation: Operation): any | undefined {
    if (operation.projectionSource?.kind === "Operation") {
      // always use the projectionSource, if available
      operation = operation.projectionSource;
    }
    let operationExample = this.operationExamples.get(operation);
    if (!operationExample && operation.sourceOperation) {
      // if the operation is customized in client.tsp, the operation would be different from that of main.tsp
      // try the operation.sourceOperation
      operation = operation.sourceOperation;
      if (operation.projectionSource?.kind === "Operation") {
        operation = operation.projectionSource;
      }
      operationExample = this.operationExamples.get(operation);
    }
    return operationExample;
  }

  private processOperation(groupName: string, operation: Operation, clientContext: ClientContext): CodeModelOperation {
    const op = ignoreDiagnostics(getHttpOperation(this.program, operation));

    const operationGroup = this.codeModel.getOperationGroup(groupName);
    const operationName = this.getName(operation);
    const opId = groupName ? `${groupName}_${operationName}` : `${operationName}`;

    const operationExample = this.getOperationExample(operation);

    const codeModelOperation = new CodeModelOperation(operationName, this.getDoc(operation), {
      operationId: opId,
      summary: this.getSummary(operation),
      extensions: {
        "x-ms-examples": operationExample
          ? { [operationExample.title ?? operationExample.operationId ?? operation.name]: operationExample }
          : undefined,
      },
    });

    codeModelOperation.crossLanguageDefinitionId = getCrossLanguageDefinitionId(operation);
    codeModelOperation.internalApi = this.isInternal(this.sdkContext, operation);

    const convenienceApiName = this.getConvenienceApiName(operation);
    let generateConvenienceApi: boolean = Boolean(convenienceApiName);
    let generateProtocolApi: boolean = shouldGenerateProtocol(this.sdkContext, operation);

    let apiComment: string | undefined = undefined;
    if (generateConvenienceApi) {
      // check if the convenience API need to be disabled for some special cases
      if (operationIsMultipart(op)) {
        // do not generate protocol method for multipart/form-data, as it be very hard for user to prepare the request body as BinaryData
        generateProtocolApi = false;
        apiComment = `Protocol API requires serialization of parts with content-disposition and data, as operation '${op.operation.name}' is 'multipart/form-data'`;
        this.logWarning(apiComment);
      } else if (operationIsMultipleContentTypes(op)) {
        // and multiple content types
        // issue link: https://github.com/Azure/autorest.java/issues/1958#issuecomment-1562558219
        generateConvenienceApi = false;
        apiComment = `Convenience API is not generated, as operation '${op.operation.name}' is multiple content-type`;
        this.logWarning(apiComment);
      } else if (operationIsJsonMergePatch(op) && this.options["stream-style-serialization"] === false) {
        // do not generate convenient method for json merge patch operation if stream-style-serialization is not enabled
        generateConvenienceApi = false;
        apiComment = `Convenience API is not generated, as operation '${op.operation.name}' is 'application/merge-patch+json' and stream-style-serialization is not enabled`;
        this.logWarning(apiComment);
      }
      // else {
      //   const union = operationRefersUnion(this.program, op, this.typeUnionRefCache);
      //   if (union) {
      //     // and Union
      //     generateConvenienceApi = false;
      //     apiComment = `Convenience API is not generated, as operation '${
      //       op.operation.name
      //     }' refers Union '${getUnionDescription(union, this.typeNameOptions)}'`;
      //     this.logWarning(apiComment);
      //   }
      // }
    }
    if (generateConvenienceApi && convenienceApiName) {
      codeModelOperation.convenienceApi = new ConvenienceApi(convenienceApiName);
    }
    if (apiComment) {
      codeModelOperation.language.java = new Language();
      codeModelOperation.language.java.comment = apiComment;
    }

    // check for generating protocol api or not
    codeModelOperation.generateProtocolApi = generateProtocolApi && !codeModelOperation.internalApi;

    codeModelOperation.addRequest(
      new Request({
        protocol: {
          http: {
            path: op.path,
            method: op.verb,
            uri: clientContext.baseUri,
          },
        },
      }),
    );

    // host
    clientContext.hostParameters.forEach((it) => codeModelOperation.addParameter(it));
    // parameters
    op.parameters.parameters.map((it) => this.processParameter(codeModelOperation, it, clientContext));
    // "accept" header
    this.addAcceptHeaderParameter(codeModelOperation, op.responses);
    // body
    if (op.parameters.body) {
      if (op.parameters.body.parameter) {
        if (!isVoidType(op.parameters.body.parameter.type)) {
          this.processParameterBody(codeModelOperation, op, op.parameters.body.parameter);
        }
      } else if (op.parameters.body.type) {
        let bodyType = this.getEffectiveSchemaType(op.parameters.body.type);

        if (bodyType.kind === "Model") {
          // try use resource type as round-trip model
          const resourceType = getResourceOperation(this.program, operation)?.resourceType;
          if (resourceType && op.responses && op.responses.length > 0) {
            const resp = op.responses[0];
            if (resp.responses && resp.responses.length > 0 && resp.responses[0].body) {
              const responseBody = resp.responses[0].body;
              const bodyTypeInResponse = this.findResponseBody(responseBody.type);
              // response body type is resource type, and request body type (if templated) contains resource type
              if (bodyTypeInResponse === resourceType && isModelReferredInTemplate(bodyType, resourceType)) {
                bodyType = resourceType;
              }
            }
          }

          this.processParameterBody(codeModelOperation, op, bodyType);
        }
      }
    }

    // group ETag header parameters, if exists
    if (this.options["group-etag-headers"]) {
      this.processEtagHeaderParameters(codeModelOperation, op);
    }

    // lro metadata
    const lroMetadata = this.processLroMetadata(codeModelOperation, op);

    // responses
    const candidateResponseSchema = lroMetadata.pollResultType; // candidate: response body type of pollingOperation
    op.responses.map((it) => this.processResponse(codeModelOperation, it, candidateResponseSchema));

    // check for paged
    this.processRouteForPaged(codeModelOperation, op.responses);
    // check for long-running operation
    this.processRouteForLongRunning(codeModelOperation, operation, op.responses, lroMetadata);

    operationGroup.addOperation(codeModelOperation);

    return codeModelOperation;
  }

  private processRouteForPaged(op: CodeModelOperation, responses: HttpOperationResponse[]) {
    for (const response of responses) {
      if (response.responses && response.responses.length > 0 && response.responses[0].body) {
        const responseBody = response.responses[0].body;
        const bodyType = this.findResponseBody(responseBody.type);
        if (bodyType.kind === "Model") {
          const pagedResult = getPagedResult(this.program, bodyType);
          if (pagedResult) {
            op.extensions = op.extensions ?? {};
            op.extensions["x-ms-pageable"] = {
              itemName: pagedResult.itemsProperty?.name,
              nextLinkName: pagedResult.nextLinkProperty?.name,
            };

            op.responses?.forEach((r) => {
              if (r instanceof SchemaResponse) {
                this.trackSchemaUsage(r.schema, { usage: [SchemaContext.Paged] });
              }
            });

            break;
          }
        }
      }
    }
  }

  private processLroMetadata(op: CodeModelOperation, httpOperation: HttpOperation): LongRunningMetadata {
    const operation = httpOperation.operation;

    const lroMetadata = getLroMetadata(this.program, operation);
    // needs lroMetadata.statusMonitorStep, as getLroMetadata would return for @pollingOperation operation
    if (lroMetadata && lroMetadata.pollingInfo && lroMetadata.statusMonitorStep) {
      let pollingSchema = undefined;
      let finalSchema = undefined;

      let pollingStrategy: Metadata | undefined = undefined;
      let finalResultPropertySerializedName: string | undefined = undefined;

      const verb = httpOperation.verb;
      const useNewPollStrategy = isLroNewPollingStrategy(httpOperation, lroMetadata);
      if (useNewPollStrategy) {
        // use OperationLocationPollingStrategy
        pollingStrategy = new Metadata({
          language: {
            java: {
              name: "OperationLocationPollingStrategy",
              namespace: getJavaNamespace(this.namespace) + ".implementation",
            },
          },
        });
      }

      // pollingSchema
      if (modelIs(lroMetadata.pollingInfo.responseModel, "OperationStatus", "Azure.Core.Foundations")) {
        pollingSchema = this.pollResultSchema;
      } else {
<<<<<<< HEAD
        const pollType = this.findResponseBody(lroMetadata.pollingInfo.responseModel);
        pollingSchema = this.processSchema(pollType, "pollResult");
=======
        if (modelIs(lroMetadata.pollingInfo.responseModel, "OperationStatus", "Azure.Core.Foundations")) {
          pollingSchema = this.pollResultSchema;
        } else {
          const pollType = this.findResponseBody(lroMetadata.pollingInfo.responseModel);
          const sdkType = getClientType(this.sdkContext, pollType);
          pollingSchema = this.processSchemaFromSdkType(sdkType, "pollResult");
        }
>>>>>>> 82c36142
      }

      // finalSchema
      if (
        verb !== "delete" &&
        lroMetadata.finalResult &&
        lroMetadata.finalEnvelopeResult &&
        lroMetadata.finalResult !== "void" &&
        lroMetadata.finalEnvelopeResult !== "void"
      ) {
        const finalResult = useNewPollStrategy ? lroMetadata.finalResult : lroMetadata.finalEnvelopeResult;
        const finalType = this.findResponseBody(finalResult);
<<<<<<< HEAD
        finalSchema = this.processSchema(finalType, "finalResult");

        if (
          useNewPollStrategy &&
          lroMetadata.finalStep &&
          lroMetadata.finalStep.kind === "pollingSuccessProperty" &&
          lroMetadata.finalStep.target
        ) {
          // final result is the value in lroMetadata.finalStep.target
          finalResultPropertySerializedName = this.getSerializedName(lroMetadata.finalStep.target);
        }
=======
        const sdkType = getClientType(this.sdkContext, finalType);
        finalSchema = this.processSchemaFromSdkType(sdkType, "finalResult");
>>>>>>> 82c36142
      }

      // track usage
      if (pollingSchema) {
        this.trackSchemaUsage(pollingSchema, { usage: [SchemaContext.Output] });
        if (op.internalApi) {
          this.trackSchemaUsage(pollingSchema, { usage: [SchemaContext.Internal] });
        } else if (op.convenienceApi) {
          this.trackSchemaUsage(pollingSchema, { usage: [SchemaContext.Public] });
        }
      }
      if (finalSchema) {
        this.trackSchemaUsage(finalSchema, { usage: [SchemaContext.Output] });
        if (op.internalApi) {
          this.trackSchemaUsage(pollingSchema, { usage: [SchemaContext.Internal] });
        } else if (op.convenienceApi) {
          this.trackSchemaUsage(finalSchema, { usage: [SchemaContext.Public] });
        }
      }

      op.lroMetadata = new LongRunningMetadata(
        true,
        pollingSchema,
        finalSchema,
        pollingStrategy,
        finalResultPropertySerializedName,
      );
      return op.lroMetadata;
    }

    return new LongRunningMetadata(false);
  }

  private processRouteForLongRunning(
    op: CodeModelOperation,
    operation: Operation,
    responses: HttpOperationResponse[],
    lroMetadata: LongRunningMetadata,
  ) {
    if (lroMetadata.longRunning) {
      op.extensions = op.extensions ?? {};
      op.extensions["x-ms-long-running-operation"] = true;
      return;
    }

    for (const resp of responses) {
      if (resp.responses && resp.responses.length > 0 && resp.responses[0].headers) {
        for (const [_, header] of Object.entries(resp.responses[0].headers)) {
          if (isPollingLocation(this.program, header)) {
            op.extensions = op.extensions ?? {};
            op.extensions["x-ms-long-running-operation"] = true;

            break;
          }
        }
      }
    }
  }

  private _armApiVersionParameter?: Parameter;

  private processParameter(op: CodeModelOperation, param: HttpOperationParameter, clientContext: ClientContext) {
    if (clientContext.apiVersions && isApiVersion(this.sdkContext, param)) {
      // pre-condition for "isApiVersion": the client supports ApiVersions
      if (this.isArm()) {
        // Currently we assume ARM tsp only have one client and one api-version.
        // TODO: How will service define mixed api-versions(like those in Compute RP)?
        const apiVersion = this.apiVersion?.value;
        if (!this._armApiVersionParameter) {
          this._armApiVersionParameter = this.createApiVersionParameter(
            "api-version",
            param.type === "query" ? ParameterLocation.Query : ParameterLocation.Path,
            apiVersion,
          );
          clientContext.addGlobalParameter(this._armApiVersionParameter);
        }
        op.addParameter(this._armApiVersionParameter);
      } else {
        const parameter = param.type === "query" ? this.apiVersionParameter : this.apiVersionParameterInPath;
        op.addParameter(parameter);
        clientContext.addGlobalParameter(parameter);
      }
    } else if (this.isSubscriptionId(param)) {
      const parameter = this.subscriptionIdParameter(param);
      op.addParameter(parameter);
      clientContext.addGlobalParameter(parameter);
    } else if (SPECIAL_HEADER_NAMES.has(param.name.toLowerCase())) {
      // special headers
      op.specialHeaders = op.specialHeaders ?? [];
      if (!stringArrayContainsIgnoreCase(op.specialHeaders, param.name)) {
        op.specialHeaders.push(param.name);
      }
    } else {
      // schema
      let schema;
      const sdkType = getClientType(this.sdkContext, param.param);
      if (
        param.type === "header" &&
        param.param.type.kind === "Scalar" &&
        getEncode(this.program, param.param) === undefined &&
        getEncode(this.program, param.param.type) === undefined &&
        (hasScalarAsBase(param.param.type, "utcDateTime") || hasScalarAsBase(param.param.type, "offsetDateTime")) &&
        (sdkType.kind === "utcDateTime" || sdkType.kind === "offsetDateTime")
      ) {
        // utcDateTime in header maps to rfc7231
        schema = this.processDateTimeSchemaFromSdkType(sdkType, param.param.name, true);
      } else {
        schema = this.processSchemaFromSdkType(sdkType, param.param.name);
      }

      // skip-url-encoding
      let extensions: { [id: string]: any } | undefined = undefined;
      if (
        (param.type === "query" || param.type === "path") &&
        param.param.type.kind === "Scalar" &&
        schema instanceof UriSchema
      ) {
        extensions = { "x-ms-skip-url-encoding": true };
      }

      if (this.supportsAdvancedVersioning()) {
        // versioning
        const addedOn = getAddedOnVersions(this.program, param.param);
        if (addedOn) {
          extensions = extensions ?? {};
          extensions["x-ms-versioning-added"] = clientContext.getAddedVersions(addedOn);
        }
      }

      // format if array
      let style = undefined;
      let explode = undefined;
      if (param.param.type.kind === "Model" && isArrayModelType(this.program, param.param.type)) {
        if (param.type === "query") {
          const queryParamOptions = getQueryParamOptions(this.program, param.param);
          switch (queryParamOptions?.format) {
            case "csv":
              style = SerializationStyle.Simple;
              break;

            case "ssv":
              style = SerializationStyle.SpaceDelimited;
              break;

            case "tsv":
              style = SerializationStyle.TabDelimited;
              break;

            case "pipes":
              style = SerializationStyle.PipeDelimited;
              break;

            case "multi":
              style = SerializationStyle.Form;
              explode = true;
              break;

            default:
              if (queryParamOptions?.format) {
                this.logWarning(`Unrecognized query parameter format: '${queryParamOptions?.format}'.`);
              }
              break;
          }
        } else if (param.type === "header") {
          const headerFieldOptions = getHeaderFieldOptions(this.program, param.param);
          switch (headerFieldOptions?.format) {
            case "csv":
              style = SerializationStyle.Simple;
              break;

            default:
              if (headerFieldOptions?.format) {
                this.logWarning(`Unrecognized header parameter format: '${headerFieldOptions?.format}'.`);
              }
              break;
          }
        }
      }

      const nullable = isNullableType(param.param.type);
      const parameter = new Parameter(this.getName(param.param), this.getDoc(param.param), schema, {
        summary: this.getSummary(param.param),
        implementation: ImplementationLocation.Method,
        required: !param.param.optional,
        nullable: nullable,
        protocol: {
          http: new HttpParameter(param.type, {
            style: style,
            explode: explode,
          }),
        },
        // clientDefaultValue: this.getDefaultValue(param.param.default),
        language: {
          default: {
            serializedName: param.name,
          },
        },
        extensions: extensions,
      });
      op.addParameter(parameter);

      this.trackSchemaUsage(schema, { usage: [SchemaContext.Input] });

      if (op.internalApi) {
        this.trackSchemaUsage(schema, { usage: [SchemaContext.Internal] });
      } else if (op.convenienceApi) {
        this.trackSchemaUsage(schema, { usage: [SchemaContext.Public] });
      }

      if (param.name.toLowerCase() === CONTENT_TYPE_KEY) {
        let mediaTypes = ["application/json"];
        if (schema instanceof ConstantSchema) {
          mediaTypes = [schema.value.value.toString()];
        } else if (schema instanceof SealedChoiceSchema) {
          mediaTypes = schema.choices.map((it) => it.value.toString());
        }
        op.requests![0].protocol.http!.mediaTypes = mediaTypes;
      }
    }
  }

  private addAcceptHeaderParameter(op: CodeModelOperation, responses: HttpOperationResponse[]) {
    if (op.parameters?.some((it) => it.language.default.serializedName?.toLowerCase() === "accept")) {
      // parameters already include "accept" header
      return;
    }

    const produces = new Set<string>();
    for (const resp of responses) {
      if (resp.responses && resp.responses.length > 0) {
        for (const response of resp.responses) {
          response.body?.contentTypes.forEach((it) => produces.add(it));
        }
      }
    }
    if (produces.size === 0) {
      produces.add("application/json");
    }
    const acceptTypes = Array.from(produces.values()).join(", ");

    const acceptSchema =
      this.codeModel.schemas.constants?.find(
        (it) => it.language.default.name === "accept" && it.value.value === acceptTypes,
      ) ||
      this.codeModel.schemas.add(
        new ConstantSchema("accept", `Accept: ${acceptTypes}`, {
          valueType: this.stringSchema,
          value: new ConstantValue(acceptTypes),
        }),
      );
    op.addParameter(
      new Parameter("accept", "Accept header", acceptSchema, {
        implementation: ImplementationLocation.Method,
        origin: "modelerfour:synthesized/accept",
        required: true,
        protocol: {
          http: new HttpParameter(ParameterLocation.Header),
        },
        language: {
          default: {
            serializedName: "accept",
          },
        },
      }),
    );
  }

  private processEtagHeaderParameters(op: CodeModelOperation, httpOperation: HttpOperation) {
    if (op.convenienceApi && op.parameters && op.signatureParameters) {
      const etagHeadersNames = new Set<string>([
        "if-match",
        "if-none-match",
        "if-unmodified-since",
        "if-modified-since",
      ]);

      // collect etag headers in parameters
      const etagHeaders: string[] = [];
      if (op.parameters) {
        for (const parameter of op.parameters) {
          if (
            parameter.language.default.serializedName &&
            etagHeadersNames.has(parameter.language.default.serializedName.toLowerCase())
          ) {
            etagHeaders.push(parameter.language.default.serializedName);
          }
        }
      }

      let groupToRequestConditions = false;
      let groupToMatchConditions = false;

      if (etagHeaders.length === 4) {
        // all 4 headers available, use RequestConditions
        groupToRequestConditions = true;
      } else if (etagHeaders.length === 2) {
        const etagHeadersLowerCase = etagHeaders.map((it) => it.toLowerCase());
        if (etagHeadersLowerCase.includes("if-match") && etagHeadersLowerCase.includes("if-none-match")) {
          // only 2 headers available, use MatchConditions
          groupToMatchConditions = true;
        }
      }

      if (groupToRequestConditions || groupToMatchConditions) {
        op.convenienceApi.requests = [];
        const request = new Request({
          protocol: op.requests![0].protocol,
        });
        request.parameters = [];
        request.signatureParameters = [];
        op.convenienceApi.requests.push(request);

        for (const parameter of op.parameters) {
          // copy all parameters to request
          const clonedParameter = cloneOperationParameter(parameter);
          request.parameters.push(clonedParameter);

          // copy signatureParameters, but exclude etag headers (as they won't be in method signature)
          if (
            op.signatureParameters.includes(parameter) &&
            !(
              parameter.language.default.serializedName &&
              etagHeaders.includes(parameter.language.default.serializedName)
            )
          ) {
            request.signatureParameters.push(clonedParameter);
          }
        }

        const namespace = getNamespace(httpOperation.operation);
        const schemaName = groupToRequestConditions ? "RequestConditions" : "MatchConditions";
        const schemaDescription = groupToRequestConditions
          ? "Specifies HTTP options for conditional requests based on modification time."
          : "Specifies HTTP options for conditional requests.";

        // group schema
        const requestConditionsSchema = this.codeModel.schemas.add(
          new GroupSchema(schemaName, schemaDescription, {
            language: {
              default: {
                namespace: namespace,
              },
              java: {
                namespace: "com.azure.core.http",
              },
            },
          }),
        );

        // parameter (optional) of the group schema
        const requestConditionsParameter = new Parameter(
          schemaName,
          requestConditionsSchema.language.default.description,
          requestConditionsSchema,
          {
            implementation: ImplementationLocation.Method,
            required: false,
            nullable: true,
          },
        );

        this.trackSchemaUsage(requestConditionsSchema, { usage: [SchemaContext.Input] });
        if (op.internalApi) {
          this.trackSchemaUsage(requestConditionsSchema, { usage: [SchemaContext.Internal] });
        } else if (op.convenienceApi) {
          this.trackSchemaUsage(requestConditionsSchema, { usage: [SchemaContext.Public] });
        }

        // update group schema for properties
        for (const parameter of request.parameters) {
          if (
            parameter.language.default.serializedName &&
            etagHeaders.includes(parameter.language.default.serializedName)
          ) {
            parameter.groupedBy = requestConditionsParameter;

            requestConditionsSchema.add(
              // name is serializedName, as it must be same as that in RequestConditions class
              new GroupProperty(
                parameter.language.default.serializedName,
                parameter.language.default.description,
                parameter.schema,
                {
                  originalParameter: [parameter],
                  summary: parameter.summary,
                  required: false,
                  nullable: true,
                  readOnly: false,
                  serializedName: parameter.language.default.serializedName,
                },
              ),
            );
          }
        }

        // put RequestConditions/MatchConditions as last parameter/signatureParameters
        request.parameters.push(requestConditionsParameter);
        request.signatureParameters.push(requestConditionsParameter);
      }
    }
  }

  private processParameterBody(op: CodeModelOperation, httpOperation: HttpOperation, body: ModelProperty | Model) {
    const parameters = httpOperation.operation.parameters;

    const unknownRequestBody =
      op.requests![0].protocol.http!.mediaTypes &&
      op.requests![0].protocol.http!.mediaTypes.length > 0 &&
      !isKnownContentType(op.requests![0].protocol.http!.mediaTypes);

    const sdkType: SdkType = getClientType(this.sdkContext, body, httpOperation.operation);

    let schema: Schema;
    if (
      unknownRequestBody &&
      body.kind === "ModelProperty" &&
      body.type.kind === "Scalar" &&
      body.type.name === "bytes"
    ) {
      // handle binary request body
      schema = this.processBinarySchema(body.type);
    } else {
      schema = this.processSchemaFromSdkType(sdkType, body.name);
    }

    const isAnonymousModel = sdkType.kind === "model" && sdkType.isGeneratedName === true;
    const parameter = new Parameter(this.getName(body), this.getDoc(body), schema, {
      summary: this.getSummary(body),
      implementation: ImplementationLocation.Method,
      required: body.kind === "Model" || !body.optional,
      protocol: {
        http: new HttpParameter(ParameterLocation.Body),
      },
      // clientDefaultValue: this.getDefaultValue(body.default),
    });
    op.addParameter(parameter);

    this.trackSchemaUsage(schema, { usage: [SchemaContext.Input] });

    if (op.internalApi) {
      this.trackSchemaUsage(schema, { usage: [SchemaContext.Internal] });
    } else if (op.convenienceApi) {
      this.trackSchemaUsage(schema, { usage: [SchemaContext.Public] });
    }

    if (operationIsJsonMergePatch(httpOperation)) {
      this.trackSchemaUsage(schema, { usage: [SchemaContext.JsonMergePatch] });
    }
    if (op.convenienceApi && operationIsMultipart(httpOperation)) {
      this.trackSchemaUsage(schema, { serializationFormats: [KnownMediaType.Multipart] });
    }

    if (schema instanceof ObjectSchema && isAnonymousModel) {
      // anonymous model

      // name the schema for documentation
      schema.language.default.name = pascalCase(op.language.default.name) + "Request";

      if (!parameter.language.default.name) {
        // name the parameter for documentation
        parameter.language.default.name = "request";
      }

      if (operationIsJsonMergePatch(httpOperation)) {
        // skip model flatten, if "application/merge-patch+json"
        schema.language.default.name = pascalCase(op.language.default.name) + "PatchRequest";
        return;
      }

      this.trackSchemaUsage(schema, { usage: [SchemaContext.Anonymous] });

      if (op.convenienceApi && op.parameters) {
        op.convenienceApi.requests = [];
        const request = new Request({
          protocol: op.requests![0].protocol,
        });
        request.parameters = [];
        op.convenienceApi.requests.push(request);

        for (const [_, opParameter] of parameters.properties) {
          const serializedName = this.getSerializedName(opParameter);
          const existParameter = op.parameters.find((it) => it.language.default.serializedName === serializedName);
          if (existParameter) {
            // parameter
            if (
              existParameter.implementation === ImplementationLocation.Method &&
              (existParameter.origin?.startsWith("modelerfour:synthesized/") ?? true)
            ) {
              request.parameters.push(cloneOperationParameter(existParameter));
            }
          } else {
            // property from anonymous model
            const existBodyProperty = schema.properties?.find((it) => it.serializedName === serializedName);
            if (
              existBodyProperty &&
              !existBodyProperty.readOnly &&
              !(existBodyProperty.schema instanceof ConstantSchema)
            ) {
              request.parameters.push(
                new VirtualParameter(
                  existBodyProperty.language.default.name,
                  existBodyProperty.language.default.description,
                  existBodyProperty.schema,
                  {
                    originalParameter: parameter,
                    targetProperty: existBodyProperty,
                    language: {
                      default: {
                        serializedName: existBodyProperty.serializedName,
                      },
                    },
                    summary: existBodyProperty.summary,
                    implementation: ImplementationLocation.Method,
                    required: existBodyProperty.required,
                    nullable: existBodyProperty.nullable,
                  },
                ),
              );
            }
          }
        }
        request.signatureParameters = request.parameters;

        if (request.signatureParameters.length > 6) {
          // create an option bag
          const name = op.language.default.name + "Options";
          const namespace = getNamespace(httpOperation.operation);
          // option bag schema
          const optionBagSchema = this.codeModel.schemas.add(
            new GroupSchema(name, `Options for ${op.language.default.name} API`, {
              language: {
                default: {
                  namespace: namespace,
                },
                java: {
                  namespace: getJavaNamespace(namespace),
                },
              },
            }),
          );
          request.parameters.forEach((it) => {
            optionBagSchema.add(
              new GroupProperty(it.language.default.name, it.language.default.description, it.schema, {
                originalParameter: [it],
                summary: it.summary,
                required: it.required,
                nullable: it.nullable,
                readOnly: false,
                serializedName: it.language.default.serializedName,
              }),
            );
          });

          this.trackSchemaUsage(optionBagSchema, { usage: [SchemaContext.Input] });
          if (op.internalApi) {
            this.trackSchemaUsage(optionBagSchema, { usage: [SchemaContext.Internal] });
          } else if (op.convenienceApi) {
            this.trackSchemaUsage(optionBagSchema, { usage: [SchemaContext.Public] });
          }

          // option bag parameter
          const optionBagParameter = new Parameter(
            "options",
            optionBagSchema.language.default.description,
            optionBagSchema,
            {
              implementation: ImplementationLocation.Method,
              required: true,
              nullable: false,
            },
          );

          request.signatureParameters = [optionBagParameter];
          request.parameters.forEach((it) => (it.groupedBy = optionBagParameter));
          request.parameters.push(optionBagParameter);
        }
      }
    }
  }

  private findResponseBody(bodyType: Type): Type {
    // find a type that possibly without http metadata like @statusCode
    return this.getEffectiveSchemaType(bodyType);
  }

  private processResponse(
    op: CodeModelOperation,
    resp: HttpOperationResponse,
    candidateResponseSchema: Schema | undefined = undefined,
  ) {
    // TODO: what to do if more than 1 response?
    // It happens when the response type is Union, on one status code.
    let response: Response;
    let headers: Array<HttpHeader> | undefined = undefined;
    if (resp.responses && resp.responses.length > 0) {
      // headers
      headers = [];
      for (const response of resp.responses.values()) {
        if (response.headers) {
          for (const [key, header] of Object.entries(response.headers)) {
            const sdkType = getClientType(this.sdkContext, header);
            const schema = this.processSchemaFromSdkType(sdkType, key);
            headers.push(
              new HttpHeader(key, schema, {
                language: {
                  default: {
                    name: key,
                    description: this.getDoc(header),
                  },
                },
              }),
            );
          }
        }
      }
    }

    let responseBody: HttpOperationBody | undefined = undefined;
    let bodyType: Type | undefined = undefined;
    let trackConvenienceApi = op.convenienceApi ?? false;
    if (resp.responses && resp.responses.length > 0 && resp.responses[0].body) {
      responseBody = resp.responses[0].body;
    }
    if (responseBody) {
      const unknownResponseBody =
        responseBody.contentTypes.length > 0 && !isKnownContentType(responseBody.contentTypes);

      bodyType = this.findResponseBody(responseBody.type);
      if (unknownResponseBody && bodyType.kind === "Scalar" && bodyType.name === "bytes") {
        // binary
        response = new BinaryResponse({
          protocol: {
            http: {
              statusCodes: this.getStatusCodes(resp.statusCodes),
              headers: headers,
              mediaTypes: responseBody.contentTypes,
              knownMediaType: KnownMediaType.Binary,
            },
          },
          language: {
            default: {
              name: op.language.default.name + "Response",
              description: this.getResponseDescription(resp),
            },
          },
        });
      } else {
        // schema (usually JSON)
        let schema: Schema | undefined = undefined;
        const verb = op.requests?.[0].protocol?.http?.method;
        if (
          // LRO, candidateResponseSchema is Model/ObjectSchema
          candidateResponseSchema &&
          candidateResponseSchema instanceof ObjectSchema &&
          // bodyType is templated Model
          bodyType.kind === "Model" &&
          bodyType.templateMapper &&
          bodyType.templateMapper.args &&
          bodyType.templateMapper.args.length > 0
        ) {
          if (verb === "post") {
            // for LRO ResourceAction, the standard does not require a final type, hence it can be the same as intermediate type
            // https://github.com/microsoft/api-guidelines/blob/vNext/azure/ConsiderationsForServiceDesign.md#long-running-action-operations

            // check if we can use candidateResponseSchema as response schema (instead of the templated Model), for LRO ResourceAction
            if (candidateResponseSchema.properties?.length === bodyType.properties.size) {
              let match = true;
              for (const prop of Array.from(bodyType.properties.values())) {
                const name = this.getName(prop);
                if (!candidateResponseSchema.properties?.find((it) => it.language.default.name === name)) {
                  match = false;
                  break;
                }
              }
              if (match) {
                schema = candidateResponseSchema;
                this.trace(
                  `Replace TypeSpec model '${this.getName(bodyType)}' with '${
                    candidateResponseSchema.language.default.name
                  }'`,
                );
              }
            }
          } else if (verb === "delete") {
            // for LRO ResourceDelete, final type will be replaced to "Void" in convenience API, hence do not generate the class
            trackConvenienceApi = false;
          }
        }
        if (!schema) {
          if (verb === "post" && op.lroMetadata && op.lroMetadata.pollResultType) {
            // for standard LRO action, return type is the pollResultType
            schema = op.lroMetadata.pollResultType;
          } else {
            const sdkType = getClientType(this.sdkContext, bodyType);
            schema = this.processSchemaFromSdkType(sdkType, op.language.default.name + "Response");
          }
        }
        response = new SchemaResponse(schema, {
          protocol: {
            http: {
              statusCodes: this.getStatusCodes(resp.statusCodes),
              headers: headers,
              mediaTypes: responseBody.contentTypes,
            },
          },
          language: {
            default: {
              name: op.language.default.name + "Response",
              description: this.getResponseDescription(resp),
            },
          },
        });
      }
    } else {
      // not binary nor schema, usually NoContent
      response = new Response({
        protocol: {
          http: {
            statusCodes: this.getStatusCodes(resp.statusCodes),
            headers: headers,
          },
        },
        language: {
          default: {
            name: op.language.default.name + "Response",
            description: this.getResponseDescription(resp),
          },
        },
      });
    }
    if (resp.statusCodes === "*" || (bodyType && isErrorModel(this.program, bodyType))) {
      // "*", or the model is @error
      op.addException(response);

      if (response instanceof SchemaResponse) {
        this.trackSchemaUsage(response.schema, { usage: [SchemaContext.Exception] });
      }
    } else {
      op.addResponse(response);

      if (response instanceof SchemaResponse) {
        this.trackSchemaUsage(response.schema, { usage: [SchemaContext.Output] });

        if (op.internalApi) {
          this.trackSchemaUsage(response.schema, { usage: [SchemaContext.Internal] });
        } else if (trackConvenienceApi) {
          this.trackSchemaUsage(response.schema, { usage: [SchemaContext.Public] });
        }
      }
    }
  }

  private getStatusCodes(statusCodes: HttpStatusCodesEntry): string[] {
    if (statusCodes === "*") {
      return ["default"];
    } else if (typeof statusCodes === "number") {
      return [statusCodes.toString()];
    } else {
      // HttpStatusCodeRange
      // azure-core does not support "status code range", hence here we expand the range to array of status codes
      return Array(statusCodes.end - statusCodes.start + 1)
        .fill(statusCodes.start)
        .map((it, index) => it + index)
        .map((it) => it.toString());
    }
  }

  private getResponseDescription(resp: HttpOperationResponse): string {
    return (
      resp.description ||
      (resp.statusCodes === "*" ? "An unexpected error response" : getStatusCodeDescription(resp.statusCodes)) ||
      ""
    );
  }

  private processSchemaFromSdkType(type: SdkType, nameHint: string): Schema {
    return this.schemaCache.process(type, nameHint) || fail("Unable to process schema.");
  }

  private processSchemaFromSdkTypeImpl(type: SdkType, nameHint: string): Schema {
    if (isSdkBuiltInKind(type.kind)) {
      return this.processBuiltInFromSdkType(type as SdkBuiltInType, nameHint);
    } else {
      switch (type.kind) {
        case "enum":
          return this.processChoiceSchemaFromSdkType(type, type.name);

        case "enumvalue":
          return this.processConstantSchemaFromEnumValueFromSdkType(type, nameHint);

        case "union":
          return this.processUnionSchemaFromSdkType(type, type.name);

        case "model":
          return this.processObjectSchemaFromSdkType(type, type.name);

        case "dict":
          return this.processDictionarySchemaFromSdkType(type, nameHint);

        case "array":
          return this.processArraySchemaFromSdkType(type, nameHint);

        case "duration":
          return this.processDurationSchemaFromSdkType(type, nameHint, getDurationFormatFromSdkType(type));

        case "constant":
          return this.processConstantSchemaFromSdkType(type, nameHint);

        case "utcDateTime":
        case "offsetDateTime":
          if (type.encode === "unixTimestamp") {
            return this.processUnixTimeSchemaFromSdkType(type, nameHint);
          } else {
            return this.processDateTimeSchemaFromSdkType(type, nameHint, type.encode === "rfc7231");
          }
      }
    }
    throw new Error(`Unrecognized type: '${type.kind}'.`);
  }

  private processBuiltInFromSdkType(type: SdkBuiltInType, nameHint: string): Schema {
    nameHint = nameHint || type.kind;

    if (isSdkIntKind(type.kind)) {
      const integerSize = type.kind === "safeint" || type.kind.includes("int64") ? 64 : 32;
      return this.processIntegerSchemaFromSdkType(type, nameHint, integerSize);
    } else {
      switch (type.kind) {
        case "any":
          return this.processAnySchemaFromSdkType();

        case "string":
        case "password":
        case "guid":
        case "ipAddress":
        case "uuid":
        case "ipV4Address":
        case "ipV6Address":
        case "eTag":
        case "armId":
        case "azureLocation":
          return this.processStringSchemaFromSdkType(type, type.kind);

        case "float":
        case "float32":
        case "float64":
          return this.processNumberSchemaFromSdkType(type, nameHint);

        case "decimal":
        case "decimal128":
          return this.processDecimalSchemaFromSdkType(type, nameHint);

        case "bytes":
          return this.processByteArraySchemaFromSdkType(type, nameHint);

        case "boolean":
          return this.processBooleanSchemaFromSdkType(type, nameHint);

        case "plainTime":
          return this.processTimeSchemaFromSdkType(type, nameHint);

        case "plainDate":
          return this.processDateSchemaFromSdkType(type, nameHint);

        case "url":
        case "uri":
          return this.processUrlSchemaFromSdkType(type, nameHint);
      }
    }
  }

  private processAnySchemaFromSdkType(): AnySchema {
    return this.anySchema;
  }

  private processStringSchemaFromSdkType(type: SdkBuiltInType, name: string): StringSchema {
    return this.codeModel.schemas.add(
      new StringSchema(name, this.getDoc(type.__raw), {
        summary: this.getSummary(type.__raw),
      }),
    );
  }

  private processByteArraySchemaFromSdkType(type: SdkBuiltInType, name: string): ByteArraySchema {
    const base64Encoded: boolean = type.encode === "base64url";
    return this.codeModel.schemas.add(
      new ByteArraySchema(name, this.getDoc(type.__raw), {
        summary: this.getSummary(type.__raw),
        format: base64Encoded ? "base64url" : "byte",
      }),
    );
  }

  private processIntegerSchemaFromSdkType(type: SdkBuiltInType, name: string, precision: number): NumberSchema {
    return this.codeModel.schemas.add(
      new NumberSchema(name, this.getDoc(type.__raw), SchemaType.Integer, precision, {
        summary: this.getSummary(type.__raw),
      }),
    );
  }

  private processNumberSchemaFromSdkType(type: SdkBuiltInType, name: string): NumberSchema {
    return this.codeModel.schemas.add(
      new NumberSchema(name, this.getDoc(type.__raw), SchemaType.Number, 64, {
        summary: this.getSummary(type.__raw),
      }),
    );
  }

  private processDecimalSchemaFromSdkType(type: SdkBuiltInType, name: string): NumberSchema {
    // "Infinity" maps to "BigDecimal" in Java
    return this.codeModel.schemas.add(
      new NumberSchema(name, this.getDoc(type.__raw), SchemaType.Number, Infinity, {
        summary: this.getSummary(type.__raw),
      }),
    );
  }

  private processBooleanSchemaFromSdkType(type: SdkBuiltInType, name: string): BooleanSchema {
    return this.codeModel.schemas.add(
      new BooleanSchema(name, this.getDoc(type.__raw), {
        summary: this.getSummary(type.__raw),
      }),
    );
  }

  private processArraySchemaFromSdkType(type: SdkArrayType, name: string): ArraySchema {
    const elementSchema = this.processSchemaFromSdkType(type.valueType, name);
    return this.codeModel.schemas.add(
      new ArraySchema(name, this.getDoc(type.__raw), elementSchema, {
        summary: this.getSummary(type.__raw),
      }),
    );
  }

  private processDictionarySchemaFromSdkType(type: SdkDictionaryType, name: string): DictionarySchema {
    const dictSchema = new DictionarySchema<any>(name, type.details ? type.details : "", null, {
      summary: type.description,
    });

    // cache this now before we accidentally recurse on this type.
    if (!this.schemaCache.has(type)) {
      this.schemaCache.set(type, dictSchema);
    }

    const elementSchema = this.processSchemaFromSdkType(type.valueType, name);
    dictSchema.elementType = elementSchema;

    dictSchema.nullableItems = type.nullableValues;

    return this.codeModel.schemas.add(dictSchema);
  }

  private processChoiceSchemaFromSdkType(
    type: SdkEnumType,
    name: string,
  ): ChoiceSchema | SealedChoiceSchema | ConstantSchema {
    const rawEnumType = type.__raw;
    const namespace = getNamespace(rawEnumType);
    const valueType = this.processSchemaFromSdkType(type.valueType, type.valueType.kind);

    const choices: ChoiceValue[] = [];
    type.values.forEach((it: SdkEnumValueType) =>
      choices.push(new ChoiceValue(it.name, it.description ?? "", it.value ?? it.name)),
    );

    const schemaType = type.isFixed ? SealedChoiceSchema : ChoiceSchema;

    const schema = new schemaType(type.name ? type.name : name, type.description ?? "", {
      summary: this.getSummary(rawEnumType),
      choiceType: valueType as any,
      choices: choices,
      language: {
        default: {
          namespace: namespace,
        },
        java: {
          namespace: getJavaNamespace(namespace),
        },
      },
    });
    schema.crossLanguageDefinitionId = type.crossLanguageDefinitionId;
    return this.codeModel.schemas.add(schema);
  }

  private processConstantSchemaFromSdkType(type: SdkConstantType, name: string): ConstantSchema {
    const valueType = this.processSchemaFromSdkType(type.valueType, type.valueType.kind);

    return this.codeModel.schemas.add(
      new ConstantSchema(name, this.getDoc(type.__raw), {
        summary: this.getSummary(type.__raw),
        valueType: valueType,
        value: new ConstantValue(type.value),
      }),
    );
  }

  private processConstantSchemaFromEnumValueFromSdkType(type: SdkEnumValueType, name: string): ConstantSchema {
    const valueType = this.processSchemaFromSdkType(type.enumType, type.enumType.name);

    return this.codeModel.schemas.add(
      new ConstantSchema(name, this.getDoc(type.__raw), {
        summary: this.getSummary(type.__raw),
        valueType: valueType,
        value: new ConstantValue(type.value ?? type.name),
      }),
    );
  }

  private processUnixTimeSchemaFromSdkType(type: SdkDatetimeType, name: string): UnixTimeSchema {
    return this.codeModel.schemas.add(
      new UnixTimeSchema(name, this.getDoc(type.__raw), {
        summary: this.getSummary(type.__raw),
      }),
    );
  }

  private processDateTimeSchemaFromSdkType(type: SdkDatetimeType, name: string, rfc1123: boolean): DateTimeSchema {
    return this.codeModel.schemas.add(
      new DateTimeSchema(name, this.getDoc(type.__raw), {
        summary: this.getSummary(type.__raw),
        format: rfc1123 ? "date-time-rfc1123" : "date-time",
      }),
    );
  }

  private processDateSchemaFromSdkType(type: SdkBuiltInType, name: string): DateSchema {
    return this.codeModel.schemas.add(
      new DateSchema(name, this.getDoc(type.__raw), {
        summary: this.getSummary(type.__raw),
      }),
    );
  }

  private processTimeSchemaFromSdkType(type: SdkBuiltInType, name: string): TimeSchema {
    return this.codeModel.schemas.add(
      new TimeSchema(name, this.getDoc(type.__raw), {
        summary: this.getSummary(type.__raw),
      }),
    );
  }

  private processDurationSchemaFromSdkType(
    type: SdkDurationType,
    name: string,
    format: DurationSchema["format"] = "duration-rfc3339",
  ): DurationSchema {
    return this.codeModel.schemas.add(
      new DurationSchema(name, this.getDoc(type.__raw), {
        summary: this.getSummary(type.__raw),
        format: format,
      }),
    );
  }

  private processUrlSchemaFromSdkType(type: SdkBuiltInType, name: string): UriSchema {
    return this.codeModel.schemas.add(
      new UriSchema(name, this.getDoc(type.__raw), {
        summary: this.getSummary(type.__raw),
      }),
    );
  }

  private processObjectSchemaFromSdkType(type: SdkModelType, name: string): ObjectSchema {
    const rawModelType = type.__raw;
    const namespace = getNamespace(rawModelType);
    const objectSchema = new ObjectScheme(name, this.getDoc(rawModelType), {
      summary: this.getSummary(rawModelType),
      language: {
        default: {
          namespace: namespace,
        },
        java: {
          namespace: getJavaNamespace(namespace),
        },
      },
    });
    objectSchema.crossLanguageDefinitionId = type.crossLanguageDefinitionId;
    this.codeModel.schemas.add(objectSchema);

    // cache this now before we accidentally recurse on this type.
    if (!this.schemaCache.has(type)) {
      this.schemaCache.set(type, objectSchema);
    }

    // discriminator
    if (type.discriminatedSubtypes && type.discriminatorProperty) {
      objectSchema.discriminator = new Discriminator(this.processModelPropertyFromSdkType(type.discriminatorProperty));
      for (const discriminatorValue in type.discriminatedSubtypes) {
        const subType = type.discriminatedSubtypes[discriminatorValue];
        this.processSchemaFromSdkType(subType, subType.name);
      }
    }

    // type is a subtype
    if (type.baseModel) {
      const parentSchema = this.processSchemaFromSdkType(type.baseModel, type.baseModel.name);
      objectSchema.parents = new Relations();
      objectSchema.parents.immediate.push(parentSchema);

      if (parentSchema instanceof ObjectSchema) {
        pushDistinct(objectSchema.parents.all, parentSchema);

        parentSchema.children = parentSchema.children || new Relations();
        pushDistinct(parentSchema.children.immediate, objectSchema);
        pushDistinct(parentSchema.children.all, objectSchema);

        if (parentSchema.parents) {
          pushDistinct(objectSchema.parents.all, ...parentSchema.parents.all);

          parentSchema.parents.all.forEach((it) => {
            if (it instanceof ObjectSchema && it.children) {
              pushDistinct(it.children.all, objectSchema);
            }
          });
        }
      }
      objectSchema.discriminatorValue = type.discriminatorValue;
    }
    if (type.additionalProperties) {
      // model has additional property
      const sdkDictType: SdkDictionaryType = {
        kind: "dict",
        keyType: {
          kind: "string",
          encode: "string",
          nullable: false,
        },
        description: type.description,
        nullableValues: false,
        nullable: false,
        valueType: type.additionalProperties,
      };
      const parentSchema = this.processSchemaFromSdkType(sdkDictType, "Record");
      objectSchema.parents = objectSchema.parents ?? new Relations();
      objectSchema.parents.immediate.push(parentSchema);
      pushDistinct(objectSchema.parents.all, parentSchema);
      objectSchema.discriminatorValue = type.discriminatorValue;
    }

    // properties
    for (const prop of type.properties) {
      if (prop.kind === "property" && !prop.discriminator) {
        objectSchema.addProperty(this.processModelPropertyFromSdkType(prop));
      }
    }

    return objectSchema;
  }

  private getEffectiveSchemaType(type: Type): Type {
    const program = this.program;
    function isSchemaProperty(property: ModelProperty) {
      return isPayloadProperty(program, property);
    }

    if (type.kind === "Model") {
      const effective = getEffectiveModelType(program, type, isSchemaProperty);
      if (this.isArm() && getNamespace(effective as Model)?.startsWith("Azure.ResourceManager")) {
        // Catalog is TrackedResource<CatalogProperties>
        return type;
      } else if (effective.name) {
        return effective;
      }
    }
    return type;
  }

  private processModelPropertyFromSdkType(prop: SdkModelPropertyType): Property {
    const rawModelPropertyType = prop.__raw as ModelProperty | undefined;
    // TODO: This case is related with literal.tsp, once TCGC supports giving a name, we can use TCGC generatedName
    const schemaNameHint = pascalCase(getNamePrefixForProperty(rawModelPropertyType)) + pascalCase(prop.name);
    let schema = this.processSchemaFromSdkType(prop.type, schemaNameHint);
    let nullable = prop.nullable;

    let extensions: Record<string, any> | undefined = undefined;
    if (this.isSecret(prop)) {
      extensions = extensions ?? {};
      extensions["x-ms-secret"] = true;
      // if the property does not return in response, it had to be nullable
      nullable = true;
    }
    if (prop.kind === "property" && prop.flatten) {
      extensions = extensions ?? {};
      extensions["x-ms-client-flatten"] = true;
    }

    if (prop.kind === "property" && prop.isMultipartFileInput) {
      schema = this.processMultipartFormDataFilePropertySchemaFromSdkType(prop, this.namespace);
    }

    return new Property(prop.name, this.getDoc(rawModelPropertyType), schema, {
      summary: this.getSummary(rawModelPropertyType),
      required: !prop.optional,
      nullable: nullable,
      readOnly: this.isReadOnly(prop),
      // clientDefaultValue: this.getDefaultValue(prop.default),
      serializedName: prop.kind === "property" ? prop.serializedName : undefined,
      extensions: extensions,
    });
  }

  private processUnionSchemaFromSdkType(type: SdkUnionType, name: string): Schema {
    if (!(type.__raw && type.__raw.kind === "Union")) {
      throw new Error(`Invalid type for union: '${type.kind}'.`);
    }
    const rawUnionType: Union = type.__raw as Union;
    // TODO: name from typespec-client-generator-core
    const namespace = getNamespace(rawUnionType);
    const baseName = type.name ?? pascalCase(name) + "Model";
    this.logWarning(
      `Convert TypeSpec Union '${getUnionDescription(rawUnionType, this.typeNameOptions)}' to Class '${baseName}'`,
    );
    const unionSchema = new OrSchema(baseName + "Base", this.getDoc(rawUnionType), {
      summary: this.getSummary(rawUnionType),
    });
    unionSchema.anyOf = [];
    type.values.forEach((it) => {
      const variantName = this.getUnionVariantName(it.__raw, { depth: 0 });
      const modelName = variantName + baseName;
      const propertyName = "value";

      // these ObjectSchema is not added to codeModel.schemas
      const objectSchema = new ObjectSchema(modelName, this.getDoc(rawUnionType), {
        summary: this.getSummary(rawUnionType),
        language: {
          default: {
            namespace: namespace,
          },
          java: {
            namespace: getJavaNamespace(namespace),
          },
        },
      });

      const variantSchema = this.processSchemaFromSdkType(it, variantName);
      objectSchema.addProperty(
        new Property(propertyName, this.getDoc(rawUnionType), variantSchema, {
          summary: this.getSummary(rawUnionType),
          required: true,
          readOnly: false,
        }),
      );
      unionSchema.anyOf.push(objectSchema);
    });
    return this.codeModel.schemas.add(unionSchema);
  }

  private processBinarySchema(type: Scalar): BinarySchema {
    return this.codeModel.schemas.add(
      new BinarySchema(this.getDoc(type), {
        summary: this.getSummary(type),
      }),
    );
  }

  private getUnionVariantName(type: Type | undefined, option: any): string {
    if (type === undefined) {
      throw new Error("type is undefined.");
    }
    switch (type.kind) {
      case "Scalar": {
        const scalarName = type.name;
        let name = type.name;
        if (scalarName.startsWith("int") || scalarName.startsWith("uint") || scalarName === "safeint") {
          name = scalarName === "safeint" || scalarName.includes("int64") ? "Long" : "Integer";
        } else if (scalarName.startsWith("float")) {
          name = "Double";
        } else if (scalarName === "bytes") {
          name = "ByteArray";
        } else if (scalarName === "utcDateTime" || scalarName === "offsetDateTime") {
          name = "Time";
        }
        return pascalCase(name);
      }
      case "Enum":
        return pascalCase(type.name);
      case "Model":
        if (isArrayModelType(this.program, type)) {
          ++option.depth;
          if (option.depth == 1) {
            return this.getUnionVariantName(type.indexer.value, option) + "List";
          } else {
            return "ListOf" + this.getUnionVariantName(type.indexer.value, option);
          }
        } else if (isRecordModelType(this.program, type)) {
          ++option.depth;
          if (option.depth == 1) {
            return this.getUnionVariantName(type.indexer.value, option) + "Map";
          } else {
            return "MapOf" + this.getUnionVariantName(type.indexer.value, option);
          }
        } else {
          return pascalCase(type.name);
        }
      case "String":
        return pascalCase(type.value);
      case "Number":
        return pascalCase(type.valueAsString);
      case "Boolean":
        return pascalCase(type.value ? "True" : "False");
      case "Union":
        return type.name ?? "Union";
      default:
        throw new Error(`Unrecognized type for union variable: '${type.kind}'.`);
    }
  }

  private processMultipartFormDataFilePropertySchemaFromSdkType(
    property: SdkModelPropertyType,
    namespace: string,
  ): Schema {
    if (property.type.kind === "bytes") {
      return getFileDetailsSchema(
        property.name,
        namespace,
        this.codeModel.schemas,
        this.binarySchema,
        this.stringSchema,
      );
    } else if (property.type.kind === "array" && property.type.valueType.kind === "bytes") {
      return new ArraySchema(
        property.name,
        property.description ?? "",
        getFileDetailsSchema(property.name, namespace, this.codeModel.schemas, this.binarySchema, this.stringSchema),
      );
    }
    throw new Error(`Invalid type for multipart form data: '${property.type.kind}'.`);
  }

  private getDefaultValue(type: Type | undefined): any {
    if (type) {
      switch (type.kind) {
        case "String":
          return type.value;
        case "Number":
          return type.value;
        case "Boolean":
          return type.value;
        // case "Tuple":
        //   return type.values.map(getDefaultValue);
      }
    }
    return undefined;
  }

  private getDoc(target: Type | undefined): string {
    return target ? getDoc(this.program, target) || "" : "";
  }

  private getSummary(target: Type | undefined): string | undefined {
    return target ? getSummary(this.program, target) : undefined;
  }

  private getName(
    target: Model | Union | UnionVariant | Enum | EnumMember | ModelProperty | Scalar | Operation | undefined,
    nameHint: string | undefined = undefined,
  ): string {
    if (!target) {
      return nameHint || "";
    }

    // TODO: once getLibraryName API in typespec-client-generator-core can get projected name from language and client, as well as can handle template case, use getLibraryName API
    const emitterClientName = getClientNameOverride(this.sdkContext, target);
    if (emitterClientName && typeof emitterClientName === "string") {
      return emitterClientName;
    }
    // TODO: deprecate getProjectedName
    const languageProjectedName = getProjectedName(this.program, target, "java");
    if (languageProjectedName) {
      return languageProjectedName;
    }

    const clientProjectedName = getProjectedName(this.program, target, "client");
    if (clientProjectedName) {
      return clientProjectedName;
    }

    const friendlyName = getFriendlyName(this.program, target);
    if (friendlyName) {
      return friendlyName;
    }

    // if no projectedName and friendlyName found, return the name of the target (including special handling for template)
    if (
      target.kind === "Model" &&
      target.templateMapper &&
      target.templateMapper.args &&
      target.templateMapper.args.length > 0
    ) {
      const tspName = getTypeName(target, this.typeNameOptions);
      const newName = getNameForTemplate(target);
      this.logWarning(`Rename TypeSpec Model '${tspName}' to '${newName}'`);
      return newName;
    }

    if (!target.name && nameHint) {
      const newName = nameHint;
      this.logWarning(`Rename anonymous TypeSpec ${target.kind} to '${newName}'`);
      return newName;
    }
    if (typeof target.name === "symbol") {
      return "";
    }
    return target.name || "";
  }

  private getSerializedName(target: ModelProperty): string {
    // TODO: currently this is only for JSON
    return getWireName(this.sdkContext, target);
  }

  private isReadOnly(target: SdkModelPropertyType): boolean {
    if (target.kind === "property" && target.visibility) {
      return (
        !target.visibility.includes(Visibility.Create) &&
        !target.visibility.includes(Visibility.Update) &&
        !target.visibility.includes(Visibility.Delete) &&
        !target.visibility.includes(Visibility.Query)
      );
    } else {
      return false;
    }
  }

  private isSecret(target: SdkModelPropertyType): boolean {
    if (target.kind === "property" && target.visibility) {
      return !target.visibility.includes(Visibility.Read);
    } else {
      return false;
    }
  }

  private getConvenienceApiName(op: Operation): string | undefined {
    // check @convenienceMethod
    if (shouldGenerateConvenient(this.sdkContext, op)) {
      return this.getName(op);
    } else {
      return undefined;
    }
  }

  private logWarning(msg: string) {
    if (this.loggingEnabled) {
      logWarning(this.program, msg);
    }
  }

  private trace(msg: string) {
    trace(this.program, msg);
  }

  private _stringSchema?: StringSchema;
  get stringSchema(): StringSchema {
    return (
      this._stringSchema ||
      (this._stringSchema = this.codeModel.schemas.add(new StringSchema("string", "simple string")))
    );
  }

  private _integerSchema?: NumberSchema;
  get integerSchema(): NumberSchema {
    return (
      this._integerSchema ||
      (this._integerSchema = this.codeModel.schemas.add(
        new NumberSchema("integer", "simple integer", SchemaType.Integer, 64),
      ))
    );
  }

  private _doubleSchema?: NumberSchema;
  get doubleSchema(): NumberSchema {
    return (
      this._doubleSchema ||
      (this._doubleSchema = this.codeModel.schemas.add(
        new NumberSchema("double", "simple float", SchemaType.Number, 64),
      ))
    );
  }

  private _booleanSchema?: BooleanSchema;
  get booleanSchema(): BooleanSchema {
    return (
      this._booleanSchema ||
      (this._booleanSchema = this.codeModel.schemas.add(new BooleanSchema("boolean", "simple boolean")))
    );
  }

  private _anySchema?: AnySchema;
  get anySchema(): AnySchema {
    return this._anySchema ?? (this._anySchema = this.codeModel.schemas.add(new AnySchema("Anything")));
  }

  private _binarySchema?: BinarySchema;
  get binarySchema(): BinarySchema {
    return this._binarySchema || (this._binarySchema = this.codeModel.schemas.add(new BinarySchema("simple binary")));
  }

  private _pollResultSchema?: ObjectSchema;
  get pollResultSchema(): ObjectSchema {
    return (
      this._pollResultSchema ??
      (this._pollResultSchema = createPollOperationDetailsSchema(this.codeModel.schemas, this.stringSchema))
    );
  }

  private createApiVersionParameter(
    serializedName: string,
    parameterLocation: ParameterLocation,
    value = "",
  ): Parameter {
    return new Parameter(
      serializedName,
      "Version parameter",
      this.codeModel.schemas.add(
        new ConstantSchema(serializedName, "API Version", {
          valueType: this.stringSchema,
          value: new ConstantValue(value),
        }),
      ),
      {
        implementation: ImplementationLocation.Client,
        origin: ORIGIN_API_VERSION,
        required: true,
        protocol: {
          http: new HttpParameter(parameterLocation),
        },
        language: {
          default: {
            serializedName: serializedName,
          },
        },
      },
    );
  }

  private _apiVersionParameter?: Parameter;
  get apiVersionParameter(): Parameter {
    return (
      this._apiVersionParameter ||
      (this._apiVersionParameter = this.createApiVersionParameter("api-version", ParameterLocation.Query))
    );
  }

  private _apiVersionParameterInPath?: Parameter;
  get apiVersionParameterInPath(): Parameter {
    return (
      this._apiVersionParameterInPath ||
      // TODO: hardcode as "apiVersion", as it is what we get from compiler
      (this._apiVersionParameterInPath = this.createApiVersionParameter("apiVersion", ParameterLocation.Path))
    );
  }

  private isSubscriptionId(param: HttpOperationParameter): boolean {
    return (
      "subscriptionId".toLocaleLowerCase() === param?.name?.toLocaleLowerCase() &&
      param.param &&
      isArmCommonType(param.param) &&
      isPathParam(this.program, param.param)
    );
  }

  private subscriptionIdParameter(parameter: HttpOperationParameter): Parameter {
    if (!this._subscriptionParameter) {
      const param = parameter.param;
      const description = getDoc(this.program, param);
      this._subscriptionParameter = new Parameter(
        "subscriptionId",
        description ? description : "The ID of the target subscription.",
        this.stringSchema,
        {
          implementation: ImplementationLocation.Client,
          required: true,
          protocol: {
            http: new HttpParameter(ParameterLocation.Path),
          },
          language: {
            default: {
              serializedName: "subscriptionId",
            },
          },
        },
      );
    }
    return this._subscriptionParameter;
  }

  private _subscriptionParameter?: Parameter;

  private propagateSchemaUsage(schema: Schema): void {
    const processedSchemas = new Set<Schema>();

    const innerApplySchemaUsage = (schema: Schema, schemaUsage: SchemaUsage) => {
      this.trackSchemaUsage(schema, schemaUsage);
      innerPropagateSchemaUsage(schema, schemaUsage);
    };

    const innerPropagateSchemaUsage = (schema: Schema, schemaUsage: SchemaUsage) => {
      if (processedSchemas.has(schema)) {
        return;
      }

      processedSchemas.add(schema);
      if (schema instanceof ObjectSchema || schema instanceof GroupSchema) {
        if (schemaUsage.usage || schemaUsage.serializationFormats) {
          schema.properties?.forEach((p) => {
            if (p.readOnly && schemaUsage.usage?.includes(SchemaContext.Input)) {
              const schemaUsageWithoutInput = {
                usage: schemaUsage.usage.filter((it) => it != SchemaContext.Input),
                serializationFormats: schemaUsage.serializationFormats,
              };
              innerApplySchemaUsage(p.schema, schemaUsageWithoutInput);
            } else {
              innerApplySchemaUsage(p.schema, schemaUsage);
            }
          });

          if (schema instanceof ObjectSchema) {
            schema.parents?.all?.forEach((p) => innerApplySchemaUsage(p, schemaUsage));
            schema.parents?.immediate?.forEach((p) => innerApplySchemaUsage(p, schemaUsage));

            if (schema.discriminator) {
              // propagate access/usage to immediate children, if the schema is a discriminated model
              // if the schema is not a discriminated model, its children likely not valid for the mode/API
              // TODO: it does not handle the case that concrete model (kind: "type1") for the discriminated model have depth larger than 1 (e.g. kind: "type1" | "type2" in middle)
              schema.children?.immediate?.forEach((c) => innerApplySchemaUsage(c, schemaUsage));
            }

            if (schema.discriminator?.property?.schema) {
              innerApplySchemaUsage(schema.discriminator?.property?.schema, schemaUsage);
            }
          }
        }
      } else if (schema instanceof DictionarySchema) {
        innerApplySchemaUsage(schema.elementType, schemaUsage);
      } else if (schema instanceof ArraySchema) {
        innerApplySchemaUsage(schema.elementType, schemaUsage);
      } else if (schema instanceof OrSchema) {
        schema.anyOf?.forEach((it) => innerApplySchemaUsage(it, schemaUsage));
      } else if (schema instanceof ConstantSchema) {
        innerApplySchemaUsage(schema.valueType, schemaUsage);
      }
    };

    // Exclude context that not to be propagated
    const schemaUsage = {
      usage: (schema as SchemaUsage).usage?.filter(
        (it) => it !== SchemaContext.Paged && it !== SchemaContext.Anonymous,
      ),
      serializationFormats: (schema as SchemaUsage).serializationFormats?.filter(
        (it) => it !== KnownMediaType.Multipart,
      ),
    };
    // Propagate the usage of the initial schema itself
    innerPropagateSchemaUsage(schema, schemaUsage);
  }

  private trackSchemaUsage(schema: Schema, schemaUsage: SchemaUsage): void {
    if (
      schema instanceof ObjectSchema ||
      schema instanceof GroupSchema ||
      schema instanceof ChoiceSchema ||
      schema instanceof SealedChoiceSchema ||
      schema instanceof OrSchema ||
      schema instanceof ConstantSchema
    ) {
      if (schemaUsage.usage) {
        pushDistinct((schema.usage = schema.usage || []), ...schemaUsage.usage);
      }
      if (schemaUsage.serializationFormats) {
        pushDistinct(
          (schema.serializationFormats = schema.serializationFormats || []),
          ...schemaUsage.serializationFormats,
        );
      }
    } else if (schema instanceof DictionarySchema) {
      this.trackSchemaUsage(schema.elementType, schemaUsage);
    } else if (schema instanceof ArraySchema) {
      this.trackSchemaUsage(schema.elementType, schemaUsage);
    }
  }

  private isArm(): boolean {
    return Boolean(this.codeModel.arm);
  }
}<|MERGE_RESOLUTION|>--- conflicted
+++ resolved
@@ -900,18 +900,9 @@
       if (modelIs(lroMetadata.pollingInfo.responseModel, "OperationStatus", "Azure.Core.Foundations")) {
         pollingSchema = this.pollResultSchema;
       } else {
-<<<<<<< HEAD
         const pollType = this.findResponseBody(lroMetadata.pollingInfo.responseModel);
-        pollingSchema = this.processSchema(pollType, "pollResult");
-=======
-        if (modelIs(lroMetadata.pollingInfo.responseModel, "OperationStatus", "Azure.Core.Foundations")) {
-          pollingSchema = this.pollResultSchema;
-        } else {
-          const pollType = this.findResponseBody(lroMetadata.pollingInfo.responseModel);
-          const sdkType = getClientType(this.sdkContext, pollType);
-          pollingSchema = this.processSchemaFromSdkType(sdkType, "pollResult");
-        }
->>>>>>> 82c36142
+        const sdkType = getClientType(this.sdkContext, pollType);
+        pollingSchema = this.processSchemaFromSdkType(sdkType, "pollResult");
       }
 
       // finalSchema
@@ -924,8 +915,8 @@
       ) {
         const finalResult = useNewPollStrategy ? lroMetadata.finalResult : lroMetadata.finalEnvelopeResult;
         const finalType = this.findResponseBody(finalResult);
-<<<<<<< HEAD
-        finalSchema = this.processSchema(finalType, "finalResult");
+        const sdkType = getClientType(this.sdkContext, finalType);
+        finalSchema = this.processSchemaFromSdkType(sdkType, "finalResult");
 
         if (
           useNewPollStrategy &&
@@ -936,10 +927,6 @@
           // final result is the value in lroMetadata.finalStep.target
           finalResultPropertySerializedName = this.getSerializedName(lroMetadata.finalStep.target);
         }
-=======
-        const sdkType = getClientType(this.sdkContext, finalType);
-        finalSchema = this.processSchemaFromSdkType(sdkType, "finalResult");
->>>>>>> 82c36142
       }
 
       // track usage
