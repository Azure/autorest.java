import {
<<<<<<< HEAD
=======
  ArrayModelType,
  BooleanLiteral,
  Enum,
  getDoc,
  getEffectiveModelType,
  getFormat,
  getFriendlyName,
  getKnownValues,
  getSummary,
  getVisibility,
  ignoreDiagnostics,
  IntrinsicType,
  isArrayModelType,
  isRecordModelType,
  isUnknownType,
  Model,
  ModelProperty,
  NumericLiteral,
  Operation,
  Program,
  RecordModelType,
  StringLiteral,
  Type,
  TypeNameOptions,
  Union,
  UnionVariant,
  getDiscriminator,
  isNeverType,
  Scalar,
  listServices,
  getNamespaceFullName,
  isNullType,
  getTypeName,
  EmitContext,
  getProjectedName,
  getEncode,
  getOverloadedOperation,
  EnumMember,
  isVoidType,
  isErrorModel,
} from "@typespec/compiler";
import { getResourceOperation, getSegment } from "@typespec/rest";
import {
  getAuthentication,
  getServers,
  getStatusCodeDescription,
  HttpOperation,
  HttpOperationParameter,
  HttpOperationResponse,
  HttpServer,
  Authentication,
  HttpStatusCodesEntry,
  getHttpOperation,
  getQueryParamOptions,
  getHeaderFieldOptions,
  isPathParam,
  HttpOperationBody,
} from "@typespec/http";
import { Version, getAddedOnVersions, getVersion } from "@typespec/versioning";
import {
  isPollingLocation,
  getPagedResult,
  isFixed,
  getLroMetadata,
  getUnionAsEnum,
  UnionEnum,
} from "@azure-tools/typespec-azure-core";
import {
  SdkContext,
  listClients,
  listOperationGroups,
  listOperationsInOperationGroup,
  isApiVersion,
  shouldGenerateConvenient,
  createSdkContext,
  shouldGenerateProtocol,
  isInternal,
  SdkClient,
  getCrossLanguageDefinitionId,
  getClientNameOverride,
  shouldFlattenProperty,
  getWireName,
  getDefaultApiVersion,
} from "@azure-tools/typespec-client-generator-core";
import { fail } from "assert";
import {
>>>>>>> e612740a
  AnySchema,
  ApiVersion,
  ArraySchema,
  BinaryResponse,
  BinarySchema,
  BooleanSchema,
  ByteArraySchema,
  ChoiceValue,
  DateSchema,
  DateTimeSchema,
  DictionarySchema,
  Discriminator,
  GroupProperty,
  GroupSchema,
  HttpHeader,
  HttpParameter,
  ImplementationLocation,
  KeySecurityScheme,
  Language,
  Metadata,
  NumberSchema,
  OAuth2SecurityScheme,
  ObjectSchema,
  OperationGroup,
  Parameter,
  ParameterLocation,
  Property,
  Relations,
  Response,
  Schema,
  SchemaResponse,
  SchemaType,
  Security,
  SecurityScheme,
  SerializationStyle,
  StringSchema,
  TimeSchema,
  UnixTimeSchema,
  UriSchema,
  VirtualParameter,
} from "@autorest/codemodel";
import { KnownMediaType } from "@azure-tools/codegen";
import { getLroMetadata, getPagedResult, isPollingLocation } from "@azure-tools/typespec-azure-core";
import {
  SdkArrayType,
  SdkBuiltInType,
  SdkClient,
  SdkConstantType,
  SdkContext,
  SdkDatetimeType,
  SdkDictionaryType,
  SdkDurationType,
  SdkEnumType,
  SdkEnumValueType,
  SdkModelPropertyType,
  SdkModelType,
  SdkType,
  SdkUnionType,
  createSdkContext,
  getAllModels,
  getClientNameOverride,
  getClientType,
  getCrossLanguageDefinitionId,
  getDefaultApiVersion,
  getWireName,
  isApiVersion,
  isInternal,
  isSdkBuiltInKind,
  isSdkIntKind,
  listClients,
  listOperationGroups,
  listOperationsInOperationGroup,
  shouldGenerateConvenient,
  shouldGenerateProtocol,
} from "@azure-tools/typespec-client-generator-core";
import {
  EmitContext,
  Enum,
  EnumMember,
  Model,
  ModelProperty,
  Operation,
  Program,
  Scalar,
  Type,
  TypeNameOptions,
  Union,
  UnionVariant,
  getDoc,
  getEffectiveModelType,
  getEncode,
  getFriendlyName,
  getNamespaceFullName,
  getOverloadedOperation,
  getProjectedName,
  getSummary,
  getTypeName,
  ignoreDiagnostics,
  isArrayModelType,
  isErrorModel,
  isRecordModelType,
  isVoidType,
  listServices,
} from "@typespec/compiler";
import {
  Authentication,
  HttpOperation,
  HttpOperationBody,
  HttpOperationParameter,
  HttpOperationResponse,
  HttpServer,
  HttpStatusCodesEntry,
  Visibility,
  getAuthentication,
  getHeaderFieldOptions,
  getHttpOperation,
  getQueryParamOptions,
  getServers,
  getStatusCodeDescription,
  isPathParam,
} from "@typespec/http";
import { getResourceOperation } from "@typespec/rest";
import { Version, getAddedOnVersions, getVersion } from "@typespec/versioning";
import { fail } from "assert";
import pkg from "lodash";
import { Client as CodeModelClient, ObjectScheme } from "./common/client.js";
import { CodeModel } from "./common/code-model.js";
import { LongRunningMetadata } from "./common/long-running-metadata.js";
import { Operation as CodeModelOperation, ConvenienceApi, Request } from "./common/operation.js";
import { ChoiceSchema, SealedChoiceSchema } from "./common/schemas/choice.js";
import { ConstantSchema, ConstantValue } from "./common/schemas/constant.js";
import { OrSchema } from "./common/schemas/relationship.js";
import { DurationSchema } from "./common/schemas/time.js";
import { SchemaContext, SchemaUsage } from "./common/schemas/usage.js";
import { EmitterOptions } from "./emitter.js";
import { createPollOperationDetailsSchema, getFileDetailsSchema } from "./external-schemas.js";
import { ClientContext } from "./models.js";
import {
  CONTENT_TYPE_KEY,
  ORIGIN_API_VERSION,
  SPECIAL_HEADER_NAMES,
  cloneOperationParameter,
  getServiceVersion,
  isKnownContentType,
  isLroNewPollingStrategy,
  isPayloadProperty,
  loadExamples,
  operationIsJsonMergePatch,
  operationIsMultipart,
  operationIsMultipleContentTypes,
} from "./operation-utils.js";
import { PreNamer } from "./prenamer/prenamer.js";
import {
  ProcessingCache,
  getAccess,
  getDurationFormatFromSdkType,
  getNameForTemplate,
  getNamePrefixForProperty,
  getUnionDescription,
  getUsage,
  hasScalarAsBase,
  isArmCommonType,
  isModelReferredInTemplate,
  isNullableType,
  isStable,
  modelIs,
  pushDistinct,
} from "./type-utils.js";
import {
  getJavaNamespace,
  getNamespace,
  logWarning,
  pascalCase,
  stringArrayContainsIgnoreCase,
  trace,
} from "./utils.js";
const { isEqual } = pkg;

export class CodeModelBuilder {
  private program: Program;
  private typeNameOptions: TypeNameOptions;
  private namespace: string;
  private sdkContext: SdkContext;
  private options: EmitterOptions;
  private codeModel: CodeModel;
  private loggingEnabled: boolean = false;

  readonly schemaCache = new ProcessingCache((type: SdkType, name: string) =>
    this.processSchemaFromSdkTypeImpl(type, name),
  );
  readonly typeUnionRefCache = new Map<Type, Union | null | undefined>(); // Union means it ref a Union type, null means it does not ref any Union, undefined means type visited but not completed

  private operationExamples: Map<Operation, any> = new Map<Operation, any>();
  // current apiVersion name to generate code
  private apiVersion: Version | undefined;

  public constructor(program1: Program, context: EmitContext<EmitterOptions>) {
    this.options = context.options;
    this.program = program1;
    if (this.options["dev-options"]?.loglevel) {
      this.loggingEnabled = true;
    }

    if (this.options["skip-special-headers"]) {
      this.options["skip-special-headers"].forEach((it) => SPECIAL_HEADER_NAMES.add(it.toLowerCase()));
    }

    this.sdkContext = createSdkContext(context, "@azure-tools/typespec-java");
    const service = listServices(this.program)[0];
    const serviceNamespace = service.type;
    if (serviceNamespace === undefined) {
      throw Error("Cannot emit yaml for a namespace that doesn't exist.");
    }

    // java namespace
    this.namespace = getNamespaceFullName(serviceNamespace) || "Azure.Client";
    const javaNamespace = getJavaNamespace(this.namespace);

    const namespace1 = this.namespace;
    this.typeNameOptions = {
      // shorten type names by removing TypeSpec and service namespace
      namespaceFilter(ns) {
        const name = getNamespaceFullName(ns);
        return name !== "Cadl" && name !== namespace1;
      },
    };

    // init code model
    const title = this.options["service-name"] ?? serviceNamespace.name;

    const description = this.getDoc(serviceNamespace);
    this.codeModel = new CodeModel(title, false, {
      info: {
        description: description,
      },
      language: {
        default: {
          name: title,
          description: description,
          summary: this.getSummary(serviceNamespace),
          namespace: this.namespace,
        },
        java: {
          namespace: javaNamespace,
        },
      },
    });

    // auth
    // TODO: it is not very likely, but different client could have different auth
    const auth = getAuthentication(this.program, serviceNamespace);
    if (auth) {
      this.processAuth(auth);
    }
  }

  public async build(): Promise<CodeModel> {
    this.operationExamples = await loadExamples(this.program, this.options, this.sdkContext);

    if (this.sdkContext.arm) {
      // ARM
      this.codeModel.arm = true;
      this.options["group-etag-headers"] = false;
    }

    const clients = this.processClients();

    this.processModels(clients);

    this.processSchemaUsage();

    if (this.options.namer) {
      this.codeModel = new PreNamer(this.codeModel).init().process();
    }

    this.deduplicateSchemaName();

    return this.codeModel;
  }

  private processHost(server: HttpServer | undefined): Parameter[] {
    const hostParameters: Parameter[] = [];
    if (server && !this.isArmSynthesizedServer(server)) {
      server.parameters.forEach((it) => {
        let parameter;

        if (isApiVersion(this.sdkContext, it)) {
          parameter = this.createApiVersionParameter(it.name, ParameterLocation.Uri);
        } else {
          const sdkType = getClientType(this.sdkContext, it.type);
          const schema = this.processSchemaFromSdkType(sdkType, it.name);
          this.trackSchemaUsage(schema, {
            usage: [SchemaContext.Input, SchemaContext.Output /*SchemaContext.Public*/],
          });
          parameter = new Parameter(it.name, this.getDoc(it), schema, {
            implementation: ImplementationLocation.Client,
            origin: "modelerfour:synthesized/host",
            required: true,
            protocol: {
              http: new HttpParameter(ParameterLocation.Uri),
            },
            clientDefaultValue: this.getDefaultValue(it.default),
            language: {
              default: {
                serializedName: it.name,
              },
            },
            extensions: {
              "x-ms-skip-url-encoding": schema instanceof UriSchema,
            },
          });
        }

        hostParameters.push(this.codeModel.addGlobalParameter(parameter));
      });
      return hostParameters;
    } else {
      hostParameters.push(
        this.codeModel.addGlobalParameter(
          new Parameter("endpoint", "Server parameter", this.stringSchema, {
            implementation: ImplementationLocation.Client,
            origin: "modelerfour:synthesized/host",
            required: true,
            protocol: {
              http: new HttpParameter(ParameterLocation.Uri),
            },
            language: {
              default: {
                serializedName: "endpoint",
              },
            },
            extensions: {
              "x-ms-skip-url-encoding": true,
            },
          }),
        ),
      );
      return hostParameters;
    }
  }

  private processAuth(auth: Authentication) {
    const securitySchemes: SecurityScheme[] = [];
    for (const option of auth.options) {
      for (const scheme of option.schemes) {
        switch (scheme.type) {
          case "oauth2":
            {
              const oauth2Scheme = new OAuth2SecurityScheme({
                scopes: [],
              });
              scheme.flows.forEach((it) => oauth2Scheme.scopes.push(...it.scopes.map((it) => it.value)));
              securitySchemes.push(oauth2Scheme);
            }
            break;

          case "apiKey":
            {
              const keyScheme = new KeySecurityScheme({
                name: scheme.name,
              });
              securitySchemes.push(keyScheme);
            }
            break;

          case "http":
            {
              let schemeOrApiKeyPrefix: string = scheme.scheme;
              if (schemeOrApiKeyPrefix === "basic" || schemeOrApiKeyPrefix === "bearer") {
                // HTTP Authentication should use "Basic token" or "Bearer token"
                schemeOrApiKeyPrefix = pascalCase(schemeOrApiKeyPrefix);

                if (this.isBranded()) {
                  // Azure would not allow BasicAuth or BearerAuth
                  this.logWarning(`{scheme.scheme} auth method is currently not supported.`);
                  continue;
                }
              }

              const keyScheme = new KeySecurityScheme({
                name: "authorization",
              });
              (keyScheme as any).prefix = schemeOrApiKeyPrefix; // TODO: modify KeySecurityScheme, after design stable
              securitySchemes.push(keyScheme);
            }
            break;
        }
      }
    }
    if (securitySchemes.length > 0) {
      this.codeModel.security = new Security(true, {
        schemes: securitySchemes,
      });
    }
  }

  private isBranded(): boolean {
    return !this.options["flavor"] || this.options["flavor"].toLocaleLowerCase() === "azure";
  }

  private isInternal(context: SdkContext, operation: Operation): boolean {
    const access = getAccess(operation);
    if (access) {
      return access === "internal";
    } else {
      // TODO: deprecate "internal"
      // eslint-disable-next-line deprecation/deprecation
      return isInternal(context, operation);
    }
  }

  private processModels(clients: SdkClient[]) {
    const processedSdkModels: Set<SdkModelType | SdkEnumType> = new Set();

    // lambda to mark model as public
    const modelAsPublic = (model: SdkModelType | SdkEnumType) => {
      const schema = this.processSchemaFromSdkType(model, "");

      this.trackSchemaUsage(schema, {
        usage: [SchemaContext.Public],
      });
    };

    const sdkModels: (SdkModelType | SdkEnumType)[] = getAllModels(this.sdkContext);

    // process sdk models
    for (const model of sdkModels) {
      if (!processedSdkModels.has(model)) {
        const access = getAccess(model.__raw);
        if (access === "public") {
          modelAsPublic(model);
        } else if (access === "internal") {
          const schema = this.processSchemaFromSdkType(model, model.name);

          this.trackSchemaUsage(schema, {
            usage: [SchemaContext.Internal],
          });
        }

        const usage = getUsage(model.__raw);
        if (usage) {
          const schema = this.processSchemaFromSdkType(model, "");

          this.trackSchemaUsage(schema, {
            usage: usage,
          });
        }

        processedSdkModels.add(model);
      }
    }
  }

  private processSchemaUsage() {
    this.codeModel.schemas.objects?.forEach((it) => this.propagateSchemaUsage(it));

    // post process for schema usage
    this.codeModel.schemas.objects?.forEach((it) => this.resolveSchemaUsage(it));
    this.codeModel.schemas.groups?.forEach((it) => this.resolveSchemaUsage(it));
    this.codeModel.schemas.choices?.forEach((it) => this.resolveSchemaUsage(it));
    this.codeModel.schemas.sealedChoices?.forEach((it) => this.resolveSchemaUsage(it));
    this.codeModel.schemas.ors?.forEach((it) => this.resolveSchemaUsage(it));
    this.codeModel.schemas.constants?.forEach((it) => this.resolveSchemaUsage(it));
  }

  private deduplicateSchemaName() {
    // deduplicate model name
    const nameCount = new Map<string, number>();
    const deduplicateName = (schema: Schema) => {
      const name = schema.language.default.name;
      // skip models under "com.azure.core."
      if (name && !schema.language.java?.namespace?.startsWith("com.azure.core.")) {
        if (!nameCount.has(name)) {
          nameCount.set(name, 1);
        } else {
          const count = nameCount.get(name)!;
          nameCount.set(name, count + 1);
          schema.language.default.name = name + count;
        }
      }
    };
    this.codeModel.schemas.objects?.forEach((it) => deduplicateName(it));
    this.codeModel.schemas.groups?.forEach((it) => deduplicateName(it)); // it may contain RequestConditions under "com.azure.core."
    this.codeModel.schemas.choices?.forEach((it) => deduplicateName(it));
    this.codeModel.schemas.sealedChoices?.forEach((it) => deduplicateName(it));
    this.codeModel.schemas.ors?.forEach((it) => deduplicateName(it));
    this.codeModel.schemas.constants?.forEach((it) => deduplicateName(it));
  }

  private resolveSchemaUsage(schema: Schema) {
    if (
      schema instanceof ObjectSchema ||
      schema instanceof GroupSchema ||
      schema instanceof ChoiceSchema ||
      schema instanceof SealedChoiceSchema ||
      schema instanceof OrSchema ||
      schema instanceof ConstantSchema
    ) {
      const schemaUsage: SchemaContext[] | undefined = schema.usage;
      // Public override Internal
      if (schemaUsage?.includes(SchemaContext.Public)) {
        const index = schemaUsage.indexOf(SchemaContext.Internal);
        if (index >= 0) {
          schemaUsage.splice(index, 1);
        }
      }

      // Internal on Anonymous
      if (schemaUsage?.includes(SchemaContext.Anonymous)) {
        const index = schemaUsage.indexOf(SchemaContext.Internal);
        if (index < 0) {
          schemaUsage.push(SchemaContext.Internal);
        }
      }
    }
  }

  private processClients(): SdkClient[] {
    const clients = listClients(this.sdkContext);
    // preprocess group-etag-headers
    this.options["group-etag-headers"] = this.options["group-etag-headers"] ?? true;

    for (const client of clients) {
      const codeModelClient = new CodeModelClient(client.name, this.getDoc(client.type), {
        summary: this.getSummary(client.type),

        // at present, use global security definition
        security: this.codeModel.security,
      });
      codeModelClient.crossLanguageDefinitionId = client.crossLanguageDefinitionId;

      // versioning
      const versioning = getVersion(this.program, client.service);
      if (versioning && versioning.getVersions()) {
        // @versioned in versioning
        if (!this.sdkContext.apiVersion || ["all", "latest"].includes(this.sdkContext.apiVersion)) {
          this.apiVersion = getDefaultApiVersion(this.sdkContext, client.service);
        } else {
          this.apiVersion = versioning.getVersions().find((it: Version) => it.value === this.sdkContext.apiVersion);
          if (!this.apiVersion) {
            throw new Error("Unrecognized api-version: " + this.sdkContext.apiVersion);
          }
        }

        codeModelClient.apiVersions = [];
        for (const version of this.getFilteredApiVersions(this.apiVersion, versioning.getVersions())) {
          const apiVersion = new ApiVersion();
          apiVersion.version = version.value;
          codeModelClient.apiVersions.push(apiVersion);
        }
      }

      // server
      let baseUri = "{endpoint}";
      const servers = getServers(this.program, client.service);
      if (servers && servers.length === 1 && !this.isArmSynthesizedServer(servers[0])) {
        baseUri = servers[0].url;
      }
      const hostParameters = this.processHost(servers?.length === 1 ? servers[0] : undefined);
      codeModelClient.addGlobalParameters(hostParameters);
      const clientContext = new ClientContext(
        baseUri,
        hostParameters,
        codeModelClient.globalParameters!,
        codeModelClient.apiVersions,
      );
      clientContext.preProcessOperations(this.sdkContext, client);

      const operationGroups = listOperationGroups(this.sdkContext, client, true);

      const operationWithoutGroup = listOperationsInOperationGroup(this.sdkContext, client);
      let codeModelGroup = new OperationGroup("");
      for (const operation of operationWithoutGroup) {
        if (!this.needToSkipProcessingOperation(operation, clientContext)) {
          codeModelGroup.addOperation(this.processOperation("", operation, clientContext));
        }
      }
      if (codeModelGroup.operations?.length > 0) {
        codeModelClient.operationGroups.push(codeModelGroup);
      }

      for (const operationGroup of operationGroups) {
        const operations = listOperationsInOperationGroup(this.sdkContext, operationGroup);
        // operation group with no operation is skipped
        if (operations.length > 0) {
          const groupPath = operationGroup.groupPath.split(".");
          let operationGroupName: string;
          if (groupPath.length > 1) {
            // groupPath should be in format of "OpenAIClient.Chat.Completions"
            operationGroupName = groupPath.slice(1).join("");
          } else {
            // protection
            operationGroupName = operationGroup.type.name;
          }
          codeModelGroup = new OperationGroup(operationGroupName);
          for (const operation of operations) {
            if (!this.needToSkipProcessingOperation(operation, clientContext)) {
              codeModelGroup.addOperation(this.processOperation(operationGroupName, operation, clientContext));
            }
          }
          codeModelClient.operationGroups.push(codeModelGroup);
        }
      }

      this.codeModel.clients.push(codeModelClient);
    }

    // postprocess for ServiceVersion
    let apiVersionSameForAllClients = true;
    let sharedApiVersions = undefined;
    for (const client of this.codeModel.clients) {
      const apiVersions = client.apiVersions;
      if (!apiVersions) {
        // client does not have apiVersions
        apiVersionSameForAllClients = false;
      } else if (!sharedApiVersions) {
        // first client, set it to sharedApiVersions
        sharedApiVersions = apiVersions;
      } else {
        apiVersionSameForAllClients = isEqual(sharedApiVersions, apiVersions);
      }
      if (!apiVersionSameForAllClients) {
        break;
      }
    }
    if (apiVersionSameForAllClients) {
      const serviceVersion = getServiceVersion(this.codeModel);
      for (const client of this.codeModel.clients) {
        client.serviceVersion = serviceVersion;
      }
    } else {
      for (const client of this.codeModel.clients) {
        const apiVersions = client.apiVersions;
        if (apiVersions) {
          client.serviceVersion = getServiceVersion(client);
        }
      }
    }

    return clients;
  }

  /**
   * Filter api-versions for "ServiceVersion".
   * TODO(xiaofei) pending TCGC design: https://github.com/Azure/typespec-azure/issues/746
   *
   * @param pinnedApiVersion the api-version to use as filter base
   * @param versions api-versions to filter
   * @returns filtered api-versions
   */
  private getFilteredApiVersions(pinnedApiVersion: Version | undefined, versions: Version[]): Version[] {
    if (!pinnedApiVersion) {
      return versions;
    }
    return versions
      .slice(0, versions.indexOf(pinnedApiVersion) + 1)
      .filter((version) => !isStable(pinnedApiVersion) || isStable(version));
  }

  /**
   * `@armProviderNamespace` currently will add a default server if not defined globally:
   * https://github.com/Azure/typespec-azure/blob/8b8d7c05f168d9305a09691c4fedcb88f4a57652/packages/typespec-azure-resource-manager/src/namespace.ts#L121-L128
   * TODO: if the synthesized server has the right hostParameter, we can use that insteadß
   *
   * @param server returned by getServers
   * @returns whether it's synthesized by `@armProviderNamespace`
   */
  private isArmSynthesizedServer(server: HttpServer): boolean {
    return this.isArm() && (!server.parameters || server.parameters.size == 0);
  }

  private needToSkipProcessingOperation(operation: Operation, clientContext: ClientContext): boolean {
    // don't generate protocol and convenience method for overloaded operations
    // issue link: https://github.com/Azure/autorest.java/issues/1958#issuecomment-1562558219 we will support generate overload methods for non-union type in future (TODO issue: https://github.com/Azure/autorest.java/issues/2160)
    if (getOverloadedOperation(this.program, operation)) {
      this.trace(`Operation '${operation.name}' is temporary skipped, as it is an overloaded operation`);
      return true;
    }
    return false;
  }

  /**
   * Whether we support advanced versioning in non-breaking fashion.
   */
  private supportsAdvancedVersioning(): boolean {
    return Boolean(this.options["advanced-versioning"]);
  }

  private getOperationExample(operation: Operation): any | undefined {
    if (operation.projectionSource?.kind === "Operation") {
      // always use the projectionSource, if available
      operation = operation.projectionSource;
    }
    let operationExample = this.operationExamples.get(operation);
    if (!operationExample && operation.sourceOperation) {
      // if the operation is customized in client.tsp, the operation would be different from that of main.tsp
      // try the operation.sourceOperation
      operation = operation.sourceOperation;
      if (operation.projectionSource?.kind === "Operation") {
        operation = operation.projectionSource;
      }
      operationExample = this.operationExamples.get(operation);
    }
    return operationExample;
  }

  private processOperation(groupName: string, operation: Operation, clientContext: ClientContext): CodeModelOperation {
    const op = ignoreDiagnostics(getHttpOperation(this.program, operation));

    const operationGroup = this.codeModel.getOperationGroup(groupName);
    const operationName = this.getName(operation);
    const opId = groupName ? `${groupName}_${operationName}` : `${operationName}`;

    const operationExample = this.getOperationExample(operation);

    const codeModelOperation = new CodeModelOperation(operationName, this.getDoc(operation), {
      operationId: opId,
      summary: this.getSummary(operation),
      extensions: {
        "x-ms-examples": operationExample
          ? { [operationExample.title ?? operationExample.operationId ?? operation.name]: operationExample }
          : undefined,
      },
    });

    codeModelOperation.crossLanguageDefinitionId = getCrossLanguageDefinitionId(operation);
    codeModelOperation.internalApi = this.isInternal(this.sdkContext, operation);

    const convenienceApiName = this.getConvenienceApiName(operation);
    let generateConvenienceApi: boolean = Boolean(convenienceApiName);
    let generateProtocolApi: boolean = shouldGenerateProtocol(this.sdkContext, operation);

    let apiComment: string | undefined = undefined;
    if (generateConvenienceApi) {
      // check if the convenience API need to be disabled for some special cases
      if (operationIsMultipart(op)) {
        // do not generate protocol method for multipart/form-data, as it be very hard for user to prepare the request body as BinaryData
        generateProtocolApi = false;
        apiComment = `Protocol API requires serialization of parts with content-disposition and data, as operation '${op.operation.name}' is 'multipart/form-data'`;
        this.logWarning(apiComment);
      } else if (operationIsMultipleContentTypes(op)) {
        // and multiple content types
        // issue link: https://github.com/Azure/autorest.java/issues/1958#issuecomment-1562558219
        generateConvenienceApi = false;
        apiComment = `Convenience API is not generated, as operation '${op.operation.name}' is multiple content-type`;
        this.logWarning(apiComment);
      } else if (operationIsJsonMergePatch(op) && this.options["stream-style-serialization"] === false) {
        // do not generate convenient method for json merge patch operation if stream-style-serialization is not enabled
        generateConvenienceApi = false;
        apiComment = `Convenience API is not generated, as operation '${op.operation.name}' is 'application/merge-patch+json' and stream-style-serialization is not enabled`;
        this.logWarning(apiComment);
      }
      // else {
      //   const union = operationRefersUnion(this.program, op, this.typeUnionRefCache);
      //   if (union) {
      //     // and Union
      //     generateConvenienceApi = false;
      //     apiComment = `Convenience API is not generated, as operation '${
      //       op.operation.name
      //     }' refers Union '${getUnionDescription(union, this.typeNameOptions)}'`;
      //     this.logWarning(apiComment);
      //   }
      // }
    }
    if (generateConvenienceApi && convenienceApiName) {
      codeModelOperation.convenienceApi = new ConvenienceApi(convenienceApiName);
    }
    if (apiComment) {
      codeModelOperation.language.java = new Language();
      codeModelOperation.language.java.comment = apiComment;
    }

    // check for generating protocol api or not
    codeModelOperation.generateProtocolApi = generateProtocolApi && !codeModelOperation.internalApi;

    codeModelOperation.addRequest(
      new Request({
        protocol: {
          http: {
            path: op.path,
            method: op.verb,
            uri: clientContext.baseUri,
          },
        },
      }),
    );

    // host
    clientContext.hostParameters.forEach((it) => codeModelOperation.addParameter(it));
    // parameters
    op.parameters.parameters.map((it) => this.processParameter(codeModelOperation, it, clientContext));
    // "accept" header
    this.addAcceptHeaderParameter(codeModelOperation, op.responses);
    // body
    if (op.parameters.body) {
      if (op.parameters.body.parameter) {
        if (!isVoidType(op.parameters.body.parameter.type)) {
          this.processParameterBody(codeModelOperation, op, op.parameters.body.parameter);
        }
      } else if (op.parameters.body.type) {
        let bodyType = this.getEffectiveSchemaType(op.parameters.body.type);

        if (bodyType.kind === "Model") {
          // try use resource type as round-trip model
          const resourceType = getResourceOperation(this.program, operation)?.resourceType;
          if (resourceType && op.responses && op.responses.length > 0) {
            const resp = op.responses[0];
            if (resp.responses && resp.responses.length > 0 && resp.responses[0].body) {
              const responseBody = resp.responses[0].body;
              const bodyTypeInResponse = this.findResponseBody(responseBody.type);
              // response body type is resource type, and request body type (if templated) contains resource type
              if (bodyTypeInResponse === resourceType && isModelReferredInTemplate(bodyType, resourceType)) {
                bodyType = resourceType;
              }
            }
          }

          this.processParameterBody(codeModelOperation, op, bodyType);
        }
      }
    }

    // group ETag header parameters, if exists
    if (this.options["group-etag-headers"]) {
      this.processEtagHeaderParameters(codeModelOperation, op);
    }

    // lro metadata
    const lroMetadata = this.processLroMetadata(codeModelOperation, op);

    // responses
    const candidateResponseSchema = lroMetadata.pollResultType; // candidate: response body type of pollingOperation
    op.responses.map((it) => this.processResponse(codeModelOperation, it, candidateResponseSchema));

    // check for paged
    this.processRouteForPaged(codeModelOperation, op.responses);
    // check for long-running operation
    this.processRouteForLongRunning(codeModelOperation, operation, op.responses, lroMetadata);

    operationGroup.addOperation(codeModelOperation);

    return codeModelOperation;
  }

  private processRouteForPaged(op: CodeModelOperation, responses: HttpOperationResponse[]) {
    for (const response of responses) {
      if (response.responses && response.responses.length > 0 && response.responses[0].body) {
        const responseBody = response.responses[0].body;
        const bodyType = this.findResponseBody(responseBody.type);
        if (bodyType.kind === "Model") {
          const pagedResult = getPagedResult(this.program, bodyType);
          if (pagedResult) {
            op.extensions = op.extensions ?? {};
            op.extensions["x-ms-pageable"] = {
              itemName: pagedResult.itemsProperty?.name,
              nextLinkName: pagedResult.nextLinkProperty?.name,
            };

            op.responses?.forEach((r) => {
              if (r instanceof SchemaResponse) {
                this.trackSchemaUsage(r.schema, { usage: [SchemaContext.Paged] });
              }
            });

            break;
          }
        }
      }
    }
  }

  private processLroMetadata(op: CodeModelOperation, httpOperation: HttpOperation): LongRunningMetadata {
    const operation = httpOperation.operation;

    const lroMetadata = getLroMetadata(this.program, operation);
    // needs lroMetadata.statusMonitorStep, as getLroMetadata would return for @pollingOperation operation
    if (lroMetadata && lroMetadata.pollingInfo && lroMetadata.statusMonitorStep) {
      let pollingSchema = undefined;
      let finalSchema = undefined;

      const verb = httpOperation.verb;
      const useNewPollStrategy = isLroNewPollingStrategy(httpOperation, lroMetadata);

      let pollingStrategy: Metadata | undefined = undefined;
      if (useNewPollStrategy) {
        // use new experimental OperationLocationPollingStrategy
        pollingStrategy = new Metadata({
          language: {
            java: {
              name: "OperationLocationPollingStrategy",
              namespace: "com.azure.core.experimental.util.polling",
            },
          },
        });
      }

      // pollingSchema
      if (useNewPollStrategy) {
        // com.azure.core.experimental.models.PollResult
        pollingSchema = this.pollResultSchema;
      } else {
        if (modelIs(lroMetadata.pollingInfo.responseModel, "OperationStatus", "Azure.Core.Foundations")) {
          pollingSchema = this.pollResultSchema;
        } else {
          const pollType = this.findResponseBody(lroMetadata.pollingInfo.responseModel);
          const sdkType = getClientType(this.sdkContext, pollType);
          pollingSchema = this.processSchemaFromSdkType(sdkType, "pollResult");
        }
      }

      // finalSchema
      if (
        verb !== "delete" &&
        lroMetadata.finalResult &&
        lroMetadata.finalEnvelopeResult &&
        lroMetadata.finalResult !== "void" &&
        lroMetadata.finalEnvelopeResult !== "void"
      ) {
        const finalResult = useNewPollStrategy ? lroMetadata.finalResult : lroMetadata.finalEnvelopeResult;
        const finalType = this.findResponseBody(finalResult);
        const sdkType = getClientType(this.sdkContext, finalType);
        finalSchema = this.processSchemaFromSdkType(sdkType, "finalResult");
      }

      // track usage
      if (pollingSchema) {
        this.trackSchemaUsage(pollingSchema, { usage: [SchemaContext.Output] });
        if (op.internalApi) {
          this.trackSchemaUsage(pollingSchema, { usage: [SchemaContext.Internal] });
        } else if (op.convenienceApi) {
          this.trackSchemaUsage(pollingSchema, { usage: [SchemaContext.Public] });
        }
      }
      if (finalSchema) {
        this.trackSchemaUsage(finalSchema, { usage: [SchemaContext.Output] });
        if (op.internalApi) {
          this.trackSchemaUsage(pollingSchema, { usage: [SchemaContext.Internal] });
        } else if (op.convenienceApi) {
          this.trackSchemaUsage(finalSchema, { usage: [SchemaContext.Public] });
        }
      }

      op.lroMetadata = new LongRunningMetadata(true, pollingSchema, finalSchema, pollingStrategy);
      return op.lroMetadata;
    }

    return new LongRunningMetadata(false);
  }

  private processRouteForLongRunning(
    op: CodeModelOperation,
    operation: Operation,
    responses: HttpOperationResponse[],
    lroMetadata: LongRunningMetadata,
  ) {
    if (lroMetadata.longRunning) {
      op.extensions = op.extensions ?? {};
      op.extensions["x-ms-long-running-operation"] = true;
      return;
    }

    for (const resp of responses) {
      if (resp.responses && resp.responses.length > 0 && resp.responses[0].headers) {
        for (const [_, header] of Object.entries(resp.responses[0].headers)) {
          if (isPollingLocation(this.program, header)) {
            op.extensions = op.extensions ?? {};
            op.extensions["x-ms-long-running-operation"] = true;

            break;
          }
        }
      }
    }
  }

  private _armApiVersionParameter?: Parameter;

  private processParameter(op: CodeModelOperation, param: HttpOperationParameter, clientContext: ClientContext) {
    if (clientContext.apiVersions && isApiVersion(this.sdkContext, param)) {
      // pre-condition for "isApiVersion": the client supports ApiVersions
      if (this.isArm()) {
        // Currently we assume ARM tsp only have one client and one api-version.
        // TODO: How will service define mixed api-versions(like those in Compute RP)?
        const apiVersion = this.apiVersion?.value;
        if (!this._armApiVersionParameter) {
          this._armApiVersionParameter = this.createApiVersionParameter(
            "api-version",
            param.type === "query" ? ParameterLocation.Query : ParameterLocation.Path,
            apiVersion,
          );
          clientContext.addGlobalParameter(this._armApiVersionParameter);
        }
        op.addParameter(this._armApiVersionParameter);
      } else {
        const parameter = param.type === "query" ? this.apiVersionParameter : this.apiVersionParameterInPath;
        op.addParameter(parameter);
        clientContext.addGlobalParameter(parameter);
      }
    } else if (this.isSubscriptionId(param)) {
      const parameter = this.subscriptionIdParameter(param);
      op.addParameter(parameter);
      clientContext.addGlobalParameter(parameter);
    } else if (SPECIAL_HEADER_NAMES.has(param.name.toLowerCase())) {
      // special headers
      op.specialHeaders = op.specialHeaders ?? [];
      if (!stringArrayContainsIgnoreCase(op.specialHeaders, param.name)) {
        op.specialHeaders.push(param.name);
      }
    } else {
      // schema
      let schema;
      const sdkType = getClientType(this.sdkContext, param.param);
      if (
        param.type === "header" &&
        param.param.type.kind === "Scalar" &&
        getEncode(this.program, param.param) === undefined &&
        getEncode(this.program, param.param.type) === undefined &&
        (hasScalarAsBase(param.param.type, "utcDateTime") || hasScalarAsBase(param.param.type, "offsetDateTime")) &&
        (sdkType.kind === "utcDateTime" || sdkType.kind === "offsetDateTime")
      ) {
        // utcDateTime in header maps to rfc7231
        schema = this.processDateTimeSchemaFromSdkType(sdkType, param.param.name, true);
      } else {
        schema = this.processSchemaFromSdkType(sdkType, param.param.name);
      }

      // skip-url-encoding
      let extensions: { [id: string]: any } | undefined = undefined;
      if (
        (param.type === "query" || param.type === "path") &&
        param.param.type.kind === "Scalar" &&
        schema instanceof UriSchema
      ) {
        extensions = { "x-ms-skip-url-encoding": true };
      }

      if (this.supportsAdvancedVersioning()) {
        // versioning
        const addedOn = getAddedOnVersions(this.program, param.param);
        if (addedOn) {
          extensions = extensions ?? {};
          extensions["x-ms-versioning-added"] = clientContext.getAddedVersions(addedOn);
        }
      }

      // format if array
      let style = undefined;
      let explode = undefined;
      if (param.param.type.kind === "Model" && isArrayModelType(this.program, param.param.type)) {
        if (param.type === "query") {
          const queryParamOptions = getQueryParamOptions(this.program, param.param);
          switch (queryParamOptions?.format) {
            case "csv":
              style = SerializationStyle.Simple;
              break;

            case "ssv":
              style = SerializationStyle.SpaceDelimited;
              break;

            case "tsv":
              style = SerializationStyle.TabDelimited;
              break;

            case "pipes":
              style = SerializationStyle.PipeDelimited;
              break;

            case "multi":
              style = SerializationStyle.Form;
              explode = true;
              break;

            default:
              if (queryParamOptions?.format) {
                this.logWarning(`Unrecognized query parameter format: '${queryParamOptions?.format}'.`);
              }
              break;
          }
        } else if (param.type === "header") {
          const headerFieldOptions = getHeaderFieldOptions(this.program, param.param);
          switch (headerFieldOptions?.format) {
            case "csv":
              style = SerializationStyle.Simple;
              break;

            default:
              if (headerFieldOptions?.format) {
                this.logWarning(`Unrecognized header parameter format: '${headerFieldOptions?.format}'.`);
              }
              break;
          }
        }
      }

      const nullable = isNullableType(param.param.type);
      const parameter = new Parameter(this.getName(param.param), this.getDoc(param.param), schema, {
        summary: this.getSummary(param.param),
        implementation: ImplementationLocation.Method,
        required: !param.param.optional,
        nullable: nullable,
        protocol: {
          http: new HttpParameter(param.type, {
            style: style,
            explode: explode,
          }),
        },
        // clientDefaultValue: this.getDefaultValue(param.param.default),
        language: {
          default: {
            serializedName: param.name,
          },
        },
        extensions: extensions,
      });
      op.addParameter(parameter);

      this.trackSchemaUsage(schema, { usage: [SchemaContext.Input] });

      if (op.internalApi) {
        this.trackSchemaUsage(schema, { usage: [SchemaContext.Internal] });
      } else if (op.convenienceApi) {
        this.trackSchemaUsage(schema, { usage: [SchemaContext.Public] });
      }

      if (param.name.toLowerCase() === CONTENT_TYPE_KEY) {
        let mediaTypes = ["application/json"];
        if (schema instanceof ConstantSchema) {
          mediaTypes = [schema.value.value.toString()];
        } else if (schema instanceof SealedChoiceSchema) {
          mediaTypes = schema.choices.map((it) => it.value.toString());
        }
        op.requests![0].protocol.http!.mediaTypes = mediaTypes;
      }
    }
  }

  private addAcceptHeaderParameter(op: CodeModelOperation, responses: HttpOperationResponse[]) {
    if (op.parameters?.some((it) => it.language.default.serializedName?.toLowerCase() === "accept")) {
      // parameters already include "accept" header
      return;
    }

    const produces = new Set<string>();
    for (const resp of responses) {
      if (resp.responses && resp.responses.length > 0) {
        for (const response of resp.responses) {
          response.body?.contentTypes.forEach((it) => produces.add(it));
        }
      }
    }
    if (produces.size === 0) {
      produces.add("application/json");
    }
    const acceptTypes = Array.from(produces.values()).join(", ");

    const acceptSchema =
      this.codeModel.schemas.constants?.find(
        (it) => it.language.default.name === "accept" && it.value.value === acceptTypes,
      ) ||
      this.codeModel.schemas.add(
        new ConstantSchema("accept", `Accept: ${acceptTypes}`, {
          valueType: this.stringSchema,
          value: new ConstantValue(acceptTypes),
        }),
      );
    op.addParameter(
      new Parameter("accept", "Accept header", acceptSchema, {
        implementation: ImplementationLocation.Method,
        origin: "modelerfour:synthesized/accept",
        required: true,
        protocol: {
          http: new HttpParameter(ParameterLocation.Header),
        },
        language: {
          default: {
            serializedName: "accept",
          },
        },
      }),
    );
  }

  private processEtagHeaderParameters(op: CodeModelOperation, httpOperation: HttpOperation) {
    if (op.convenienceApi && op.parameters && op.signatureParameters) {
      const etagHeadersNames = new Set<string>([
        "if-match",
        "if-none-match",
        "if-unmodified-since",
        "if-modified-since",
      ]);

      // collect etag headers in parameters
      const etagHeaders: string[] = [];
      if (op.parameters) {
        for (const parameter of op.parameters) {
          if (
            parameter.language.default.serializedName &&
            etagHeadersNames.has(parameter.language.default.serializedName.toLowerCase())
          ) {
            etagHeaders.push(parameter.language.default.serializedName);
          }
        }
      }

      let groupToRequestConditions = false;
      let groupToMatchConditions = false;

      if (etagHeaders.length === 4) {
        // all 4 headers available, use RequestConditions
        groupToRequestConditions = true;
      } else if (etagHeaders.length === 2) {
        const etagHeadersLowerCase = etagHeaders.map((it) => it.toLowerCase());
        if (etagHeadersLowerCase.includes("if-match") && etagHeadersLowerCase.includes("if-none-match")) {
          // only 2 headers available, use MatchConditions
          groupToMatchConditions = true;
        }
      }

      if (groupToRequestConditions || groupToMatchConditions) {
        op.convenienceApi.requests = [];
        const request = new Request({
          protocol: op.requests![0].protocol,
        });
        request.parameters = [];
        request.signatureParameters = [];
        op.convenienceApi.requests.push(request);

        for (const parameter of op.parameters) {
          // copy all parameters to request
          const clonedParameter = cloneOperationParameter(parameter);
          request.parameters.push(clonedParameter);

          // copy signatureParameters, but exclude etag headers (as they won't be in method signature)
          if (
            op.signatureParameters.includes(parameter) &&
            !(
              parameter.language.default.serializedName &&
              etagHeaders.includes(parameter.language.default.serializedName)
            )
          ) {
            request.signatureParameters.push(clonedParameter);
          }
        }

        const namespace = getNamespace(httpOperation.operation);
        const schemaName = groupToRequestConditions ? "RequestConditions" : "MatchConditions";
        const schemaDescription = groupToRequestConditions
          ? "Specifies HTTP options for conditional requests based on modification time."
          : "Specifies HTTP options for conditional requests.";

        // group schema
        const requestConditionsSchema = this.codeModel.schemas.add(
          new GroupSchema(schemaName, schemaDescription, {
            language: {
              default: {
                namespace: namespace,
              },
              java: {
                namespace: "com.azure.core.http",
              },
            },
          }),
        );

        // parameter (optional) of the group schema
        const requestConditionsParameter = new Parameter(
          schemaName,
          requestConditionsSchema.language.default.description,
          requestConditionsSchema,
          {
            implementation: ImplementationLocation.Method,
            required: false,
            nullable: true,
          },
        );

        this.trackSchemaUsage(requestConditionsSchema, { usage: [SchemaContext.Input] });
        if (op.internalApi) {
          this.trackSchemaUsage(requestConditionsSchema, { usage: [SchemaContext.Internal] });
        } else if (op.convenienceApi) {
          this.trackSchemaUsage(requestConditionsSchema, { usage: [SchemaContext.Public] });
        }

        // update group schema for properties
        for (const parameter of request.parameters) {
          if (
            parameter.language.default.serializedName &&
            etagHeaders.includes(parameter.language.default.serializedName)
          ) {
            parameter.groupedBy = requestConditionsParameter;

            requestConditionsSchema.add(
              // name is serializedName, as it must be same as that in RequestConditions class
              new GroupProperty(
                parameter.language.default.serializedName,
                parameter.language.default.description,
                parameter.schema,
                {
                  originalParameter: [parameter],
                  summary: parameter.summary,
                  required: false,
                  nullable: true,
                  readOnly: false,
                  serializedName: parameter.language.default.serializedName,
                },
              ),
            );
          }
        }

        // put RequestConditions/MatchConditions as last parameter/signatureParameters
        request.parameters.push(requestConditionsParameter);
        request.signatureParameters.push(requestConditionsParameter);
      }
    }
  }

  private processParameterBody(op: CodeModelOperation, httpOperation: HttpOperation, body: ModelProperty | Model) {
    const parameters = httpOperation.operation.parameters;

    const unknownRequestBody =
      op.requests![0].protocol.http!.mediaTypes &&
      op.requests![0].protocol.http!.mediaTypes.length > 0 &&
      !isKnownContentType(op.requests![0].protocol.http!.mediaTypes);

    const sdkType: SdkType = getClientType(this.sdkContext, body, httpOperation.operation);

    let schema: Schema;
    if (
      unknownRequestBody &&
      body.kind === "ModelProperty" &&
      body.type.kind === "Scalar" &&
      body.type.name === "bytes"
    ) {
      // handle binary request body
      schema = this.processBinarySchema(body.type);
    } else {
      schema = this.processSchemaFromSdkType(sdkType, body.name);
    }

    const isAnonymousModel = sdkType.kind === "model" && sdkType.isGeneratedName === true;
    const parameter = new Parameter(this.getName(body), this.getDoc(body), schema, {
      summary: this.getSummary(body),
      implementation: ImplementationLocation.Method,
      required: body.kind === "Model" || !body.optional,
      protocol: {
        http: new HttpParameter(ParameterLocation.Body),
      },
      // clientDefaultValue: this.getDefaultValue(body.default),
    });
    op.addParameter(parameter);

    this.trackSchemaUsage(schema, { usage: [SchemaContext.Input] });

    if (op.internalApi) {
      this.trackSchemaUsage(schema, { usage: [SchemaContext.Internal] });
    } else if (op.convenienceApi) {
      this.trackSchemaUsage(schema, { usage: [SchemaContext.Public] });
    }

    if (operationIsJsonMergePatch(httpOperation)) {
      this.trackSchemaUsage(schema, { usage: [SchemaContext.JsonMergePatch] });
    }
    if (op.convenienceApi && operationIsMultipart(httpOperation)) {
      this.trackSchemaUsage(schema, { serializationFormats: [KnownMediaType.Multipart] });
    }

    if (schema instanceof ObjectSchema && isAnonymousModel) {
      // anonymous model

      // name the schema for documentation
      schema.language.default.name = pascalCase(op.language.default.name) + "Request";

      if (!parameter.language.default.name) {
        // name the parameter for documentation
        parameter.language.default.name = "request";
      }

      if (operationIsJsonMergePatch(httpOperation)) {
        // skip model flatten, if "application/merge-patch+json"
        schema.language.default.name = pascalCase(op.language.default.name) + "PatchRequest";
        return;
      }

      this.trackSchemaUsage(schema, { usage: [SchemaContext.Anonymous] });

      if (op.convenienceApi && op.parameters) {
        op.convenienceApi.requests = [];
        const request = new Request({
          protocol: op.requests![0].protocol,
        });
        request.parameters = [];
        op.convenienceApi.requests.push(request);

        for (const [_, opParameter] of parameters.properties) {
          const serializedName = this.getSerializedName(opParameter);
          const existParameter = op.parameters.find((it) => it.language.default.serializedName === serializedName);
          if (existParameter) {
            // parameter
            if (
              existParameter.implementation === ImplementationLocation.Method &&
              (existParameter.origin?.startsWith("modelerfour:synthesized/") ?? true)
            ) {
              request.parameters.push(cloneOperationParameter(existParameter));
            }
          } else {
            // property from anonymous model
            const existBodyProperty = schema.properties?.find((it) => it.serializedName === serializedName);
            if (
              existBodyProperty &&
              !existBodyProperty.readOnly &&
              !(existBodyProperty.schema instanceof ConstantSchema)
            ) {
              request.parameters.push(
                new VirtualParameter(
                  existBodyProperty.language.default.name,
                  existBodyProperty.language.default.description,
                  existBodyProperty.schema,
                  {
                    originalParameter: parameter,
                    targetProperty: existBodyProperty,
                    language: {
                      default: {
                        serializedName: existBodyProperty.serializedName,
                      },
                    },
                    summary: existBodyProperty.summary,
                    implementation: ImplementationLocation.Method,
                    required: existBodyProperty.required,
                    nullable: existBodyProperty.nullable,
                  },
                ),
              );
            }
          }
        }
        request.signatureParameters = request.parameters;

        if (request.signatureParameters.length > 6) {
          // create an option bag
          const name = op.language.default.name + "Options";
          const namespace = getNamespace(httpOperation.operation);
          // option bag schema
          const optionBagSchema = this.codeModel.schemas.add(
            new GroupSchema(name, `Options for ${op.language.default.name} API`, {
              language: {
                default: {
                  namespace: namespace,
                },
                java: {
                  namespace: getJavaNamespace(namespace),
                },
              },
            }),
          );
          request.parameters.forEach((it) => {
            optionBagSchema.add(
              new GroupProperty(it.language.default.name, it.language.default.description, it.schema, {
                originalParameter: [it],
                summary: it.summary,
                required: it.required,
                nullable: it.nullable,
                readOnly: false,
                serializedName: it.language.default.serializedName,
              }),
            );
          });

          this.trackSchemaUsage(optionBagSchema, { usage: [SchemaContext.Input] });
          if (op.internalApi) {
            this.trackSchemaUsage(optionBagSchema, { usage: [SchemaContext.Internal] });
          } else if (op.convenienceApi) {
            this.trackSchemaUsage(optionBagSchema, { usage: [SchemaContext.Public] });
          }

          // option bag parameter
          const optionBagParameter = new Parameter(
            "options",
            optionBagSchema.language.default.description,
            optionBagSchema,
            {
              implementation: ImplementationLocation.Method,
              required: true,
              nullable: false,
            },
          );

          request.signatureParameters = [optionBagParameter];
          request.parameters.forEach((it) => (it.groupedBy = optionBagParameter));
          request.parameters.push(optionBagParameter);
        }
      }
    }
  }

  private findResponseBody(bodyType: Type): Type {
    // find a type that possibly without http metadata like @statusCode
    return this.getEffectiveSchemaType(bodyType);
  }

  private processResponse(
    op: CodeModelOperation,
    resp: HttpOperationResponse,
    candidateResponseSchema: Schema | undefined = undefined,
  ) {
    // TODO: what to do if more than 1 response?
    // It happens when the response type is Union, on one status code.
    let response: Response;
    let headers: Array<HttpHeader> | undefined = undefined;
    if (resp.responses && resp.responses.length > 0) {
      // headers
      headers = [];
      for (const response of resp.responses.values()) {
        if (response.headers) {
          for (const [key, header] of Object.entries(response.headers)) {
            const sdkType = getClientType(this.sdkContext, header);
            const schema = this.processSchemaFromSdkType(sdkType, key);
            headers.push(
              new HttpHeader(key, schema, {
                language: {
                  default: {
                    name: key,
                    description: this.getDoc(header),
                  },
                },
              }),
            );
          }
        }
      }
    }

    let responseBody: HttpOperationBody | undefined = undefined;
    let bodyType: Type | undefined = undefined;
    let trackConvenienceApi = op.convenienceApi ?? false;
    if (resp.responses && resp.responses.length > 0 && resp.responses[0].body) {
      responseBody = resp.responses[0].body;
    }
    if (responseBody) {
      const unknownResponseBody =
        responseBody.contentTypes.length > 0 && !isKnownContentType(responseBody.contentTypes);

      bodyType = this.findResponseBody(responseBody.type);
      if (unknownResponseBody && bodyType.kind === "Scalar" && bodyType.name === "bytes") {
        // binary
        response = new BinaryResponse({
          protocol: {
            http: {
              statusCodes: this.getStatusCodes(resp.statusCodes),
              headers: headers,
              mediaTypes: responseBody.contentTypes,
              knownMediaType: KnownMediaType.Binary,
            },
          },
          language: {
            default: {
              name: op.language.default.name + "Response",
              description: this.getResponseDescription(resp),
            },
          },
        });
      } else {
        // schema (usually JSON)
        let schema: Schema | undefined = undefined;
        const verb = op.requests?.[0].protocol?.http?.method;
        if (
          // LRO, candidateResponseSchema is Model/ObjectSchema
          candidateResponseSchema &&
          candidateResponseSchema instanceof ObjectSchema &&
          // bodyType is templated Model
          bodyType.kind === "Model" &&
          bodyType.templateMapper &&
          bodyType.templateMapper.args &&
          bodyType.templateMapper.args.length > 0
        ) {
          if (verb === "post") {
            // for LRO ResourceAction, the standard does not require a final type, hence it can be the same as intermediate type
            // https://github.com/microsoft/api-guidelines/blob/vNext/azure/ConsiderationsForServiceDesign.md#long-running-action-operations

            // check if we can use candidateResponseSchema as response schema (instead of the templated Model), for LRO ResourceAction
            if (candidateResponseSchema.properties?.length === bodyType.properties.size) {
              let match = true;
              for (const prop of Array.from(bodyType.properties.values())) {
                const name = this.getName(prop);
                if (!candidateResponseSchema.properties?.find((it) => it.language.default.name === name)) {
                  match = false;
                  break;
                }
              }
              if (match) {
                schema = candidateResponseSchema;
                this.trace(
                  `Replace TypeSpec model '${this.getName(bodyType)}' with '${
                    candidateResponseSchema.language.default.name
                  }'`,
                );
              }
            }
          } else if (verb === "delete") {
            // for LRO ResourceDelete, final type will be replaced to "Void" in convenience API, hence do not generate the class
            trackConvenienceApi = false;
          }
        }
        if (!schema) {
          if (verb === "post" && op.lroMetadata && op.lroMetadata.pollResultType) {
            // for standard LRO action, return type is the pollResultType
            schema = op.lroMetadata.pollResultType;
          } else {
            const sdkType = getClientType(this.sdkContext, bodyType);
            schema = this.processSchemaFromSdkType(sdkType, op.language.default.name + "Response");
          }
        }
        response = new SchemaResponse(schema, {
          protocol: {
            http: {
              statusCodes: this.getStatusCodes(resp.statusCodes),
              headers: headers,
              mediaTypes: responseBody.contentTypes,
            },
          },
          language: {
            default: {
              name: op.language.default.name + "Response",
              description: this.getResponseDescription(resp),
            },
          },
        });
      }
    } else {
      // not binary nor schema, usually NoContent
      response = new Response({
        protocol: {
          http: {
            statusCodes: this.getStatusCodes(resp.statusCodes),
            headers: headers,
          },
        },
        language: {
          default: {
            name: op.language.default.name + "Response",
            description: this.getResponseDescription(resp),
          },
        },
      });
    }
    if (resp.statusCodes === "*" || (bodyType && isErrorModel(this.program, bodyType))) {
      // "*", or the model is @error
      op.addException(response);

      if (response instanceof SchemaResponse) {
        this.trackSchemaUsage(response.schema, { usage: [SchemaContext.Exception] });
      }
    } else {
      op.addResponse(response);

      if (response instanceof SchemaResponse) {
        this.trackSchemaUsage(response.schema, { usage: [SchemaContext.Output] });

        if (op.internalApi) {
          this.trackSchemaUsage(response.schema, { usage: [SchemaContext.Internal] });
        } else if (trackConvenienceApi) {
          this.trackSchemaUsage(response.schema, { usage: [SchemaContext.Public] });
        }
      }
    }
  }

  private getStatusCodes(statusCodes: HttpStatusCodesEntry): string[] {
    if (statusCodes === "*") {
      return ["default"];
    } else if (typeof statusCodes === "number") {
      return [statusCodes.toString()];
    } else {
      // HttpStatusCodeRange
      // azure-core does not support "status code range", hence here we expand the range to array of status codes
      return Array(statusCodes.end - statusCodes.start + 1)
        .fill(statusCodes.start)
        .map((it, index) => it + index)
        .map((it) => it.toString());
    }
  }

  private getResponseDescription(resp: HttpOperationResponse): string {
    return (
      resp.description ||
      (resp.statusCodes === "*" ? "An unexpected error response" : getStatusCodeDescription(resp.statusCodes)) ||
      ""
    );
  }

  private processSchemaFromSdkType(type: SdkType, nameHint: string): Schema {
    return this.schemaCache.process(type, nameHint) || fail("Unable to process schema.");
  }

  private processSchemaFromSdkTypeImpl(type: SdkType, nameHint: string): Schema {
    if (isSdkBuiltInKind(type.kind)) {
      return this.processBuiltInFromSdkType(type as SdkBuiltInType, nameHint);
    } else {
      switch (type.kind) {
        case "enum":
          return this.processChoiceSchemaFromSdkType(type, type.name);

        case "enumvalue":
          return this.processConstantSchemaFromEnumValueFromSdkType(type, nameHint);

        case "union":
          return this.processUnionSchemaFromSdkType(type, type.name);

        case "model":
          return this.processObjectSchemaFromSdkType(type, type.name);

        case "dict":
          return this.processDictionarySchemaFromSdkType(type, nameHint);

        case "array":
          return this.processArraySchemaFromSdkType(type, nameHint);

        case "duration":
          return this.processDurationSchemaFromSdkType(type, nameHint, getDurationFormatFromSdkType(type));

        case "constant":
          return this.processConstantSchemaFromSdkType(type, nameHint);

        case "utcDateTime":
        case "offsetDateTime":
          if (type.encode === "unixTimestamp") {
            return this.processUnixTimeSchemaFromSdkType(type, nameHint);
          } else {
            return this.processDateTimeSchemaFromSdkType(type, nameHint, type.encode === "rfc7231");
          }
      }
    }
    throw new Error(`Unrecognized type: '${type.kind}'.`);
  }

  private processBuiltInFromSdkType(type: SdkBuiltInType, nameHint: string): Schema {
    nameHint = nameHint || type.kind;

    if (isSdkIntKind(type.kind)) {
      const integerSize = type.kind === "safeint" || type.kind.includes("int64") ? 64 : 32;
      return this.processIntegerSchemaFromSdkType(type, nameHint, integerSize);
    } else {
      switch (type.kind) {
        case "any":
          return this.processAnySchemaFromSdkType();

        case "string":
        case "password":
        case "guid":
        case "ipAddress":
        case "uuid":
        case "ipV4Address":
        case "ipV6Address":
        case "eTag":
        case "armId":
        case "azureLocation":
          return this.processStringSchemaFromSdkType(type, type.kind);

        case "float":
        case "float32":
        case "float64":
          return this.processNumberSchemaFromSdkType(type, nameHint);

        case "decimal":
        case "decimal128":
          return this.processDecimalSchemaFromSdkType(type, nameHint);

        case "bytes":
          return this.processByteArraySchemaFromSdkType(type, nameHint);

        case "boolean":
          return this.processBooleanSchemaFromSdkType(type, nameHint);

        case "plainTime":
          return this.processTimeSchemaFromSdkType(type, nameHint);

        case "plainDate":
          return this.processDateSchemaFromSdkType(type, nameHint);

        case "url":
        case "uri":
          return this.processUrlSchemaFromSdkType(type, nameHint);
      }
    }
  }

  private processAnySchemaFromSdkType(): AnySchema {
    return this.anySchema;
  }

  private processStringSchemaFromSdkType(type: SdkBuiltInType, name: string): StringSchema {
    return this.codeModel.schemas.add(
      new StringSchema(name, this.getDoc(type.__raw), {
        summary: this.getSummary(type.__raw),
      }),
    );
  }

  private processByteArraySchemaFromSdkType(type: SdkBuiltInType, name: string): ByteArraySchema {
    const base64Encoded: boolean = type.encode === "base64url";
    return this.codeModel.schemas.add(
      new ByteArraySchema(name, this.getDoc(type.__raw), {
        summary: this.getSummary(type.__raw),
        format: base64Encoded ? "base64url" : "byte",
      }),
    );
  }

  private processIntegerSchemaFromSdkType(type: SdkBuiltInType, name: string, precision: number): NumberSchema {
    return this.codeModel.schemas.add(
      new NumberSchema(name, this.getDoc(type.__raw), SchemaType.Integer, precision, {
        summary: this.getSummary(type.__raw),
      }),
    );
  }

  private processNumberSchemaFromSdkType(type: SdkBuiltInType, name: string): NumberSchema {
    return this.codeModel.schemas.add(
      new NumberSchema(name, this.getDoc(type.__raw), SchemaType.Number, 64, {
        summary: this.getSummary(type.__raw),
      }),
    );
  }

  private processDecimalSchemaFromSdkType(type: SdkBuiltInType, name: string): NumberSchema {
    // "Infinity" maps to "BigDecimal" in Java
    return this.codeModel.schemas.add(
      new NumberSchema(name, this.getDoc(type.__raw), SchemaType.Number, Infinity, {
        summary: this.getSummary(type.__raw),
      }),
    );
  }

  private processBooleanSchemaFromSdkType(type: SdkBuiltInType, name: string): BooleanSchema {
    return this.codeModel.schemas.add(
      new BooleanSchema(name, this.getDoc(type.__raw), {
        summary: this.getSummary(type.__raw),
      }),
    );
  }

  private processArraySchemaFromSdkType(type: SdkArrayType, name: string): ArraySchema {
    const elementSchema = this.processSchemaFromSdkType(type.valueType, name);
    return this.codeModel.schemas.add(
      new ArraySchema(name, this.getDoc(type.__raw), elementSchema, {
        summary: this.getSummary(type.__raw),
      }),
    );
  }

  private processDictionarySchemaFromSdkType(type: SdkDictionaryType, name: string): DictionarySchema {
    const dictSchema = new DictionarySchema<any>(name, type.details ? type.details : "", null, {
      summary: type.description,
    });

    // cache this now before we accidentally recurse on this type.
    if (!this.schemaCache.has(type)) {
      this.schemaCache.set(type, dictSchema);
    }

    const elementSchema = this.processSchemaFromSdkType(type.valueType, name);
    dictSchema.elementType = elementSchema;

    dictSchema.nullableItems = type.nullableValues;

    return this.codeModel.schemas.add(dictSchema);
  }

  private processChoiceSchemaFromSdkType(
    type: SdkEnumType,
    name: string,
  ): ChoiceSchema | SealedChoiceSchema | ConstantSchema {
    const rawEnumType = type.__raw;
    const namespace = getNamespace(rawEnumType);
    const valueType = this.processSchemaFromSdkType(type.valueType, type.valueType.kind);

    const choices: ChoiceValue[] = [];
    type.values.forEach((it: SdkEnumValueType) =>
      choices.push(new ChoiceValue(it.name, it.description ?? "", it.value ?? it.name)),
    );

    const schemaType = type.isFixed ? SealedChoiceSchema : ChoiceSchema;

    const schema = new schemaType(type.name ? type.name : name, type.description ?? "", {
      summary: this.getSummary(rawEnumType),
      choiceType: valueType as any,
      choices: choices,
      language: {
        default: {
          namespace: namespace,
        },
        java: {
          namespace: getJavaNamespace(namespace),
        },
      },
    });
    schema.crossLanguageDefinitionId = type.crossLanguageDefinitionId;
    return this.codeModel.schemas.add(schema);
  }

  private processConstantSchemaFromSdkType(type: SdkConstantType, name: string): ConstantSchema {
    const valueType = this.processSchemaFromSdkType(type.valueType, type.valueType.kind);

    return this.codeModel.schemas.add(
      new ConstantSchema(name, this.getDoc(type.__raw), {
        summary: this.getSummary(type.__raw),
        valueType: valueType,
        value: new ConstantValue(type.value),
      }),
    );
  }

  private processConstantSchemaFromEnumValueFromSdkType(type: SdkEnumValueType, name: string): ConstantSchema {
    const valueType = this.processSchemaFromSdkType(type.enumType, type.enumType.name);

    return this.codeModel.schemas.add(
      new ConstantSchema(name, this.getDoc(type.__raw), {
        summary: this.getSummary(type.__raw),
        valueType: valueType,
        value: new ConstantValue(type.value ?? type.name),
      }),
    );
  }

  private processUnixTimeSchemaFromSdkType(type: SdkDatetimeType, name: string): UnixTimeSchema {
    return this.codeModel.schemas.add(
      new UnixTimeSchema(name, this.getDoc(type.__raw), {
        summary: this.getSummary(type.__raw),
      }),
    );
  }

  private processDateTimeSchemaFromSdkType(type: SdkDatetimeType, name: string, rfc1123: boolean): DateTimeSchema {
    return this.codeModel.schemas.add(
      new DateTimeSchema(name, this.getDoc(type.__raw), {
        summary: this.getSummary(type.__raw),
        format: rfc1123 ? "date-time-rfc1123" : "date-time",
      }),
    );
  }

  private processDateSchemaFromSdkType(type: SdkBuiltInType, name: string): DateSchema {
    return this.codeModel.schemas.add(
      new DateSchema(name, this.getDoc(type.__raw), {
        summary: this.getSummary(type.__raw),
      }),
    );
  }

  private processTimeSchemaFromSdkType(type: SdkBuiltInType, name: string): TimeSchema {
    return this.codeModel.schemas.add(
      new TimeSchema(name, this.getDoc(type.__raw), {
        summary: this.getSummary(type.__raw),
      }),
    );
  }

  private processDurationSchemaFromSdkType(
    type: SdkDurationType,
    name: string,
    format: DurationSchema["format"] = "duration-rfc3339",
  ): DurationSchema {
    return this.codeModel.schemas.add(
      new DurationSchema(name, this.getDoc(type.__raw), {
        summary: this.getSummary(type.__raw),
        format: format,
      }),
    );
  }

  private processUrlSchemaFromSdkType(type: SdkBuiltInType, name: string): UriSchema {
    return this.codeModel.schemas.add(
      new UriSchema(name, this.getDoc(type.__raw), {
        summary: this.getSummary(type.__raw),
      }),
    );
  }

<<<<<<< HEAD
  private processObjectSchemaFromSdkType(type: SdkModelType, name: string): ObjectSchema {
    const rawModelType = type.__raw;
    const namespace = getNamespace(rawModelType);
    if (
      (this.isArm() &&
        namespace?.startsWith("Azure.ResourceManager") &&
        // there's ResourceListResult under Azure.ResourceManager namespace,
        // which shouldn't be considered Resource schema parent
        (name?.startsWith("TrackedResource") ||
          name?.startsWith("ExtensionResource") ||
          name?.startsWith("ProxyResource"))) ||
      name === "ArmResource"
    ) {
      const objectSchema = this.dummyResourceSchemaFromSdkType(type, name, namespace);
      this.codeModel.schemas.add(objectSchema);

      return objectSchema;
    }
    const objectSchema = new ObjectScheme(name, this.getDoc(rawModelType), {
      summary: this.getSummary(rawModelType),
=======
  private processObjectSchema(type: Model, name: string): ObjectSchema {
    const namespace = getNamespace(type);
    const objectSchema = new ObjectScheme(name, this.getDoc(type), {
      summary: this.getSummary(type),
>>>>>>> e612740a
      language: {
        default: {
          namespace: namespace,
        },
        java: {
          namespace: getJavaNamespace(namespace),
        },
      },
    });
    objectSchema.crossLanguageDefinitionId = type.crossLanguageDefinitionId;
    this.codeModel.schemas.add(objectSchema);

    // cache this now before we accidentally recurse on this type.
    if (!this.schemaCache.has(type)) {
      this.schemaCache.set(type, objectSchema);
    }

    // discriminator
    if (type.discriminatedSubtypes && type.discriminatorProperty) {
      objectSchema.discriminator = new Discriminator(this.processModelPropertyFromSdkType(type.discriminatorProperty));
      for (const discriminatorValue in type.discriminatedSubtypes) {
        const subType = type.discriminatedSubtypes[discriminatorValue];
        this.processSchemaFromSdkType(subType, subType.name);
      }
    }

    // type is a subtype
    if (type.baseModel) {
      const parentSchema = this.processSchemaFromSdkType(type.baseModel, type.baseModel.name);
      objectSchema.parents = new Relations();
      objectSchema.parents.immediate.push(parentSchema);

      if (parentSchema instanceof ObjectSchema) {
        pushDistinct(objectSchema.parents.all, parentSchema);

        parentSchema.children = parentSchema.children || new Relations();
        pushDistinct(parentSchema.children.immediate, objectSchema);
        pushDistinct(parentSchema.children.all, objectSchema);

        if (parentSchema.parents) {
          pushDistinct(objectSchema.parents.all, ...parentSchema.parents.all);

          parentSchema.parents.all.forEach((it) => {
            if (it instanceof ObjectSchema && it.children) {
              pushDistinct(it.children.all, objectSchema);
            }
          });
        }
      }
      objectSchema.discriminatorValue = type.discriminatorValue;
    }
    if (type.additionalProperties) {
      // model has additional property
      const sdkDictType: SdkDictionaryType = {
        kind: "dict",
        keyType: {
          kind: "string",
          encode: "string",
          nullable: false,
        },
        description: type.description,
        nullableValues: false,
        nullable: false,
        valueType: type.additionalProperties,
      };
      const parentSchema = this.processSchemaFromSdkType(sdkDictType, "Record");
      objectSchema.parents = objectSchema.parents ?? new Relations();
      objectSchema.parents.immediate.push(parentSchema);
      pushDistinct(objectSchema.parents.all, parentSchema);
      objectSchema.discriminatorValue = type.discriminatorValue;
    }

    // properties
    for (const prop of type.properties) {
      if (prop.kind === "property" && !prop.discriminator) {
        objectSchema.addProperty(this.processModelPropertyFromSdkType(prop));
      }
    }

    return objectSchema;
  }

  private getEffectiveSchemaType(type: Type): Type {
    const program = this.program;
    function isSchemaProperty(property: ModelProperty) {
      return isPayloadProperty(program, property);
    }

    if (type.kind === "Model") {
      const effective = getEffectiveModelType(program, type, isSchemaProperty);
      if (this.isArm() && getNamespace(effective as Model)?.startsWith("Azure.ResourceManager")) {
        // Catalog is TrackedResource<CatalogProperties>
        return type;
      } else if (effective.name) {
        return effective;
      }
    }
    return type;
  }

<<<<<<< HEAD
  private dummyResourceSchemaFromSdkType(type: SdkModelType, name?: string, namespace?: string): ObjectSchema {
    const resourceModelName = name?.startsWith("TrackedResource") ? "Resource" : "ProxyResource";
    const resource = this.dummyObjectSchemaFromSdkType(type, resourceModelName, namespace);
    const declaredProperties = type.properties;
    let currentModel: SdkModelType | undefined = type;
    while (currentModel) {
      declaredProperties.push(...currentModel.properties);
      currentModel = currentModel.baseModel;
    }
    for (const prop of declaredProperties) {
      resource.addProperty(this.processModelPropertyFromSdkType(prop));
    }
    return resource;
  }

  private dummyObjectSchemaFromSdkType(type: SdkModelType, name: string, namespace?: string): ObjectSchema {
    return new ObjectScheme(name, this.getDoc(type.__raw), {
      summary: this.getSummary(type.__raw),
      language: {
        default: {
          name: name,
          namespace: namespace,
        },
        java: {
          name: name,
          namespace: getJavaNamespace(namespace),
        },
      },
    });
  }

  private processModelPropertyFromSdkType(prop: SdkModelPropertyType): Property {
    const rawModelPropertyType = prop.__raw as ModelProperty | undefined;
    // TODO: This case is related with literal.tsp, once TCGC supports giving a name, we can use TCGC generatedName
    const schemaNameHint = pascalCase(getNamePrefixForProperty(rawModelPropertyType)) + pascalCase(prop.name);
    let schema = this.processSchemaFromSdkType(prop.type, schemaNameHint);
    let nullable = prop.nullable;
=======
  private applyModelPropertyDecorators(prop: ModelProperty, nameHint: string, schema: Schema): Schema {
    // if (schema instanceof StringSchema) {
    //   const decorators = {
    //     minLength: getMinLength(this.program, prop),
    //     maxLength: getMaxLength(this.program, prop),
    //     pattern: getPattern(this.program, prop),
    //   };

    //   if (Object.values(decorators).some((it) => it !== undefined)) {
    //     schema = new StringSchema(schema.language.default.name, schema.language.default.description, {
    //       language: schema.language,
    //       summary: schema.summary,
    //       extensions: schema.extensions,
    //       ...decorators,
    //     });
    //   }
    // } else if (schema instanceof NumberSchema) {
    //   const decorators = {
    //     minimum: getMinValue(this.program, prop),
    //     maximum: getMaxValue(this.program, prop),
    //   };

    //   if (Object.values(decorators).some((it) => it !== undefined)) {
    //     schema = new NumberSchema(
    //       schema.language.default.name,
    //       schema.language.default.description,
    //       schema.type,
    //       schema.precision,
    //       {
    //         language: schema.language,
    //         summary: schema.summary,
    //         extensions: schema.extensions,
    //         ...decorators,
    //       },
    //     );
    //   }
    // }
    const format = getFormat(this.program, prop);
    if (format) {
      // TODO: deprecate format
      if (prop.type.kind === "Scalar" && schema instanceof StringSchema) {
        schema = this.processFormatString(prop.type, format, nameHint);
      }
    } else {
      // encode
      const encode = getEncode(this.program, prop);
      if (encode) {
        let type = prop.type;
        if (prop.type.kind === "Union" && isNullableType(prop.type)) {
          const nonNullVariants = Array.from(prop.type.variants.values()).filter((it) => !isNullType(it.type));
          type = nonNullVariants[0].type;
        }
        if (type && type.kind === "Scalar") {
          if (encode.encoding === "seconds" && hasScalarAsBase(type, "duration")) {
            schema = this.processDurationSchema(type, nameHint, getDurationFormat(encode));
          } else if (
            (encode.encoding === "rfc3339" || encode.encoding === "rfc7231" || encode.encoding === "unixTimestamp") &&
            (hasScalarAsBase(type, "utcDateTime") || hasScalarAsBase(type, "offsetDateTime"))
          ) {
            if (encode.encoding === "unixTimestamp") {
              return this.processUnixTimeSchema(type, nameHint);
            } else {
              return this.processDateTimeSchema(type, nameHint, encode.encoding === "rfc7231");
            }
          } else if (encode.encoding === "base64url" && hasScalarAsBase(type, "bytes")) {
            return this.processByteArraySchema(type, nameHint, true);
          }
        }
      }
    }
    return schema;
  }

  private processModelProperty(prop: ModelProperty): Property {
    const schema = this.processSchema(prop, prop.name);
    let nullable = isNullableType(prop.type);
>>>>>>> e612740a

    let extensions: Record<string, any> | undefined = undefined;
    if (this.isSecret(prop)) {
      extensions = extensions ?? {};
      extensions["x-ms-secret"] = true;
      // if the property does not return in response, it had to be nullable
      nullable = true;
    }
    if (prop.kind === "property" && prop.flatten) {
      extensions = extensions ?? {};
      extensions["x-ms-client-flatten"] = true;
    }

    if (prop.kind === "property" && prop.isMultipartFileInput) {
      schema = this.processMultipartFormDataFilePropertySchemaFromSdkType(prop, this.namespace);
    }

    return new Property(prop.name, this.getDoc(rawModelPropertyType), schema, {
      summary: this.getSummary(rawModelPropertyType),
      required: !prop.optional,
      nullable: nullable,
      readOnly: this.isReadOnly(prop),
      // clientDefaultValue: this.getDefaultValue(prop.default),
      serializedName: prop.kind === "property" ? prop.serializedName : undefined,
      extensions: extensions,
    });
  }

  private processUnionSchemaFromSdkType(type: SdkUnionType, name: string): Schema {
    if (!(type.__raw && type.__raw.kind === "Union")) {
      throw new Error(`Invalid type for union: '${type.kind}'.`);
    }
    const rawUnionType: Union = type.__raw as Union;
    // TODO: name from typespec-client-generator-core
    const namespace = getNamespace(rawUnionType);
    const baseName = type.name ?? pascalCase(name) + "Model";
    this.logWarning(
      `Convert TypeSpec Union '${getUnionDescription(rawUnionType, this.typeNameOptions)}' to Class '${baseName}'`,
    );
    const unionSchema = new OrSchema(baseName + "Base", this.getDoc(rawUnionType), {
      summary: this.getSummary(rawUnionType),
    });
    unionSchema.anyOf = [];
    type.values.forEach((it) => {
      const variantName = this.getUnionVariantName(it.__raw, { depth: 0 });
      const modelName = variantName + baseName;
      const propertyName = "value";

      // these ObjectSchema is not added to codeModel.schemas
      const objectSchema = new ObjectSchema(modelName, this.getDoc(rawUnionType), {
        summary: this.getSummary(rawUnionType),
        language: {
          default: {
            namespace: namespace,
          },
          java: {
            namespace: getJavaNamespace(namespace),
          },
        },
      });

      const variantSchema = this.processSchemaFromSdkType(it, variantName);
      objectSchema.addProperty(
        new Property(propertyName, this.getDoc(rawUnionType), variantSchema, {
          summary: this.getSummary(rawUnionType),
          required: true,
          readOnly: false,
        }),
      );
      unionSchema.anyOf.push(objectSchema);
    });
    return this.codeModel.schemas.add(unionSchema);
  }

  private processBinarySchema(type: Scalar): BinarySchema {
    return this.codeModel.schemas.add(
      new BinarySchema(this.getDoc(type), {
        summary: this.getSummary(type),
      }),
    );
  }

  private getUnionVariantName(type: Type | undefined, option: any): string {
    if (type === undefined) {
      throw new Error("type is undefined.");
    }
    switch (type.kind) {
      case "Scalar": {
        const scalarName = type.name;
        let name = type.name;
        if (scalarName.startsWith("int") || scalarName.startsWith("uint") || scalarName === "safeint") {
          name = scalarName === "safeint" || scalarName.includes("int64") ? "Long" : "Integer";
        } else if (scalarName.startsWith("float")) {
          name = "Double";
        } else if (scalarName === "bytes") {
          name = "ByteArray";
        } else if (scalarName === "utcDateTime" || scalarName === "offsetDateTime") {
          name = "Time";
        }
        return pascalCase(name);
      }
      case "Enum":
        return pascalCase(type.name);
      case "Model":
        if (isArrayModelType(this.program, type)) {
          ++option.depth;
          if (option.depth == 1) {
            return this.getUnionVariantName(type.indexer.value, option) + "List";
          } else {
            return "ListOf" + this.getUnionVariantName(type.indexer.value, option);
          }
        } else if (isRecordModelType(this.program, type)) {
          ++option.depth;
          if (option.depth == 1) {
            return this.getUnionVariantName(type.indexer.value, option) + "Map";
          } else {
            return "MapOf" + this.getUnionVariantName(type.indexer.value, option);
          }
        } else {
          return pascalCase(type.name);
        }
      case "String":
        return pascalCase(type.value);
      case "Number":
        return pascalCase(type.valueAsString);
      case "Boolean":
        return pascalCase(type.value ? "True" : "False");
      case "Union":
        return type.name ?? "Union";
      default:
        throw new Error(`Unrecognized type for union variable: '${type.kind}'.`);
    }
  }

  private processMultipartFormDataFilePropertySchemaFromSdkType(
    property: SdkModelPropertyType,
    namespace: string,
  ): Schema {
    if (property.type.kind === "bytes") {
      return getFileDetailsSchema(
        property.name,
        namespace,
        this.codeModel.schemas,
        this.binarySchema,
        this.stringSchema,
      );
    } else if (property.type.kind === "array" && property.type.valueType.kind === "bytes") {
      return new ArraySchema(
        property.name,
        property.description ?? "",
        getFileDetailsSchema(property.name, namespace, this.codeModel.schemas, this.binarySchema, this.stringSchema),
      );
    }
    throw new Error(`Invalid type for multipart form data: '${property.type.kind}'.`);
  }

  private getDefaultValue(type: Type | undefined): any {
    if (type) {
      switch (type.kind) {
        case "String":
          return type.value;
        case "Number":
          return type.value;
        case "Boolean":
          return type.value;
        // case "Tuple":
        //   return type.values.map(getDefaultValue);
      }
    }
    return undefined;
  }

  private getDoc(target: Type | undefined): string {
    return target ? getDoc(this.program, target) || "" : "";
  }

  private getSummary(target: Type | undefined): string | undefined {
    return target ? getSummary(this.program, target) : undefined;
  }

  private getName(
    target: Model | Union | UnionVariant | Enum | EnumMember | ModelProperty | Scalar | Operation | undefined,
    nameHint: string | undefined = undefined,
  ): string {
    if (!target) {
      return nameHint || "";
    }

    // TODO: once getLibraryName API in typespec-client-generator-core can get projected name from language and client, as well as can handle template case, use getLibraryName API
    const emitterClientName = getClientNameOverride(this.sdkContext, target);
    if (emitterClientName && typeof emitterClientName === "string") {
      return emitterClientName;
    }
    // TODO: deprecate getProjectedName
    const languageProjectedName = getProjectedName(this.program, target, "java");
    if (languageProjectedName) {
      return languageProjectedName;
    }

    const clientProjectedName = getProjectedName(this.program, target, "client");
    if (clientProjectedName) {
      return clientProjectedName;
    }

    const friendlyName = getFriendlyName(this.program, target);
    if (friendlyName) {
      return friendlyName;
    }

    // if no projectedName and friendlyName found, return the name of the target (including special handling for template)
    if (
      target.kind === "Model" &&
      target.templateMapper &&
      target.templateMapper.args &&
      target.templateMapper.args.length > 0
    ) {
      const tspName = getTypeName(target, this.typeNameOptions);
      const newName = getNameForTemplate(target);
      this.logWarning(`Rename TypeSpec Model '${tspName}' to '${newName}'`);
      return newName;
    }

    if (!target.name && nameHint) {
      const newName = nameHint;
      this.logWarning(`Rename anonymous TypeSpec ${target.kind} to '${newName}'`);
      return newName;
    }
    if (typeof target.name === "symbol") {
      return "";
    }
    return target.name || "";
  }

  private getSerializedName(target: ModelProperty): string {
    // TODO: currently this is only for JSON
    return getWireName(this.sdkContext, target);
  }

  private isReadOnly(target: SdkModelPropertyType): boolean {
    if (target.kind === "property" && target.visibility) {
      return (
        !target.visibility.includes(Visibility.Create) &&
        !target.visibility.includes(Visibility.Update) &&
        !target.visibility.includes(Visibility.Delete) &&
        !target.visibility.includes(Visibility.Query)
      );
    } else {
      return false;
    }
  }

  private isSecret(target: SdkModelPropertyType): boolean {
    if (target.kind === "property" && target.visibility) {
      return !target.visibility.includes(Visibility.Read);
    } else {
      return false;
    }
  }

  private getConvenienceApiName(op: Operation): string | undefined {
    // check @convenienceMethod
    if (shouldGenerateConvenient(this.sdkContext, op)) {
      return this.getName(op);
    } else {
      return undefined;
    }
  }

  private logWarning(msg: string) {
    if (this.loggingEnabled) {
      logWarning(this.program, msg);
    }
  }

  private trace(msg: string) {
    trace(this.program, msg);
  }

  private _stringSchema?: StringSchema;
  get stringSchema(): StringSchema {
    return (
      this._stringSchema ||
      (this._stringSchema = this.codeModel.schemas.add(new StringSchema("string", "simple string")))
    );
  }

  private _integerSchema?: NumberSchema;
  get integerSchema(): NumberSchema {
    return (
      this._integerSchema ||
      (this._integerSchema = this.codeModel.schemas.add(
        new NumberSchema("integer", "simple integer", SchemaType.Integer, 64),
      ))
    );
  }

  private _doubleSchema?: NumberSchema;
  get doubleSchema(): NumberSchema {
    return (
      this._doubleSchema ||
      (this._doubleSchema = this.codeModel.schemas.add(
        new NumberSchema("double", "simple float", SchemaType.Number, 64),
      ))
    );
  }

  private _booleanSchema?: BooleanSchema;
  get booleanSchema(): BooleanSchema {
    return (
      this._booleanSchema ||
      (this._booleanSchema = this.codeModel.schemas.add(new BooleanSchema("boolean", "simple boolean")))
    );
  }

  private _anySchema?: AnySchema;
  get anySchema(): AnySchema {
    return this._anySchema ?? (this._anySchema = this.codeModel.schemas.add(new AnySchema("Anything")));
  }

  private _binarySchema?: BinarySchema;
  get binarySchema(): BinarySchema {
    return this._binarySchema || (this._binarySchema = this.codeModel.schemas.add(new BinarySchema("simple binary")));
  }

  private _pollResultSchema?: ObjectSchema;
  get pollResultSchema(): ObjectSchema {
    return (
      this._pollResultSchema ??
      (this._pollResultSchema = createPollOperationDetailsSchema(this.codeModel.schemas, this.stringSchema))
    );
  }

  private createApiVersionParameter(
    serializedName: string,
    parameterLocation: ParameterLocation,
    value = "",
  ): Parameter {
    return new Parameter(
      serializedName,
      "Version parameter",
      this.codeModel.schemas.add(
        new ConstantSchema(serializedName, "API Version", {
          valueType: this.stringSchema,
          value: new ConstantValue(value),
        }),
      ),
      {
        implementation: ImplementationLocation.Client,
        origin: ORIGIN_API_VERSION,
        required: true,
        protocol: {
          http: new HttpParameter(parameterLocation),
        },
        language: {
          default: {
            serializedName: serializedName,
          },
        },
      },
    );
  }

  private _apiVersionParameter?: Parameter;
  get apiVersionParameter(): Parameter {
    return (
      this._apiVersionParameter ||
      (this._apiVersionParameter = this.createApiVersionParameter("api-version", ParameterLocation.Query))
    );
  }

  private _apiVersionParameterInPath?: Parameter;
  get apiVersionParameterInPath(): Parameter {
    return (
      this._apiVersionParameterInPath ||
      // TODO: hardcode as "apiVersion", as it is what we get from compiler
      (this._apiVersionParameterInPath = this.createApiVersionParameter("apiVersion", ParameterLocation.Path))
    );
  }

  private isSubscriptionId(param: HttpOperationParameter): boolean {
    return (
      "subscriptionId".toLocaleLowerCase() === param?.name?.toLocaleLowerCase() &&
      param.param &&
      isArmCommonType(param.param) &&
      isPathParam(this.program, param.param)
    );
  }

  private subscriptionIdParameter(parameter: HttpOperationParameter): Parameter {
    if (!this._subscriptionParameter) {
      const param = parameter.param;
      const description = getDoc(this.program, param);
      this._subscriptionParameter = new Parameter(
        "subscriptionId",
        description ? description : "The ID of the target subscription.",
        this.stringSchema,
        {
          implementation: ImplementationLocation.Client,
          required: true,
          protocol: {
            http: new HttpParameter(ParameterLocation.Path),
          },
          language: {
            default: {
              serializedName: "subscriptionId",
            },
          },
        },
      );
    }
    return this._subscriptionParameter;
  }

  private _subscriptionParameter?: Parameter;

  private propagateSchemaUsage(schema: Schema): void {
    const processedSchemas = new Set<Schema>();

    const innerApplySchemaUsage = (schema: Schema, schemaUsage: SchemaUsage) => {
      this.trackSchemaUsage(schema, schemaUsage);
      innerPropagateSchemaUsage(schema, schemaUsage);
    };

    const innerPropagateSchemaUsage = (schema: Schema, schemaUsage: SchemaUsage) => {
      if (processedSchemas.has(schema)) {
        return;
      }

      processedSchemas.add(schema);
      if (schema instanceof ObjectSchema || schema instanceof GroupSchema) {
        if (schemaUsage.usage || schemaUsage.serializationFormats) {
          schema.properties?.forEach((p) => {
            if (p.readOnly && schemaUsage.usage?.includes(SchemaContext.Input)) {
              const schemaUsageWithoutInput = {
                usage: schemaUsage.usage.filter((it) => it != SchemaContext.Input),
                serializationFormats: schemaUsage.serializationFormats,
              };
              innerApplySchemaUsage(p.schema, schemaUsageWithoutInput);
            } else {
              innerApplySchemaUsage(p.schema, schemaUsage);
            }
          });

          if (schema instanceof ObjectSchema) {
            schema.parents?.all?.forEach((p) => innerApplySchemaUsage(p, schemaUsage));
            schema.parents?.immediate?.forEach((p) => innerApplySchemaUsage(p, schemaUsage));

            schema.children?.all?.forEach((c) => innerApplySchemaUsage(c, schemaUsage));
            schema.children?.immediate?.forEach((c) => innerApplySchemaUsage(c, schemaUsage));

            if (schema.discriminator?.property?.schema) {
              innerApplySchemaUsage(schema.discriminator?.property?.schema, schemaUsage);
            }
          }

          // Object.values(schema.discriminator?.all ?? {}).forEach((d) => {
          //   innerApplySchemaUsage(d, schemaUsage);
          // });
          // Object.values(schema.discriminator?.immediate ?? {}).forEach((d) => {
          //   innerApplySchemaUsage(d, schemaUsage);
          // });
        }
      } else if (schema instanceof DictionarySchema) {
        innerApplySchemaUsage(schema.elementType, schemaUsage);
      } else if (schema instanceof ArraySchema) {
        innerApplySchemaUsage(schema.elementType, schemaUsage);
      } else if (schema instanceof OrSchema) {
        schema.anyOf?.forEach((it) => innerApplySchemaUsage(it, schemaUsage));
      } else if (schema instanceof ConstantSchema) {
        innerApplySchemaUsage(schema.valueType, schemaUsage);
      }
    };

    // Exclude context that not to be propagated
    const schemaUsage = {
      usage: (schema as SchemaUsage).usage?.filter(
        (it) => it !== SchemaContext.Paged && it !== SchemaContext.Anonymous,
      ),
      serializationFormats: (schema as SchemaUsage).serializationFormats?.filter(
        (it) => it !== KnownMediaType.Multipart,
      ),
    };
    // Propagate the usage of the initial schema itself
    innerPropagateSchemaUsage(schema, schemaUsage);
  }

  private trackSchemaUsage(schema: Schema, schemaUsage: SchemaUsage): void {
    if (
      schema instanceof ObjectSchema ||
      schema instanceof GroupSchema ||
      schema instanceof ChoiceSchema ||
      schema instanceof SealedChoiceSchema ||
      schema instanceof OrSchema ||
      schema instanceof ConstantSchema
    ) {
      if (schemaUsage.usage) {
        pushDistinct((schema.usage = schema.usage || []), ...schemaUsage.usage);
      }
      if (schemaUsage.serializationFormats) {
        pushDistinct(
          (schema.serializationFormats = schema.serializationFormats || []),
          ...schemaUsage.serializationFormats,
        );
      }
    } else if (schema instanceof DictionarySchema) {
      this.trackSchemaUsage(schema.elementType, schemaUsage);
    } else if (schema instanceof ArraySchema) {
      this.trackSchemaUsage(schema.elementType, schemaUsage);
    }
  }

  private isArm(): boolean {
    return Boolean(this.codeModel.arm);
  }
}<|MERGE_RESOLUTION|>--- conflicted
+++ resolved
@@ -1,93 +1,4 @@
 import {
-<<<<<<< HEAD
-=======
-  ArrayModelType,
-  BooleanLiteral,
-  Enum,
-  getDoc,
-  getEffectiveModelType,
-  getFormat,
-  getFriendlyName,
-  getKnownValues,
-  getSummary,
-  getVisibility,
-  ignoreDiagnostics,
-  IntrinsicType,
-  isArrayModelType,
-  isRecordModelType,
-  isUnknownType,
-  Model,
-  ModelProperty,
-  NumericLiteral,
-  Operation,
-  Program,
-  RecordModelType,
-  StringLiteral,
-  Type,
-  TypeNameOptions,
-  Union,
-  UnionVariant,
-  getDiscriminator,
-  isNeverType,
-  Scalar,
-  listServices,
-  getNamespaceFullName,
-  isNullType,
-  getTypeName,
-  EmitContext,
-  getProjectedName,
-  getEncode,
-  getOverloadedOperation,
-  EnumMember,
-  isVoidType,
-  isErrorModel,
-} from "@typespec/compiler";
-import { getResourceOperation, getSegment } from "@typespec/rest";
-import {
-  getAuthentication,
-  getServers,
-  getStatusCodeDescription,
-  HttpOperation,
-  HttpOperationParameter,
-  HttpOperationResponse,
-  HttpServer,
-  Authentication,
-  HttpStatusCodesEntry,
-  getHttpOperation,
-  getQueryParamOptions,
-  getHeaderFieldOptions,
-  isPathParam,
-  HttpOperationBody,
-} from "@typespec/http";
-import { Version, getAddedOnVersions, getVersion } from "@typespec/versioning";
-import {
-  isPollingLocation,
-  getPagedResult,
-  isFixed,
-  getLroMetadata,
-  getUnionAsEnum,
-  UnionEnum,
-} from "@azure-tools/typespec-azure-core";
-import {
-  SdkContext,
-  listClients,
-  listOperationGroups,
-  listOperationsInOperationGroup,
-  isApiVersion,
-  shouldGenerateConvenient,
-  createSdkContext,
-  shouldGenerateProtocol,
-  isInternal,
-  SdkClient,
-  getCrossLanguageDefinitionId,
-  getClientNameOverride,
-  shouldFlattenProperty,
-  getWireName,
-  getDefaultApiVersion,
-} from "@azure-tools/typespec-client-generator-core";
-import { fail } from "assert";
-import {
->>>>>>> e612740a
   AnySchema,
   ApiVersion,
   ArraySchema,
@@ -2067,33 +1978,11 @@
     );
   }
 
-<<<<<<< HEAD
   private processObjectSchemaFromSdkType(type: SdkModelType, name: string): ObjectSchema {
     const rawModelType = type.__raw;
     const namespace = getNamespace(rawModelType);
-    if (
-      (this.isArm() &&
-        namespace?.startsWith("Azure.ResourceManager") &&
-        // there's ResourceListResult under Azure.ResourceManager namespace,
-        // which shouldn't be considered Resource schema parent
-        (name?.startsWith("TrackedResource") ||
-          name?.startsWith("ExtensionResource") ||
-          name?.startsWith("ProxyResource"))) ||
-      name === "ArmResource"
-    ) {
-      const objectSchema = this.dummyResourceSchemaFromSdkType(type, name, namespace);
-      this.codeModel.schemas.add(objectSchema);
-
-      return objectSchema;
-    }
     const objectSchema = new ObjectScheme(name, this.getDoc(rawModelType), {
       summary: this.getSummary(rawModelType),
-=======
-  private processObjectSchema(type: Model, name: string): ObjectSchema {
-    const namespace = getNamespace(type);
-    const objectSchema = new ObjectScheme(name, this.getDoc(type), {
-      summary: this.getSummary(type),
->>>>>>> e612740a
       language: {
         default: {
           namespace: namespace,
@@ -2194,122 +2083,12 @@
     return type;
   }
 
-<<<<<<< HEAD
-  private dummyResourceSchemaFromSdkType(type: SdkModelType, name?: string, namespace?: string): ObjectSchema {
-    const resourceModelName = name?.startsWith("TrackedResource") ? "Resource" : "ProxyResource";
-    const resource = this.dummyObjectSchemaFromSdkType(type, resourceModelName, namespace);
-    const declaredProperties = type.properties;
-    let currentModel: SdkModelType | undefined = type;
-    while (currentModel) {
-      declaredProperties.push(...currentModel.properties);
-      currentModel = currentModel.baseModel;
-    }
-    for (const prop of declaredProperties) {
-      resource.addProperty(this.processModelPropertyFromSdkType(prop));
-    }
-    return resource;
-  }
-
-  private dummyObjectSchemaFromSdkType(type: SdkModelType, name: string, namespace?: string): ObjectSchema {
-    return new ObjectScheme(name, this.getDoc(type.__raw), {
-      summary: this.getSummary(type.__raw),
-      language: {
-        default: {
-          name: name,
-          namespace: namespace,
-        },
-        java: {
-          name: name,
-          namespace: getJavaNamespace(namespace),
-        },
-      },
-    });
-  }
-
   private processModelPropertyFromSdkType(prop: SdkModelPropertyType): Property {
     const rawModelPropertyType = prop.__raw as ModelProperty | undefined;
     // TODO: This case is related with literal.tsp, once TCGC supports giving a name, we can use TCGC generatedName
     const schemaNameHint = pascalCase(getNamePrefixForProperty(rawModelPropertyType)) + pascalCase(prop.name);
     let schema = this.processSchemaFromSdkType(prop.type, schemaNameHint);
     let nullable = prop.nullable;
-=======
-  private applyModelPropertyDecorators(prop: ModelProperty, nameHint: string, schema: Schema): Schema {
-    // if (schema instanceof StringSchema) {
-    //   const decorators = {
-    //     minLength: getMinLength(this.program, prop),
-    //     maxLength: getMaxLength(this.program, prop),
-    //     pattern: getPattern(this.program, prop),
-    //   };
-
-    //   if (Object.values(decorators).some((it) => it !== undefined)) {
-    //     schema = new StringSchema(schema.language.default.name, schema.language.default.description, {
-    //       language: schema.language,
-    //       summary: schema.summary,
-    //       extensions: schema.extensions,
-    //       ...decorators,
-    //     });
-    //   }
-    // } else if (schema instanceof NumberSchema) {
-    //   const decorators = {
-    //     minimum: getMinValue(this.program, prop),
-    //     maximum: getMaxValue(this.program, prop),
-    //   };
-
-    //   if (Object.values(decorators).some((it) => it !== undefined)) {
-    //     schema = new NumberSchema(
-    //       schema.language.default.name,
-    //       schema.language.default.description,
-    //       schema.type,
-    //       schema.precision,
-    //       {
-    //         language: schema.language,
-    //         summary: schema.summary,
-    //         extensions: schema.extensions,
-    //         ...decorators,
-    //       },
-    //     );
-    //   }
-    // }
-    const format = getFormat(this.program, prop);
-    if (format) {
-      // TODO: deprecate format
-      if (prop.type.kind === "Scalar" && schema instanceof StringSchema) {
-        schema = this.processFormatString(prop.type, format, nameHint);
-      }
-    } else {
-      // encode
-      const encode = getEncode(this.program, prop);
-      if (encode) {
-        let type = prop.type;
-        if (prop.type.kind === "Union" && isNullableType(prop.type)) {
-          const nonNullVariants = Array.from(prop.type.variants.values()).filter((it) => !isNullType(it.type));
-          type = nonNullVariants[0].type;
-        }
-        if (type && type.kind === "Scalar") {
-          if (encode.encoding === "seconds" && hasScalarAsBase(type, "duration")) {
-            schema = this.processDurationSchema(type, nameHint, getDurationFormat(encode));
-          } else if (
-            (encode.encoding === "rfc3339" || encode.encoding === "rfc7231" || encode.encoding === "unixTimestamp") &&
-            (hasScalarAsBase(type, "utcDateTime") || hasScalarAsBase(type, "offsetDateTime"))
-          ) {
-            if (encode.encoding === "unixTimestamp") {
-              return this.processUnixTimeSchema(type, nameHint);
-            } else {
-              return this.processDateTimeSchema(type, nameHint, encode.encoding === "rfc7231");
-            }
-          } else if (encode.encoding === "base64url" && hasScalarAsBase(type, "bytes")) {
-            return this.processByteArraySchema(type, nameHint, true);
-          }
-        }
-      }
-    }
-    return schema;
-  }
-
-  private processModelProperty(prop: ModelProperty): Property {
-    const schema = this.processSchema(prop, prop.name);
-    let nullable = isNullableType(prop.type);
->>>>>>> e612740a
 
     let extensions: Record<string, any> | undefined = undefined;
     if (this.isSecret(prop)) {
