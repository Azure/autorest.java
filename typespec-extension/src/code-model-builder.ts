--- conflicted
+++ resolved
@@ -153,7 +153,6 @@
   modelIs,
   pushDistinct,
 } from "./type-utils.js";
-<<<<<<< HEAD
 import {
   getNamespace,
   logWarning,
@@ -162,11 +161,6 @@
   stringArrayContainsIgnoreCase,
   trace,
 } from "./utils.js";
-import { pathToFileURL } from "url";
-import { join } from "path";
-=======
-import { getNamespace, logWarning, pascalCase, stringArrayContainsIgnoreCase, trace } from "./utils.js";
->>>>>>> 1dc29c0b
 const { isEqual } = pkg;
 
 export class CodeModelBuilder {
