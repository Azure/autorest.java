import {
  AnySchema,
  ApiVersion,
  ArraySchema,
  BinaryResponse,
  BinarySchema,
  BooleanSchema,
  ByteArraySchema,
  ChoiceValue,
  DateSchema,
  DateTimeSchema,
  DictionarySchema,
  Discriminator,
  GroupProperty,
  GroupSchema,
  HttpHeader,
  HttpParameter,
  ImplementationLocation,
  KeySecurityScheme,
  Language,
  Metadata,
  NumberSchema,
  OAuth2SecurityScheme,
  ObjectSchema,
  OperationGroup,
  Parameter,
  ParameterLocation,
  Property,
  Relations,
  Response,
  Schema,
  SchemaResponse,
  SchemaType,
  Security,
  SecurityScheme,
  SerializationStyle,
  StringSchema,
  TimeSchema,
  UnixTimeSchema,
  UriSchema,
  VirtualParameter,
} from "@autorest/codemodel";
import { KnownMediaType } from "@azure-tools/codegen";
import { getLroMetadata, getPagedResult, isPollingLocation } from "@azure-tools/typespec-azure-core";
import {
  SdkArrayType,
  SdkBodyModelPropertyType,
  SdkBodyParameter,
  SdkBuiltInType,
  SdkClientType,
  SdkConstantType,
  SdkContext,
  SdkDateTimeType,
  SdkDictionaryType,
  SdkDurationType,
  SdkEnumType,
  SdkEnumValueType,
  SdkHeaderParameter,
  SdkHttpOperation,
  SdkHttpResponse,
  SdkLroPagingServiceMethod,
  SdkLroServiceMethod,
  SdkMethod,
  SdkModelPropertyType,
  SdkModelType,
  SdkPathParameter,
  SdkQueryParameter,
  SdkServiceMethod,
  SdkType,
  SdkUnionType,
  UsageFlags,
  createSdkContext,
  getAllModels,
  getClientNameOverride,
  getClientType,
  getWireName,
  isApiVersion,
  isInternal,
  isSdkBuiltInKind,
  isSdkIntKind,
  shouldGenerateConvenient,
  shouldGenerateProtocol
} from "@azure-tools/typespec-client-generator-core";
import {
  EmitContext,
  Interface,
  Model,
  ModelProperty,
  Namespace,
  Operation,
  Program,
  Scalar,
  Type,
  TypeNameOptions,
  Union,
  getDoc,
  getEffectiveModelType,
  getFriendlyName,
  getNamespaceFullName,
  getOverloadedOperation,
  getProjectedName,
  getSummary,
  getVisibility,
  isArrayModelType,
  isErrorModel,
  isRecordModelType,
  listServices
} from "@typespec/compiler";
import {
  Authentication,
  HttpOperation,
  HttpOperationBody,
  HttpOperationMultipartBody,
  HttpOperationResponse,
  HttpServer,
  HttpStatusCodeRange,
  HttpStatusCodesEntry,
  Visibility,
  getAuthentication,
  getHeaderFieldName,
  getPathParamName,
  getQueryParamName,
  getStatusCodeDescription,
  isHeader,
  isPathParam,
  isQueryParam
} from "@typespec/http";
import { getSegment } from "@typespec/rest";
import { Version, getAddedOnVersions } from "@typespec/versioning";
import { fail } from "assert";
import pkg from "lodash";
import { Client as CodeModelClient, CrossLanguageDefinition } from "./common/client.js";
import { CodeModel } from "./common/code-model.js";
import { LongRunningMetadata } from "./common/long-running-metadata.js";
import { Operation as CodeModelOperation, ConvenienceApi, Request } from "./common/operation.js";
import { ChoiceSchema, SealedChoiceSchema } from "./common/schemas/choice.js";
import { ConstantSchema, ConstantValue } from "./common/schemas/constant.js";
import { OrSchema } from "./common/schemas/relationship.js";
import { DurationSchema } from "./common/schemas/time.js";
import { SchemaContext, SchemaUsage } from "./common/schemas/usage.js";
import { EmitterOptions } from "./emitter.js";
import { createPollOperationDetailsSchema, getFileDetailsSchema } from "./external-schemas.js";
import { ClientContext } from "./models.js";
import {
  ORIGIN_API_VERSION,
  SPECIAL_HEADER_NAMES,
  cloneOperationParameter,
  getServiceVersion,
  isKnownContentType,
  isLroNewPollingStrategy,
  isPayloadProperty,
  loadExamples,
  sdkHttpOperationIsJsonMergePatch,
  sdkHttpOperationIsMultipart,
  sdkHttpOperationIsMultipleContentTypes,
} from "./operation-utils.js";
import { PreNamer } from "./prenamer/prenamer.js";
import {
  ProcessingCache,
  getAccess,
  getDurationFormatFromSdkType,
  getNonNullSdkType,
  getUnionDescription,
  getUsage,
  isStable,
  modelIs,
  pushDistinct
} from "./type-utils.js";
import {
  getJavaNamespace,
  getNamespace,
  logWarning,
  pascalCase,
  stringArrayContainsIgnoreCase,
  trace,
} from "./utils.js";
const { isEqual } = pkg;

export class CodeModelBuilder {
  private program: Program;
  private typeNameOptions: TypeNameOptions;
  private namespace: string;
  private sdkContext!: SdkContext;
  private options: EmitterOptions;
  private codeModel: CodeModel;
  private emitterContext: EmitContext<EmitterOptions>;
  private serviceNamespace: Namespace | Interface | Operation;

  private loggingEnabled: boolean = false;

  readonly schemaCache = new ProcessingCache((type: SdkType, name: string) =>
    this.processSchemaFromSdkTypeImpl(type, name),
  );
  readonly typeUnionRefCache = new Map<Type, Union | null | undefined>(); // Union means it ref a Union type, null means it does not ref any Union, undefined means type visited but not completed

  private operationExamples: Map<Operation, any> = new Map<Operation, any>();
  // current apiVersion name to generate code
  private apiVersion: Version | undefined;
  private apiVersionString: string | undefined;

  public constructor(program1: Program, context: EmitContext<EmitterOptions>) {
    this.options = context.options;
    this.program = program1;
    this.emitterContext = context;
    if (this.options["dev-options"]?.loglevel) {
      this.loggingEnabled = true;
    }

    if (this.options["skip-special-headers"]) {
      this.options["skip-special-headers"].forEach((it) => SPECIAL_HEADER_NAMES.add(it.toLowerCase()));
    }

    const service = listServices(this.program)[0];
    const serviceNamespace = service.type;
    if (serviceNamespace === undefined) {
      throw Error("Cannot emit yaml for a namespace that doesn't exist.");
    }
    this.serviceNamespace = serviceNamespace;

    this.namespace = getNamespaceFullName(serviceNamespace) || "Azure.Client";
    // java namespace
    const javaNamespace = getJavaNamespace(this.namespace);

    const namespace1 = this.namespace;
    this.typeNameOptions = {
      // shorten type names by removing TypeSpec and service namespace
      namespaceFilter(ns) {
        const name = getNamespaceFullName(ns);
        return name !== "TypeSpec" && name !== namespace1;
      },
    };

    // init code model
    const title = this.options["service-name"] ?? serviceNamespace.name;

    const description = this.getDoc(serviceNamespace);
    this.codeModel = new CodeModel(title, false, {
      info: {
        description: description,
      },
      language: {
        default: {
          name: title,
          description: description,
          summary: this.getSummary(serviceNamespace),
          namespace: this.namespace,
        },
        java: {
          namespace: javaNamespace,
        },
      },
    });
  }

  public async build(): Promise<CodeModel> {
    this.sdkContext = await createSdkContext(this.emitterContext, "@azure-tools/typespec-java", {versioning:  {previewStringRegex: /$/}}); // include all versions and do the filter by ourselves

    // auth
    // TODO: it is not very likely, but different client could have different auth
    const auth = getAuthentication(this.program, this.serviceNamespace);
    if (auth) {
      this.processAuth(auth);
    }

    this.operationExamples = await loadExamples(this.program, this.options, this.sdkContext);

    if (this.sdkContext.arm) {
      // ARM
      this.codeModel.arm = true;
      this.options["group-etag-headers"] = false;
    }

    // const clients = this.processClients();

    this.processClientsFromSdkType();

    this.processModels();

    this.processSchemaUsage();

    if (this.options.namer) {
      this.codeModel = new PreNamer(this.codeModel).init().process();
    }

    this.deduplicateSchemaName();

    return this.codeModel;
  }

  // private processHost(server: HttpServer | undefined): Parameter[] {
  //   const hostParameters: Parameter[] = [];
  //   if (server && !this.isArmSynthesizedServer(server)) {
  //     server.parameters.forEach((it) => {
  //       let parameter;

  //       if (isApiVersion(this.sdkContext, it)) {
  //         parameter = this.createApiVersionParameter(it.name, ParameterLocation.Uri);
  //       } else {
  //         const sdkType = getClientType(this.sdkContext, it.type);
  //         const schema = this.processSchemaFromSdkType(sdkType, it.name);
  //         this.trackSchemaUsage(schema, {
  //           usage: [SchemaContext.Input, SchemaContext.Output /*SchemaContext.Public*/],
  //         });
  //         parameter = new Parameter(this.getName(it), this.getDoc(it), schema, {
  //           implementation: ImplementationLocation.Client,
  //           origin: "modelerfour:synthesized/host",
  //           required: !it.optional,
  //           protocol: {
  //             http: new HttpParameter(ParameterLocation.Uri),
  //           },
  //           language: {
  //             default: {
  //               serializedName: it.name,
  //             },
  //           },
  //           extensions: {
  //             "x-ms-skip-url-encoding": schema instanceof UriSchema,
  //           },
  //           // // make the logic same as TCGC, which takes the server-side default of host as client-side default
  //           // clientDefaultValue: getDefaultValue(it.defaultValue),
  //         });
  //       }

  //       hostParameters.push(this.codeModel.addGlobalParameter(parameter));
  //     });
  //     return hostParameters;
  //   } else {
  //     // use "endpoint"
  //     hostParameters.push(
  //       this.codeModel.addGlobalParameter(
  //         new Parameter("endpoint", "Server parameter", this.stringSchema, {
  //           implementation: ImplementationLocation.Client,
  //           origin: "modelerfour:synthesized/host",
  //           required: true,
  //           protocol: {
  //             http: new HttpParameter(ParameterLocation.Uri),
  //           },
  //           language: {
  //             default: {
  //               serializedName: "endpoint",
  //             },
  //           },
  //           extensions: {
  //             "x-ms-skip-url-encoding": true,
  //           },
  //         }),
  //       ),
  //     );
  //     return hostParameters;
  //   }
  // }

  private processHostParametersFromSdkType(sdkPathParameters: SdkPathParameter[]): Parameter[] {
    const hostParameters: Parameter[] = [];
      let parameter;
      sdkPathParameters.forEach((arg) => {
        const schema = this.processSchemaFromSdkType(arg.type, arg.name);
        this.trackSchemaUsage(schema, {
          usage: [SchemaContext.Input, SchemaContext.Output /*SchemaContext.Public*/],
        });
        parameter = new Parameter(arg.name, arg.description ?? "", schema, { // TODO: descroption or details?
          implementation: ImplementationLocation.Client,
          origin: "modelerfour:synthesized/host",
          required: true,
          protocol: {
            http: new HttpParameter(ParameterLocation.Uri),
          },
          language: {
            default: {
              serializedName: arg.name,
            },
          },
          extensions: {
            "x-ms-skip-url-encoding": schema instanceof UriSchema,
          },
        });
        hostParameters.push(this.codeModel.addGlobalParameter(parameter));
      });
        
    return hostParameters;
  }

  private processAuth(auth: Authentication) {
    const securitySchemes: SecurityScheme[] = [];
    for (const option of auth.options) {
      for (const scheme of option.schemes) {
        switch (scheme.type) {
          case "oauth2":
            {
              const oauth2Scheme = new OAuth2SecurityScheme({
                scopes: [],
              });
              scheme.flows.forEach((it) => oauth2Scheme.scopes.push(...it.scopes.map((it) => it.value)));
              securitySchemes.push(oauth2Scheme);
            }
            break;

          case "apiKey":
            {
              const keyScheme = new KeySecurityScheme({
                name: scheme.name,
              });
              securitySchemes.push(keyScheme);
            }
            break;

          case "http":
            {
              let schemeOrApiKeyPrefix: string = scheme.scheme;
              if (schemeOrApiKeyPrefix === "basic" || schemeOrApiKeyPrefix === "bearer") {
                // HTTP Authentication should use "Basic token" or "Bearer token"
                schemeOrApiKeyPrefix = pascalCase(schemeOrApiKeyPrefix);

                if (this.isBranded()) {
                  // Azure would not allow BasicAuth or BearerAuth
                  this.logWarning(`{scheme.scheme} auth method is currently not supported.`);
                  continue;
                }
              }

              const keyScheme = new KeySecurityScheme({
                name: "authorization",
              });
              (keyScheme as any).prefix = schemeOrApiKeyPrefix; // TODO: modify KeySecurityScheme, after design stable
              securitySchemes.push(keyScheme);
            }
            break;
        }
      }
    }
    if (securitySchemes.length > 0) {
      this.codeModel.security = new Security(true, {
        schemes: securitySchemes,
      });
    }
  }

  private isBranded(): boolean {
    return !this.options["flavor"] || this.options["flavor"].toLocaleLowerCase() === "azure";
  }

  private isInternal(context: SdkContext, operation: Operation): boolean {
    const access = getAccess(operation);
    if (access) {
      return access === "internal";
    } else {
      // TODO: deprecate "internal"
      // eslint-disable-next-line deprecation/deprecation
      return isInternal(context, operation);
    }
  }

  private processModels() {
    const processedSdkModels: Set<SdkModelType | SdkEnumType> = new Set();

    // lambda to mark model as public
    const modelAsPublic = (model: SdkModelType | SdkEnumType) => {
      const schema = this.processSchemaFromSdkType(model, "");

      this.trackSchemaUsage(schema, {
        usage: [SchemaContext.Public],
      });
    };

    const sdkModels: (SdkModelType | SdkEnumType)[] = getAllModels(this.sdkContext);

    // process sdk models
    for (const model of sdkModels) {
      if (!processedSdkModels.has(model)) {
        const access = getAccess(model.__raw);
        if (access === "public") {
          modelAsPublic(model);
        } else if (access === "internal") {
          const schema = this.processSchemaFromSdkType(model, model.name);

          this.trackSchemaUsage(schema, {
            usage: [SchemaContext.Internal],
          });
        }

        const usage = getUsage(model.__raw);
        if (usage) {
          const schema = this.processSchemaFromSdkType(model, "");

          this.trackSchemaUsage(schema, {
            usage: usage,
          });
        }

        processedSdkModels.add(model);
      }
    }
  }

  private processSchemaUsage() {
    this.codeModel.schemas.objects?.forEach((it) => this.propagateSchemaUsage(it));

    // post process for schema usage
    this.codeModel.schemas.objects?.forEach((it) => this.resolveSchemaUsage(it));
    this.codeModel.schemas.groups?.forEach((it) => this.resolveSchemaUsage(it));
    this.codeModel.schemas.choices?.forEach((it) => this.resolveSchemaUsage(it));
    this.codeModel.schemas.sealedChoices?.forEach((it) => this.resolveSchemaUsage(it));
    this.codeModel.schemas.ors?.forEach((it) => this.resolveSchemaUsage(it));
    this.codeModel.schemas.constants?.forEach((it) => this.resolveSchemaUsage(it));
  }

  private deduplicateSchemaName() {
    // deduplicate model name
    const nameCount = new Map<string, number>();
    const deduplicateName = (schema: Schema) => {
      const name = schema.language.default.name;
      // skip models under "com.azure.core."
      if (name && !schema.language.java?.namespace?.startsWith("com.azure.core.")) {
        if (!nameCount.has(name)) {
          nameCount.set(name, 1);
        } else {
          const count = nameCount.get(name)!;
          nameCount.set(name, count + 1);
          schema.language.default.name = name + count;
        }
      }
    };
    this.codeModel.schemas.objects?.forEach((it) => deduplicateName(it));
    this.codeModel.schemas.groups?.forEach((it) => deduplicateName(it)); // it may contain RequestConditions under "com.azure.core."
    this.codeModel.schemas.choices?.forEach((it) => deduplicateName(it));
    this.codeModel.schemas.sealedChoices?.forEach((it) => deduplicateName(it));
    this.codeModel.schemas.ors?.forEach((it) => deduplicateName(it));
    this.codeModel.schemas.constants?.forEach((it) => deduplicateName(it));
  }

  private resolveSchemaUsage(schema: Schema) {
    if (
      schema instanceof ObjectSchema ||
      schema instanceof GroupSchema ||
      schema instanceof ChoiceSchema ||
      schema instanceof SealedChoiceSchema ||
      schema instanceof OrSchema ||
      schema instanceof ConstantSchema
    ) {
      const schemaUsage: SchemaContext[] | undefined = schema.usage;
      // Public override Internal
      if (schemaUsage?.includes(SchemaContext.Public)) {
        const index = schemaUsage.indexOf(SchemaContext.Internal);
        if (index >= 0) {
          schemaUsage.splice(index, 1);
        }
      }

      // Internal on Anonymous
      if (schemaUsage?.includes(SchemaContext.Anonymous)) {
        const index = schemaUsage.indexOf(SchemaContext.Internal);
        if (index < 0) {
          schemaUsage.push(SchemaContext.Internal);
        }
      }
    }
  }

  private processClientsFromSdkType() {
    // preprocess group-etag-headers
    this.options["group-etag-headers"] = this.options["group-etag-headers"] ?? true;

    const sdkPackage = this.sdkContext.sdkPackage;
    for (const client of sdkPackage.clients) {
      if (client.initialization.access !== "public") { // do not generate client for internal client which is operation group
        continue;
      }
      const codeModelClient = new CodeModelClient(client.name, client.details ?? "", {
        summary: client.description,

        // at present, use global security definition
        security: this.codeModel.security,
      });
      // codeModelClient.crossLanguageDefinitionId = client.crossLanguageDefinitionId;

      // versioning
      const versions = client.apiVersions;
      if (versions && versions.length > 0) {
        if (!this.sdkContext.apiVersion || ["all", "latest"].includes(this.sdkContext.apiVersion)) {
          this.apiVersionString = versions[versions.length - 1];
        } else {
          this.apiVersionString = versions.find((it: string) => it === this.sdkContext.apiVersion);
          if (!this.apiVersionString) {
            throw new Error("Unrecognized api-version: " + this.sdkContext.apiVersion);
          }
        }

        codeModelClient.apiVersions = [];
        for (const version of this.getFilteredApiVersionsFromString(
          this.apiVersionString,
          versions,
          this.options["service-version-exclude-preview"],
        )) {
          const apiVersion = new ApiVersion();
          apiVersion.version = version;
          codeModelClient.apiVersions.push(apiVersion);
        }
      }

      // client initialization
      let baseUri = "{endpoint}";
      let hostParameters: Parameter[] = [];
      client.initialization.properties.forEach((initializationProperty) => {
        if (initializationProperty.kind === "endpoint") {
          if (!this.isArm()) {
            baseUri = initializationProperty.type.serverUrl;
          }
          hostParameters = this.processHostParametersFromSdkType(initializationProperty.type.templateArguments);
          codeModelClient.addGlobalParameters(hostParameters);
        }
      });

      const clientContext = new ClientContext(
        baseUri,
        hostParameters,
        codeModelClient.globalParameters!,
        codeModelClient.apiVersions,
      );

      // preprocess operation groups and operations
      // operations without operation group
      const serviceMethodsWithoutSubClient = this.listServiceMethodsUnderClient(client, false);
      let codeModelGroup = new OperationGroup("");
      for (const serviceMethod of serviceMethodsWithoutSubClient) {
        if (!this.needToSkipProcessingOperation(serviceMethod.__raw, clientContext)) {
          codeModelGroup.addOperation(this.processOperationFromSdkType(serviceMethod, clientContext, ""));
        }
      }
      if (codeModelGroup.operations?.length > 0) {
        codeModelClient.operationGroups.push(codeModelGroup);
      }

      // operations under operation groups 
      const subClients = this.listSubClientsUnderClient(client, true, true);
      for (const subClient of subClients) {
        const serviceMethods = this.listServiceMethodsUnderClient(subClient, false);
        // operation group with no operation is skipped
        if (serviceMethods.length > 0) {
          // TODO: haoling get name from group path
          // const groupPath = subClient..groupPath.split(".");
          // let operationGroupName: string;
          // if (groupPath.length > 1) {
          //   // groupPath should be in format of "OpenAIClient.Chat.Completions"
          //   operationGroupName = groupPath.slice(1).join("");
          // } else {
          //   // protection
          //   operationGroupName = operationGroup.type.name;
          // }
          codeModelGroup = new OperationGroup(subClient.name);
          for (const serviceMethod of serviceMethods) {
            if (!this.needToSkipProcessingOperation(serviceMethod.__raw, clientContext)) {
              codeModelGroup.addOperation(this.processOperationFromSdkType(serviceMethod, clientContext, subClient.name));
            }
          }
          codeModelClient.operationGroups.push(codeModelGroup);
        }
      }
      this.codeModel.clients.push(codeModelClient);

      // postprocess for ServiceVersion
      let apiVersionSameForAllClients = true;
      let sharedApiVersions = undefined;
      for (const client of this.codeModel.clients) {
        const apiVersions = client.apiVersions;
        if (!apiVersions) {
          // client does not have apiVersions
          apiVersionSameForAllClients = false;
        } else if (!sharedApiVersions) {
          // first client, set it to sharedApiVersions
          sharedApiVersions = apiVersions;
        } else {
          apiVersionSameForAllClients = isEqual(sharedApiVersions, apiVersions);
        }
        if (!apiVersionSameForAllClients) {
          break;
        }
      }
      if (apiVersionSameForAllClients) {
        const serviceVersion = getServiceVersion(this.codeModel);
        for (const client of this.codeModel.clients) {
          client.serviceVersion = serviceVersion;
        }
      } else {
        for (const client of this.codeModel.clients) {
          const apiVersions = client.apiVersions;
          if (apiVersions) {
            client.serviceVersion = getServiceVersion(client);
          }
        }
      }
    } 
  }

  private listSubClientsUnderClient(client: SdkClientType<SdkHttpOperation>, includeNestedOperationGroups: boolean, isRootClient: boolean): SdkClientType<SdkHttpOperation>[] {
    const operationGroups: SdkClientType<SdkHttpOperation>[] = [];
    for (const method of client.methods) {
      if (method.kind === "clientaccessor") {
        const subClient = method.response;
        if (!isRootClient) { // if it is not root client, append the parent client's name
          subClient.name = this.removeClientSuffix(client.name) + this.removeClientSuffix(pascalCase(subClient.name));
        }
        operationGroups.push(subClient);
        if (includeNestedOperationGroups) {
          for (const operationGroup of this.listSubClientsUnderClient(subClient, includeNestedOperationGroups, false)) {
            operationGroups.push(operationGroup);
          }
        }
      }
    }
    return operationGroups;
  }

  private listServiceMethodsUnderClient(client: SdkClientType<SdkHttpOperation>, includeNestedServiceMethods: boolean): SdkServiceMethod<SdkHttpOperation>[] {
    const methods: SdkServiceMethod<SdkHttpOperation>[] = [];
    for (const method of client.methods) {
      if (includeNestedServiceMethods) {
        if (method.kind === "clientaccessor") {
          const client = method.response;
          for (const method of this.listServiceMethodsUnderClient(client, includeNestedServiceMethods)) {
            methods.push(method);
          }
        }
      } 
      if (method.kind !== "clientaccessor") {
        methods.push(method);
      }
    }
    return methods;
  }

  private removeClientSuffix(clientName: string): string {
    return clientName.endsWith("Client") ? clientName.slice(0, -6) : clientName;
  }

  // private processClients(): SdkClient[] {
  //   const sdkPackage = this.sdkContext.experimental_sdkPackage;
  //   const clients = listClients(this.sdkContext);
  //   // preprocess group-etag-headers
  //   this.options["group-etag-headers"] = this.options["group-etag-headers"] ?? true;

  //   for (const client of clients) {
  //     const codeModelClient = new CodeModelClient(client.name, this.getDoc(client.type), {
  //       summary: this.getSummary(client.type),

  //       // at present, use global security definition
  //       security: this.codeModel.security,
  //     });
  //     codeModelClient.crossLanguageDefinitionId = client.crossLanguageDefinitionId;

  //     // versioning
  //     const versioning = getVersion(this.program, client.service);
  //     if (versioning && versioning.getVersions()) {
  //       // @versioned in versioning
  //       if (!this.sdkContext.apiVersion || ["all", "latest"].includes(this.sdkContext.apiVersion)) {
  //         this.apiVersion = getDefaultApiVersion(this.sdkContext, client.service);
  //       } else {
  //         this.apiVersion = versioning.getVersions().find((it: Version) => it.value === this.sdkContext.apiVersion);
  //         if (!this.apiVersion) {
  //           throw new Error("Unrecognized api-version: " + this.sdkContext.apiVersion);
  //         }
  //       }

  //       codeModelClient.apiVersions = [];
  //       for (const version of this.getFilteredApiVersions(this.apiVersion, versioning.getVersions())) {
  //         const apiVersion = new ApiVersion();
  //         apiVersion.version = version.value;
  //         codeModelClient.apiVersions.push(apiVersion);
  //       }
  //     }

  //     // server
  //     let baseUri = "{endpoint}";
  //     const servers = getServers(this.program, client.service);
  //     if (servers && servers.length === 1 && !this.isArmSynthesizedServer(servers[0])) {
  //       baseUri = servers[0].url;
  //     }
  //     const hostParameters = this.processHost(servers?.length === 1 ? servers[0] : undefined);
  //     codeModelClient.addGlobalParameters(hostParameters);
  //     const clientContext = new ClientContext(
  //       baseUri,
  //       hostParameters,
  //       codeModelClient.globalParameters!,
  //       codeModelClient.apiVersions,
  //     );
  //     clientContext.preProcessOperations(this.sdkContext, client);

  //     const operationGroups = listOperationGroups(this.sdkContext, client, true);

  //     const operationWithoutGroup = listOperationsInOperationGroup(this.sdkContext, client);
  //     let codeModelGroup = new OperationGroup("");
  //     for (const operation of operationWithoutGroup) {
  //       if (!this.needToSkipProcessingOperation(operation, clientContext)) {
  //         codeModelGroup.addOperation(this.processOperation("", operation, clientContext));
  //       }
  //     }
  //     if (codeModelGroup.operations?.length > 0) {
  //       codeModelClient.operationGroups.push(codeModelGroup);
  //     }

  //     for (const operationGroup of operationGroups) {
  //       const operations = listOperationsInOperationGroup(this.sdkContext, operationGroup);
  //       // operation group with no operation is skipped
  //       if (operations.length > 0) {
  //         const groupPath = operationGroup.groupPath.split(".");
  //         let operationGroupName: string;
  //         if (groupPath.length > 1) {
  //           // groupPath should be in format of "OpenAIClient.Chat.Completions"
  //           operationGroupName = groupPath.slice(1).join("");
  //         } else {
  //           // protection
  //           operationGroupName = operationGroup.type.name;
  //         }
  //         codeModelGroup = new OperationGroup(operationGroupName);
  //         for (const operation of operations) {
  //           if (!this.needToSkipProcessingOperation(operation, clientContext)) {
  //             codeModelGroup.addOperation(this.processOperation(operationGroupName, operation, clientContext));
  //           }
  //         }
  //         codeModelClient.operationGroups.push(codeModelGroup);
  //       }
  //     }

  //     this.codeModel.clients.push(codeModelClient);
  //   }

  //   // postprocess for ServiceVersion
  //   let apiVersionSameForAllClients = true;
  //   let sharedApiVersions = undefined;
  //   for (const client of this.codeModel.clients) {
  //     const apiVersions = client.apiVersions;
  //     if (!apiVersions) {
  //       // client does not have apiVersions
  //       apiVersionSameForAllClients = false;
  //     } else if (!sharedApiVersions) {
  //       // first client, set it to sharedApiVersions
  //       sharedApiVersions = apiVersions;
  //     } else {
  //       apiVersionSameForAllClients = isEqual(sharedApiVersions, apiVersions);
  //     }
  //     if (!apiVersionSameForAllClients) {
  //       break;
  //     }
  //   }
  //   if (apiVersionSameForAllClients) {
  //     const serviceVersion = getServiceVersion(this.codeModel);
  //     for (const client of this.codeModel.clients) {
  //       client.serviceVersion = serviceVersion;
  //     }
  //   } else {
  //     for (const client of this.codeModel.clients) {
  //       const apiVersions = client.apiVersions;
  //       if (apiVersions) {
  //         client.serviceVersion = getServiceVersion(client);
  //       }
  //     }
  //   }

  //   return clients;
  // }

  /**
   * Filter api-versions for "ServiceVersion".
   * TODO(xiaofei) pending TCGC design: https://github.com/Azure/typespec-azure/issues/965
   *
   * @param pinnedApiVersion the api-version to use as filter base
   * @param versions api-versions to filter
   * @returns filtered api-versions
   */
  private getFilteredApiVersionsFromString(
    pinnedApiVersion: string | undefined,
    versions: string[],
    excludePreview: boolean = false,
  ): string[] {
    if (!pinnedApiVersion) {
      return versions;
    }
    return versions
      .slice(0, versions.indexOf(pinnedApiVersion) + 1)
      .filter((version) => !excludePreview || pinnedApiVersion.includes("preview") || !version.includes("preview"));
  }

  /**
   * `@armProviderNamespace` currently will add a default server if not defined globally:
   * https://github.com/Azure/typespec-azure/blob/8b8d7c05f168d9305a09691c4fedcb88f4a57652/packages/typespec-azure-resource-manager/src/namespace.ts#L121-L128
   * TODO: if the synthesized server has the right hostParameter, we can use that instead
   *
   * @param server returned by getServers
   * @returns whether it's synthesized by `@armProviderNamespace`
   */
  private isArmSynthesizedServer(server: HttpServer): boolean {
    return this.isArm() && (!server.parameters || server.parameters.size == 0);
  }

  private needToSkipProcessingOperation(operation: Operation | undefined, clientContext: ClientContext): boolean {
    // don't generate protocol and convenience method for overloaded operations
    // issue link: https://github.com/Azure/autorest.java/issues/1958#issuecomment-1562558219 we will support generate overload methods for non-union type in future (TODO issue: https://github.com/Azure/autorest.java/issues/2160)
    if (operation && getOverloadedOperation(this.program, operation)) {
      this.trace(`Operation '${operation.name}' is temporary skipped, as it is an overloaded operation`);
      return true;
    }
    return false;
  }

  /**
   * Whether we support advanced versioning in non-breaking fashion.
   */
  private supportsAdvancedVersioning(): boolean {
    return Boolean(this.options["advanced-versioning"]);
  }

  private getOperationExample(operation: Operation): any | undefined {
    if (operation.projectionSource?.kind === "Operation") {
      // always use the projectionSource, if available
      operation = operation.projectionSource;
    }
    let operationExample = this.operationExamples.get(operation);
    if (!operationExample && operation.sourceOperation) {
      // if the operation is customized in client.tsp, the operation would be different from that of main.tsp
      // try the operation.sourceOperation
      operation = operation.sourceOperation;
      if (operation.projectionSource?.kind === "Operation") {
        operation = operation.projectionSource;
      }
      operationExample = this.operationExamples.get(operation);
    }
    return operationExample;
  }

  private processOperationFromSdkType(sdkMethod: SdkServiceMethod<SdkHttpOperation>, clientContext: ClientContext, groupName: string): CodeModelOperation {
    // TODO: haoling get operation example
    const operationName = sdkMethod.name;
    const httpOperation = sdkMethod.operation;
    const operationId = groupName ? `${groupName}_${operationName}` : `${operationName}`;
    const operationGroup = this.codeModel.getOperationGroup(groupName);

    let operationExample = undefined;
    if (sdkMethod.__raw) {
      operationExample = this.getOperationExample(sdkMethod.__raw);
    }

    const codeModelOperation = new CodeModelOperation(operationName, sdkMethod.details ?? "", {
      operationId: operationId,
      summary: sdkMethod.description,
      extensions: {
        "x-ms-examples": operationExample
          ? { [operationExample.title ?? operationExample.operationId ?? sdkMethod.name]: operationExample }
          : undefined,
      },
    });

<<<<<<< HEAD
    codeModelOperation.crossLanguageDefinitionId = sdkMethod.crossLanguageDefintionId;
    codeModelOperation.internalApi = sdkMethod.access === "internal";
=======
    (codeModelOperation as CrossLanguageDefinition).crossLanguageDefinitionId = getCrossLanguageDefinitionId(
      this.sdkContext,
      operation,
    );
    codeModelOperation.internalApi = this.isInternal(this.sdkContext, operation);
>>>>>>> 40e18383

    const convenienceApiName = this.getConvenienceApiNameFromServiceMethod(sdkMethod);
    let generateConvenienceApi: boolean = Boolean(convenienceApiName);
    let generateProtocolApi: boolean = sdkMethod.__raw ? shouldGenerateProtocol(this.sdkContext, sdkMethod.__raw) : true;

    let apiComment: string | undefined = undefined;
    if (generateConvenienceApi) {
      // check if the convenience API need to be disabled for some special cases
      if (sdkHttpOperationIsMultipart(httpOperation)) {
        // do not generate protocol method for multipart/form-data, as it be very hard for user to prepare the request body as BinaryData
        generateProtocolApi = false;
        apiComment = `Protocol API requires serialization of parts with content-disposition and data, as operation '${operationName}' is 'multipart/form-data'`;
        this.logWarning(apiComment);
      } else if (sdkHttpOperationIsMultipleContentTypes(httpOperation)) {
        // and multiple content types
        // issue link: https://github.com/Azure/autorest.java/issues/1958#issuecomment-1562558219
        generateConvenienceApi = false;
        apiComment = `Convenience API is not generated, as operation '${operationName}' is multiple content-type`;
        this.logWarning(apiComment);
      } else if (sdkHttpOperationIsJsonMergePatch(httpOperation) && this.options["stream-style-serialization"] === false) {
        // do not generate convenient method for json merge patch operation if stream-style-serialization is not enabled
        generateConvenienceApi = false;
        apiComment = `Convenience API is not generated, as operation '${operationName}' is 'application/merge-patch+json' and stream-style-serialization is not enabled`;
        this.logWarning(apiComment);
      }
      // else {
      //   const union = operationRefersUnion(this.program, op, this.typeUnionRefCache);
      //   if (union) {
      //     // and Union
      //     generateConvenienceApi = false;
      //     apiComment = `Convenience API is not generated, as operation '${
      //       op.operation.name
      //     }' refers Union '${getUnionDescription(union, this.typeNameOptions)}'`;
      //     this.logWarning(apiComment);
      //   }
      // }
    }
    if (generateConvenienceApi && convenienceApiName) {
      codeModelOperation.convenienceApi = new ConvenienceApi(convenienceApiName);
    }
    if (apiComment) {
      codeModelOperation.language.java = new Language();
      codeModelOperation.language.java.comment = apiComment;
    }

     // check for generating protocol api or not
     codeModelOperation.generateProtocolApi = generateProtocolApi && !codeModelOperation.internalApi;

     codeModelOperation.addRequest(
       new Request({
         protocol: {
           http: {
             path: httpOperation.path,
             method: httpOperation.verb,
             uri: clientContext.baseUri,
           },
         },
       }),
     );

     // host
    clientContext.hostParameters.forEach((it) => codeModelOperation.addParameter(it));
    // path/query/header parameters
    for (let param of httpOperation.parameters) {
      // if it's paged operation with request body, skip content-type header added by TCGC, as next link call should not have content type header
      if ((sdkMethod.kind === "paging" || sdkMethod.kind === "lropaging") && httpOperation.bodyParam) {
        if (param.serializedName.toLocaleLowerCase() === "content-type") {
          continue;
        }
      }
      // if the request body is optional, skip content-type header added by TCGC
      if (httpOperation.bodyParam && httpOperation.bodyParam.optional) {
        if (param.serializedName.toLocaleLowerCase() === "content-type") {
          continue;
        }
      }
      this.processParameterFromSdkType(codeModelOperation, param, clientContext);
    }

    // body
    if (httpOperation.bodyParam && httpOperation.__raw && sdkMethod.__raw && httpOperation.bodyParam.type.__raw) {
        // let bodyType = httpOperation.bodyParam.type;
        // if (bodyType.kind === "model" && bodyType.__raw) {
          // // try use resource type as round-trip model
          // const resourceType = getResourceOperation(this.program, rawOperation)?.resourceType;
          // if (resourceType && rawHttpOperation.responses && rawHttpOperation.responses.length > 0) {
          //   const resp = rawHttpOperation.responses[0];
          //   if (resp.responses && resp.responses.length > 0 && resp.responses[0].body) {
          //     const responseBody = resp.responses[0].body;
          //     const bodyTypeInResponse = this.findResponseBody(responseBody.type);
          //     // response body type is resource type, and request body type (if templated) contains resource type
          //     if (bodyTypeInResponse === resourceType && isModelReferredInTemplate(bodyType, resourceType)) {
          //       bodyType = resourceType;
          //     }
          //   }
          // }
          // this.processParameterBody(codeModelOperation, httpOperation.__raw, bodyType.__raw as Model | ModelProperty);
        this.processParameterBodyFromSdkType(codeModelOperation, httpOperation.__raw, httpOperation, httpOperation.bodyParam);
        // }
    }

    // group ETag header parameters, if exists
    if (this.options["group-etag-headers"]) {
      this.processEtagHeaderParametersFromSdkType(codeModelOperation, sdkMethod.operation);
    }

    // lro metadata
    let lroMetadata = new LongRunningMetadata(false);
    if (sdkMethod.kind === "lro" || sdkMethod.kind === "lropaging") {
      lroMetadata = this.processLroMetadataFromSdkType(codeModelOperation, sdkMethod);
    }

    // responses
    for (const [code, response] of sdkMethod.operation.responses) {
      this.processResponseFromSdkType(codeModelOperation, code, response, lroMetadata.longRunning, false);
    }

    // exception
    for (const [code, response] of sdkMethod.operation.exceptions) {
      this.processResponseFromSdkType(codeModelOperation, code, response, lroMetadata.longRunning, true);
    }


    // check for paged
    // this.processRouteForPaged(codeModelOperation, sdkMethod.operation.__raw.responses);
    this.processRouteForPagedFromSdkType(codeModelOperation, sdkMethod.operation.responses, sdkMethod);
  
    // check for long-running operation
    this.processRouteForLongRunningFromSdkType(codeModelOperation, sdkMethod.operation.responses, lroMetadata);
    
    operationGroup.addOperation(codeModelOperation);

    return codeModelOperation;
  }

  // private processOperation(groupName: string, operation: Operation, clientContext: ClientContext): CodeModelOperation {
  //   const op = ignoreDiagnostics(getHttpOperation(this.program, operation));

  //   const operationGroup = this.codeModel.getOperationGroup(groupName);
  //   const operationName = this.getName(operation);
  //   const opId = groupName ? `${groupName}_${operationName}` : `${operationName}`;

  //   const operationExample = this.getOperationExample(operation);

  //   const codeModelOperation = new CodeModelOperation(operationName, this.getDoc(operation), {
  //     operationId: opId,
  //     summary: this.getSummary(operation),
  //     extensions: {
  //       "x-ms-examples": operationExample
  //         ? { [operationExample.title ?? operationExample.operationId ?? operation.name]: operationExample }
  //         : undefined,
  //     },
  //   });

  //   codeModelOperation.crossLanguageDefinitionId = getCrossLanguageDefinitionId(this.sdkContext, operation);
  //   codeModelOperation.internalApi = this.isInternal(this.sdkContext, operation);

  //   const convenienceApiName = this.getConvenienceApiName(operation);
  //   let generateConvenienceApi: boolean = Boolean(convenienceApiName);
  //   let generateProtocolApi: boolean = shouldGenerateProtocol(this.sdkContext, operation);

  //   let apiComment: string | undefined = undefined;
  //   if (generateConvenienceApi) {
  //     // check if the convenience API need to be disabled for some special cases
  //     if (operationIsMultipart(op)) {
  //       // do not generate protocol method for multipart/form-data, as it be very hard for user to prepare the request body as BinaryData
  //       generateProtocolApi = false;
  //       apiComment = `Protocol API requires serialization of parts with content-disposition and data, as operation '${op.operation.name}' is 'multipart/form-data'`;
  //       this.logWarning(apiComment);
  //     } else if (operationIsMultipleContentTypes(op)) {
  //       // and multiple content types
  //       // issue link: https://github.com/Azure/autorest.java/issues/1958#issuecomment-1562558219
  //       generateConvenienceApi = false;
  //       apiComment = `Convenience API is not generated, as operation '${op.operation.name}' is multiple content-type`;
  //       this.logWarning(apiComment);
  //     } else if (operationIsJsonMergePatch(op) && this.options["stream-style-serialization"] === false) {
  //       // do not generate convenient method for json merge patch operation if stream-style-serialization is not enabled
  //       generateConvenienceApi = false;
  //       apiComment = `Convenience API is not generated, as operation '${op.operation.name}' is 'application/merge-patch+json' and stream-style-serialization is not enabled`;
  //       this.logWarning(apiComment);
  //     }
  //     // else {
  //     //   const union = operationRefersUnion(this.program, op, this.typeUnionRefCache);
  //     //   if (union) {
  //     //     // and Union
  //     //     generateConvenienceApi = false;
  //     //     apiComment = `Convenience API is not generated, as operation '${
  //     //       op.operation.name
  //     //     }' refers Union '${getUnionDescription(union, this.typeNameOptions)}'`;
  //     //     this.logWarning(apiComment);
  //     //   }
  //     // }
  //   }
  //   if (generateConvenienceApi && convenienceApiName) {
  //     codeModelOperation.convenienceApi = new ConvenienceApi(convenienceApiName);
  //   }
  //   if (apiComment) {
  //     codeModelOperation.language.java = new Language();
  //     codeModelOperation.language.java.comment = apiComment;
  //   }

  //   // check for generating protocol api or not
  //   codeModelOperation.generateProtocolApi = generateProtocolApi && !codeModelOperation.internalApi;

  //   codeModelOperation.addRequest(
  //     new Request({
  //       protocol: {
  //         http: {
  //           path: op.path,
  //           method: op.verb,
  //           uri: clientContext.baseUri,
  //         },
  //       },
  //     }),
  //   );

  //   // host
  //   clientContext.hostParameters.forEach((it) => codeModelOperation.addParameter(it));
  //   // parameters
  //   op.parameters.parameters.map((it) => {
  //     const sdkParamType = ignoreDiagnostics(getSdkModelPropertyType(this.sdkContext, it.param, operation)) as SdkHeaderParameter | SdkQueryParameter | SdkPathParameter;
  //     this.processParameterFromSdkType(codeModelOperation, sdkParamType, clientContext);
  //   });
  //   // "accept" header
  //   this.addAcceptHeaderParameter(codeModelOperation, op.responses);
  //   // body
  //   if (op.parameters.body) {
  //     if (op.parameters.body.property) {
  //       if (!isVoidType(op.parameters.body.property.type)) {
  //         this.processParameterBody(codeModelOperation, op, op.parameters.body.property);
  //       }
  //     } else if (op.parameters.body.type) {
  //       let bodyType = this.getEffectiveSchemaType(op.parameters.body.type);

  //       if (bodyType.kind === "Model") {
  //         // try use resource type as round-trip model
  //         const resourceType = getResourceOperation(this.program, operation)?.resourceType;
  //         if (resourceType && op.responses && op.responses.length > 0) {
  //           const resp = op.responses[0];
  //           if (resp.responses && resp.responses.length > 0 && resp.responses[0].body) {
  //             const responseBody = resp.responses[0].body;
  //             const bodyTypeInResponse = this.findResponseBody(responseBody.type);
  //             // response body type is resource type, and request body type (if templated) contains resource type
  //             if (bodyTypeInResponse === resourceType && isModelReferredInTemplate(bodyType, resourceType)) {
  //               bodyType = resourceType;
  //             }
  //           }
  //         }

  //         this.processParameterBody(codeModelOperation, op, bodyType);
  //       }
  //     }
  //   }

  //   // group ETag header parameters, if exists
  //   if (this.options["group-etag-headers"]) {
  //     this.processEtagHeaderParameters(codeModelOperation, op);
  //   }

  //   // lro metadata
  //   const lroMetadata = this.processLroMetadata(codeModelOperation, op);

  //   // responses
  //   op.responses.map((it) => this.processResponse(codeModelOperation, it, lroMetadata.longRunning));

  //   // check for paged
  //   this.processRouteForPaged(codeModelOperation, op.responses);
  //   // check for long-running operation
  //   this.processRouteForLongRunning(codeModelOperation, operation, op.responses, lroMetadata);

  //   operationGroup.addOperation(codeModelOperation);

  //   return codeModelOperation;
  // }

  private processRouteForPaged(op: CodeModelOperation, responses: HttpOperationResponse[]) {
    for (const response of responses) {
      if (response.responses && response.responses.length > 0 && response.responses[0].body) {
        const responseBody = response.responses[0].body;
        const bodyType = this.findResponseBody(responseBody.type);
        if (bodyType.kind === "Model") {
          const pagedResult = getPagedResult(this.program, bodyType);
          if (pagedResult) {
            op.extensions = op.extensions ?? {};
            op.extensions["x-ms-pageable"] = {
              itemName: pagedResult.itemsProperty?.name,
              nextLinkName: pagedResult.nextLinkProperty?.name,
            };

            op.responses?.forEach((r) => {
              if (r instanceof SchemaResponse) {
                this.trackSchemaUsage(r.schema, { usage: [SchemaContext.Paged] });
              }
            });

            break;
          }
        }
      }
    }
  }

  private processRouteForPagedFromSdkType(op: CodeModelOperation, responses: Map<number | HttpStatusCodeRange, SdkHttpResponse>, sdkMethod: SdkMethod<SdkHttpOperation>) {
    if (sdkMethod.kind === "paging" || sdkMethod.kind === "lropaging") {
      for (const [code, response] of responses) {
        let bodyType = response.type;
        if (bodyType && bodyType.kind === "model") {
          const pagedResult = sdkMethod.__raw_paged_metadata;
          if (pagedResult) {
            op.extensions = op.extensions ?? {};
            op.extensions["x-ms-pageable"] = {
              itemName: pagedResult.itemsProperty?.name,
              nextLinkName: pagedResult.nextLinkProperty?.name,
            };

            op.responses?.forEach((r) => {
              if (r instanceof SchemaResponse) {
                this.trackSchemaUsage(r.schema, { usage: [SchemaContext.Paged] });
              }
            });
            break;
          }
        }
      }
    }
  }

  private processLroMetadataFromSdkType(op: CodeModelOperation, sdkMethod: SdkLroServiceMethod<SdkHttpOperation> | SdkLroPagingServiceMethod<SdkHttpOperation>): LongRunningMetadata {
    const trackConvenienceApi: boolean = Boolean(op.convenienceApi);
    
    const lroMetadata = sdkMethod.__raw_lro_metadata;
    // needs lroMetadata.statusMonitorStep, as getLroMetadata would return for @pollingOperation operation
    if (lroMetadata && lroMetadata.pollingInfo && lroMetadata.statusMonitorStep) {
      let pollingSchema = undefined;
      let finalSchema = undefined;

      let pollingStrategy: Metadata | undefined = undefined;
      let finalResultPropertySerializedName: string | undefined = undefined;

      const verb = sdkMethod.operation.verb;
      const useNewPollStrategy = isLroNewPollingStrategy(sdkMethod.operation.__raw, lroMetadata);
      if (useNewPollStrategy) {
        // use OperationLocationPollingStrategy
        pollingStrategy = new Metadata({
          language: {
            java: {
              name: "OperationLocationPollingStrategy",
              namespace: getJavaNamespace(this.namespace) + ".implementation",
            },
          },
        });
      }

      // pollingSchema
      if (modelIs(lroMetadata.pollingInfo.responseModel, "OperationStatus", "Azure.Core.Foundations")) {
        pollingSchema = this.pollResultSchema;
      } else {
        const pollType = this.findResponseBody(lroMetadata.pollingInfo.responseModel);
        const sdkType = getClientType(this.sdkContext, pollType);
        pollingSchema = this.processSchemaFromSdkType(sdkType, "pollResult");
      }

      // finalSchema
      if (
        verb !== "delete" &&
        lroMetadata.finalResult &&
        lroMetadata.finalEnvelopeResult &&
        lroMetadata.finalResult !== "void" &&
        lroMetadata.finalEnvelopeResult !== "void"
      ) {
        const finalResult = useNewPollStrategy ? lroMetadata.finalResult : lroMetadata.finalEnvelopeResult;
        const finalType = this.findResponseBody(finalResult);
        const sdkType = getClientType(this.sdkContext, finalType);
        finalSchema = this.processSchemaFromSdkType(sdkType, "finalResult");

        if (
          useNewPollStrategy &&
          lroMetadata.finalStep &&
          lroMetadata.finalStep.kind === "pollingSuccessProperty" &&
          lroMetadata.finalStep.target
        ) {
          // final result is the value in lroMetadata.finalStep.target
          finalResultPropertySerializedName = this.getSerializedName(lroMetadata.finalStep.target);
        }
      }

      // track usage
      if (pollingSchema) {
        this.trackSchemaUsage(pollingSchema, { usage: [SchemaContext.Output] });
        if (trackConvenienceApi) {
          this.trackSchemaUsage(pollingSchema, {
            usage: [op.internalApi ? SchemaContext.Internal : SchemaContext.Public],
          });
        }
      }
      if (finalSchema) {
        this.trackSchemaUsage(finalSchema, { usage: [SchemaContext.Output] });
        if (trackConvenienceApi) {
          this.trackSchemaUsage(finalSchema, {
            usage: [op.internalApi ? SchemaContext.Internal : SchemaContext.Public],
          });
        }
      }

      op.lroMetadata = new LongRunningMetadata(
        true,
        pollingSchema,
        finalSchema,
        pollingStrategy,
        finalResultPropertySerializedName,
      );
      return op.lroMetadata;
    }

    return new LongRunningMetadata(false);
  }

  private processRouteForLongRunning(
    op: CodeModelOperation,
    operation: Operation,
    responses: HttpOperationResponse[],
    lroMetadata: LongRunningMetadata,
  ) {
    if (lroMetadata.longRunning) {
      op.extensions = op.extensions ?? {};
      op.extensions["x-ms-long-running-operation"] = true;
      return;
    }

    for (const resp of responses) {
      if (resp.responses && resp.responses.length > 0 && resp.responses[0].headers) {
        for (const [_, header] of Object.entries(resp.responses[0].headers)) {
          if (isPollingLocation(this.program, header)) {
            op.extensions = op.extensions ?? {};
            op.extensions["x-ms-long-running-operation"] = true;

            break;
          }
        }
      }
    }
  }

  private processRouteForLongRunningFromSdkType(
    op: CodeModelOperation,
    responses: Map<number | HttpStatusCodeRange, SdkHttpResponse>,
    lroMetadata: LongRunningMetadata,
  ) {
    if (lroMetadata.longRunning) {
      op.extensions = op.extensions ?? {};
      op.extensions["x-ms-long-running-operation"] = true;
      return;
    }

    for (const [code, response] of responses) {
      if (response.headers) {
        for (const header of response.headers) {
          if (isPollingLocation(this.program, header.__raw)) {
            op.extensions = op.extensions ?? {};
            op.extensions["x-ms-long-running-operation"] = true;

            break;
          }
        }
      }
    }
  }

  private _armApiVersionParameter?: Parameter;

  private processParameterFromSdkType(op: CodeModelOperation, param: SdkQueryParameter | SdkPathParameter | SdkHeaderParameter, clientContext: ClientContext) {
    if (clientContext.apiVersions && isApiVersion(this.sdkContext, param)) {
      // pre-condition for "isApiVersion": the client supports ApiVersions
      if (this.isArm()) {
        // Currently we assume ARM tsp only have one client and one api-version.
        // TODO: How will service define mixed api-versions(like those in Compute RP)?
        const apiVersion = this.apiVersionString;
        if (!this._armApiVersionParameter) {
          this._armApiVersionParameter = this.createApiVersionParameter(
            "api-version",
            param.kind === "query" ? ParameterLocation.Query : ParameterLocation.Path,
            apiVersion,
          );
          clientContext.addGlobalParameter(this._armApiVersionParameter);
        }
        op.addParameter(this._armApiVersionParameter);
      } else {
        const parameter = param.kind === "query" ? this.apiVersionParameter : this.apiVersionParameterInPath;
        op.addParameter(parameter);
        clientContext.addGlobalParameter(parameter);
      }
    } 
    else if (param.kind === "path" && param.onClient && this.isSubscriptionId(param)) {
      const parameter = this.subscriptionIdParameter(param);
      op.addParameter(parameter);
      clientContext.addGlobalParameter(parameter);
    } 
    else if (param.kind === "header" && SPECIAL_HEADER_NAMES.has(param.serializedName.toLowerCase())) {
      // special headers
      op.specialHeaders = op.specialHeaders ?? [];
      if (!stringArrayContainsIgnoreCase(op.specialHeaders, param.serializedName)) {
        op.specialHeaders.push(param.serializedName);
      }
    } else {
      // schema
      const sdkType = getNonNullSdkType(param.type);
      const schema = this.processSchemaFromSdkType(sdkType, param.name);

      // skip-url-encoding
      let extensions: { [id: string]: any } | undefined = undefined;
      if (
        (param.kind === "query" || param.kind === "path") &&
        isSdkBuiltInKind(sdkType.kind) && // TODO: question: Scalar -> builtin kinds, is it fine?
        schema instanceof UriSchema
      ) {
        extensions = { "x-ms-skip-url-encoding": true };
      }

      if (this.supportsAdvancedVersioning() && param.__raw) {
        // versioning
        const addedOn = getAddedOnVersions(this.program, param.__raw);
        if (addedOn) {
          extensions = extensions ?? {};
          extensions["x-ms-versioning-added"] = clientContext.getAddedVersions(addedOn);
        }
      }

      // format if array
      let style = undefined;
      let explode = undefined;
      if (sdkType.kind === "array") {
        if (param.kind === "query") {
          const format = param.collectionFormat;
          switch (format) {
            case "csv":
              style = SerializationStyle.Simple;
              break;

            case "ssv":
              style = SerializationStyle.SpaceDelimited;
              break;

            case "tsv":
              style = SerializationStyle.TabDelimited;
              break;

            case "pipes":
              style = SerializationStyle.PipeDelimited;
              break;

            case "multi":
              style = SerializationStyle.Form;
              explode = true;
              break;

            default:
              if (format) {
                this.logWarning(`Unrecognized query parameter format: '${format}'.`);
              }
              break;
          }
        } else if (param.kind === "header") {
          const format = param.collectionFormat;
          switch (format) {
            case "csv":
              style = SerializationStyle.Simple;
              break;

            default:
              if (format) {
                this.logWarning(`Unrecognized header parameter format: '${format}'.`);
              }
              break;
          }
        }
      }

      const nullable = param.type.kind === "nullable";
      const parameter = new Parameter(param.name, param.details ?? "", schema, {
        summary: param.description,
        implementation: ImplementationLocation.Method,
        required: !param.optional,
        nullable: nullable,
        protocol: {
          http: new HttpParameter(param.kind, {
            style: style,
            explode: explode,
          }),
        },
        language: {
          default: {
            serializedName: param.serializedName, // it uses param.name previously, but better to use param.serializedName directly
          },
        },
        extensions: extensions,
      });
      op.addParameter(parameter);

      this.trackSchemaUsage(schema, { usage: [SchemaContext.Input] });

      if (op.convenienceApi) {
        this.trackSchemaUsage(schema, { usage: [op.internalApi ? SchemaContext.Internal : SchemaContext.Public] });
      }
    }
  }

  // private processParameter(op: CodeModelOperation, param: HttpOperationParameter, clientContext: ClientContext) {
  //   if (clientContext.apiVersions && isApiVersion(this.sdkContext, param)) {
  //     // pre-condition for "isApiVersion": the client supports ApiVersions
  //     if (this.isArm()) {
  //       // Currently we assume ARM tsp only have one client and one api-version.
  //       // TODO: How will service define mixed api-versions(like those in Compute RP)?
  //       const apiVersion = this.apiVersion?.value;
  //       if (!this._armApiVersionParameter) {
  //         this._armApiVersionParameter = this.createApiVersionParameter(
  //           "api-version",
  //           param.type === "query" ? ParameterLocation.Query : ParameterLocation.Path,
  //           apiVersion,
  //         );
  //         clientContext.addGlobalParameter(this._armApiVersionParameter);
  //       }
  //       op.addParameter(this._armApiVersionParameter);
  //     } else {
  //       const parameter = param.type === "query" ? this.apiVersionParameter : this.apiVersionParameterInPath;
  //       op.addParameter(parameter);
  //       clientContext.addGlobalParameter(parameter);
  //     }
  //   } else if (this.isSubscriptionId(param)) {
  //     const parameter = this.subscriptionIdParameter(param);
  //     op.addParameter(parameter);
  //     clientContext.addGlobalParameter(parameter);
  //   } else if (SPECIAL_HEADER_NAMES.has(param.name.toLowerCase())) {
  //     // special headers
  //     op.specialHeaders = op.specialHeaders ?? [];
  //     if (!stringArrayContainsIgnoreCase(op.specialHeaders, param.name)) {
  //       op.specialHeaders.push(param.name);
  //     }
  //   } else {
  //     // schema
  //     let schema;
  //     const sdkType = getClientType(this.sdkContext, param.param);
  //     if (
  //       param.type === "header" &&
  //       param.param.type.kind === "Scalar" &&
  //       getEncode(this.program, param.param) === undefined &&
  //       getEncode(this.program, param.param.type) === undefined &&
  //       (hasScalarAsBase(param.param.type, "utcDateTime") || hasScalarAsBase(param.param.type, "offsetDateTime")) &&
  //       (sdkType.kind === "utcDateTime" || sdkType.kind === "offsetDateTime")
  //     ) {
  //       // utcDateTime in header maps to rfc7231
  //       schema = this.processDateTimeSchemaFromSdkType(sdkType, param.param.name, true);
  //     } else {
  //       schema = this.processSchemaFromSdkType(sdkType, param.param.name);
  //     }

  //     // skip-url-encoding
  //     let extensions: { [id: string]: any } | undefined = undefined;
  //     if (
  //       (param.type === "query" || param.type === "path") &&
  //       param.param.type.kind === "Scalar" &&
  //       schema instanceof UriSchema
  //     ) {
  //       extensions = { "x-ms-skip-url-encoding": true };
  //     }

  //     if (this.supportsAdvancedVersioning()) {
  //       // versioning
  //       const addedOn = getAddedOnVersions(this.program, param.param);
  //       if (addedOn) {
  //         extensions = extensions ?? {};
  //         extensions["x-ms-versioning-added"] = clientContext.getAddedVersions(addedOn);
  //       }
  //     }

  //     // format if array
  //     let style = undefined;
  //     let explode = undefined;
  //     if (param.param.type.kind === "Model" && isArrayModelType(this.program, param.param.type)) {
  //       if (param.type === "query") {
  //         const queryParamOptions = getQueryParamOptions(this.program, param.param);
  //         switch (queryParamOptions?.format) {
  //           case "csv":
  //             style = SerializationStyle.Simple;
  //             break;

  //           case "ssv":
  //             style = SerializationStyle.SpaceDelimited;
  //             break;

  //           case "tsv":
  //             style = SerializationStyle.TabDelimited;
  //             break;

  //           case "pipes":
  //             style = SerializationStyle.PipeDelimited;
  //             break;

  //           case "multi":
  //             style = SerializationStyle.Form;
  //             explode = true;
  //             break;

  //           default:
  //             if (queryParamOptions?.format) {
  //               this.logWarning(`Unrecognized query parameter format: '${queryParamOptions?.format}'.`);
  //             }
  //             break;
  //         }
  //       } else if (param.type === "header") {
  //         const headerFieldOptions = getHeaderFieldOptions(this.program, param.param);
  //         switch (headerFieldOptions?.format) {
  //           case "csv":
  //             style = SerializationStyle.Simple;
  //             break;

  //           default:
  //             if (headerFieldOptions?.format) {
  //               this.logWarning(`Unrecognized header parameter format: '${headerFieldOptions?.format}'.`);
  //             }
  //             break;
  //         }
  //       }
  //     }

  //     const nullable = isNullableType(param.param.type);
  //     const parameter = new Parameter(this.getName(param.param), this.getDoc(param.param), schema, {
  //       summary: this.getSummary(param.param),
  //       implementation: ImplementationLocation.Method,
  //       required: !param.param.optional,
  //       nullable: nullable,
  //       protocol: {
  //         http: new HttpParameter(param.type, {
  //           style: style,
  //           explode: explode,
  //         }),
  //       },
  //       language: {
  //         default: {
  //           serializedName: param.name,
  //         },
  //       },
  //       extensions: extensions,
  //     });
  //     op.addParameter(parameter);

  //     this.trackSchemaUsage(schema, { usage: [SchemaContext.Input] });

  //     if (op.convenienceApi) {
  //       this.trackSchemaUsage(schema, { usage: [op.internalApi ? SchemaContext.Internal : SchemaContext.Public] });
  //     }

  //     if (param.name.toLowerCase() === CONTENT_TYPE_KEY) {
  //       let mediaTypes = ["application/json"];
  //       if (schema instanceof ConstantSchema) {
  //         mediaTypes = [schema.value.value.toString()];
  //       } else if (schema instanceof SealedChoiceSchema) {
  //         mediaTypes = schema.choices.map((it) => it.value.toString());
  //       }
  //       op.requests![0].protocol.http!.mediaTypes = mediaTypes;
  //     }
  //   }
  // }

  private addAcceptHeaderParameterFromSdkType(op: CodeModelOperation, responses: Map<number | HttpStatusCodeRange, SdkHttpResponse>) {
    if (op.parameters?.some((it) => it.language.default.serializedName?.toLowerCase() === "accept")) {
      // parameters already include "accept" header
      return;
    }

    const produces = new Set<string>();
    for (const code of responses.keys()) {
      const response = responses.get(code);
      if (response) {
        if (response.contentTypes && response.contentTypes.length > 0) {
          response.contentTypes.forEach((it) => produces.add(it));
        } else if (response.defaultContentType) {
          produces.add(response.defaultContentType);
        }
      }
    }
    if (produces.size === 0) {
      produces.add("application/json");
    }
    const acceptTypes = Array.from(produces.values()).join(", ");

    const acceptSchema =
      this.codeModel.schemas.constants?.find(
        (it) => it.language.default.name === "accept" && it.value.value === acceptTypes,
      ) ||
      this.codeModel.schemas.add(
        new ConstantSchema("accept", `Accept: ${acceptTypes}`, {
          valueType: this.stringSchema,
          value: new ConstantValue(acceptTypes),
        }),
      );
    op.addParameter(
      new Parameter("accept", "Accept header", acceptSchema, {
        implementation: ImplementationLocation.Method,
        origin: "modelerfour:synthesized/accept",
        required: true,
        protocol: {
          http: new HttpParameter(ParameterLocation.Header),
        },
        language: {
          default: {
            serializedName: "accept",
          },
        },
      }),
    );
  }

  private addAcceptHeaderParameter(op: CodeModelOperation, responses: HttpOperationResponse[]) {
    if (op.parameters?.some((it) => it.language.default.serializedName?.toLowerCase() === "accept")) {
      // parameters already include "accept" header
      return;
    }

    const produces = new Set<string>();
    for (const resp of responses) {
      if (resp.responses && resp.responses.length > 0) {
        for (const response of resp.responses) {
          response.body?.contentTypes.forEach((it) => produces.add(it));
        }
      }
    }
    if (produces.size === 0) {
      produces.add("application/json");
    }
    const acceptTypes = Array.from(produces.values()).join(", ");

    const acceptSchema =
      this.codeModel.schemas.constants?.find(
        (it) => it.language.default.name === "accept" && it.value.value === acceptTypes,
      ) ||
      this.codeModel.schemas.add(
        new ConstantSchema("accept", `Accept: ${acceptTypes}`, {
          valueType: this.stringSchema,
          value: new ConstantValue(acceptTypes),
        }),
      );
    op.addParameter(
      new Parameter("accept", "Accept header", acceptSchema, {
        implementation: ImplementationLocation.Method,
        origin: "modelerfour:synthesized/accept",
        required: true,
        protocol: {
          http: new HttpParameter(ParameterLocation.Header),
        },
        language: {
          default: {
            serializedName: "accept",
          },
        },
      }),
    );
  }

  private processEtagHeaderParameters(op: CodeModelOperation, httpOperation: HttpOperation) {
    if (op.convenienceApi && op.parameters && op.signatureParameters) {
      const etagHeadersNames = new Set<string>([
        "if-match",
        "if-none-match",
        "if-unmodified-since",
        "if-modified-since",
      ]);

      // collect etag headers in parameters
      const etagHeaders: string[] = [];
      if (op.parameters) {
        for (const parameter of op.parameters) {
          if (
            parameter.language.default.serializedName &&
            etagHeadersNames.has(parameter.language.default.serializedName.toLowerCase())
          ) {
            etagHeaders.push(parameter.language.default.serializedName);
          }
        }
      }

      let groupToRequestConditions = false;
      let groupToMatchConditions = false;

      if (etagHeaders.length === 4) {
        // all 4 headers available, use RequestConditions
        groupToRequestConditions = true;
      } else if (etagHeaders.length === 2) {
        const etagHeadersLowerCase = etagHeaders.map((it) => it.toLowerCase());
        if (etagHeadersLowerCase.includes("if-match") && etagHeadersLowerCase.includes("if-none-match")) {
          // only 2 headers available, use MatchConditions
          groupToMatchConditions = true;
        }
      }

      if (groupToRequestConditions || groupToMatchConditions) {
        op.convenienceApi.requests = [];
        const request = new Request({
          protocol: op.requests![0].protocol,
        });
        request.parameters = [];
        request.signatureParameters = [];
        op.convenienceApi.requests.push(request);

        for (const parameter of op.parameters) {
          // copy all parameters to request
          const clonedParameter = cloneOperationParameter(parameter);
          request.parameters.push(clonedParameter);

          // copy signatureParameters, but exclude etag headers (as they won't be in method signature)
          if (
            op.signatureParameters.includes(parameter) &&
            !(
              parameter.language.default.serializedName &&
              etagHeaders.includes(parameter.language.default.serializedName)
            )
          ) {
            request.signatureParameters.push(clonedParameter);
          }
        }

        const namespace = getNamespace(httpOperation.operation);
        const schemaName = groupToRequestConditions ? "RequestConditions" : "MatchConditions";
        const schemaDescription = groupToRequestConditions
          ? "Specifies HTTP options for conditional requests based on modification time."
          : "Specifies HTTP options for conditional requests.";

        // group schema
        const requestConditionsSchema = this.codeModel.schemas.add(
          new GroupSchema(schemaName, schemaDescription, {
            language: {
              default: {
                namespace: namespace,
              },
              java: {
                namespace: "com.azure.core.http",
              },
            },
          }),
        );

        // parameter (optional) of the group schema
        const requestConditionsParameter = new Parameter(
          schemaName,
          requestConditionsSchema.language.default.description,
          requestConditionsSchema,
          {
            implementation: ImplementationLocation.Method,
            required: false,
            nullable: true,
          },
        );

        this.trackSchemaUsage(requestConditionsSchema, { usage: [SchemaContext.Input] });
        if (op.convenienceApi) {
          this.trackSchemaUsage(requestConditionsSchema, {
            usage: [op.internalApi ? SchemaContext.Internal : SchemaContext.Public],
          });
        }

        // update group schema for properties
        for (const parameter of request.parameters) {
          if (
            parameter.language.default.serializedName &&
            etagHeaders.includes(parameter.language.default.serializedName)
          ) {
            parameter.groupedBy = requestConditionsParameter;

            requestConditionsSchema.add(
              // name is serializedName, as it must be same as that in RequestConditions class
              new GroupProperty(
                parameter.language.default.serializedName,
                parameter.language.default.description,
                parameter.schema,
                {
                  originalParameter: [parameter],
                  summary: parameter.summary,
                  required: false,
                  nullable: true,
                  readOnly: false,
                  serializedName: parameter.language.default.serializedName,
                },
              ),
            );
          }
        }

        // put RequestConditions/MatchConditions as last parameter/signatureParameters
        request.parameters.push(requestConditionsParameter);
        request.signatureParameters.push(requestConditionsParameter);
      }
    }
  }

  private processEtagHeaderParametersFromSdkType(op: CodeModelOperation, httpOperation: SdkHttpOperation) {
    if (op.convenienceApi && op.parameters && op.signatureParameters) {
      const etagHeadersNames = new Set<string>([
        "if-match",
        "if-none-match",
        "if-unmodified-since",
        "if-modified-since",
      ]);

      // collect etag headers in parameters
      const etagHeaders: string[] = [];
      if (op.parameters) {
        for (const parameter of op.parameters) {
          if (
            parameter.language.default.serializedName &&
            etagHeadersNames.has(parameter.language.default.serializedName.toLowerCase())
          ) {
            etagHeaders.push(parameter.language.default.serializedName);
          }
        }
      }

      let groupToRequestConditions = false;
      let groupToMatchConditions = false;

      if (etagHeaders.length === 4) {
        // all 4 headers available, use RequestConditions
        groupToRequestConditions = true;
      } else if (etagHeaders.length === 2) {
        const etagHeadersLowerCase = etagHeaders.map((it) => it.toLowerCase());
        if (etagHeadersLowerCase.includes("if-match") && etagHeadersLowerCase.includes("if-none-match")) {
          // only 2 headers available, use MatchConditions
          groupToMatchConditions = true;
        }
      }

      if (groupToRequestConditions || groupToMatchConditions) {
        op.convenienceApi.requests = [];
        const request = new Request({
          protocol: op.requests![0].protocol,
        });
        request.parameters = [];
        request.signatureParameters = [];
        op.convenienceApi.requests.push(request);

        for (const parameter of op.parameters) {
          // copy all parameters to request
          const clonedParameter = cloneOperationParameter(parameter);
          request.parameters.push(clonedParameter);

          // copy signatureParameters, but exclude etag headers (as they won't be in method signature)
          if (
            op.signatureParameters.includes(parameter) &&
            !(
              parameter.language.default.serializedName &&
              etagHeaders.includes(parameter.language.default.serializedName)
            )
          ) {
            request.signatureParameters.push(clonedParameter);
          }
        }

        const namespace = getNamespace(httpOperation.__raw.operation); // TODO: SdkHttpOperation does not have namespace
        const schemaName = groupToRequestConditions ? "RequestConditions" : "MatchConditions";
        const schemaDescription = groupToRequestConditions
          ? "Specifies HTTP options for conditional requests based on modification time."
          : "Specifies HTTP options for conditional requests.";

        // group schema
        const requestConditionsSchema = this.codeModel.schemas.add(
          new GroupSchema(schemaName, schemaDescription, {
            language: {
              default: {
                namespace: namespace,
              },
              java: {
                namespace: "com.azure.core.http",
              },
            },
          }),
        );

        // parameter (optional) of the group schema
        const requestConditionsParameter = new Parameter(
          schemaName,
          requestConditionsSchema.language.default.description,
          requestConditionsSchema,
          {
            implementation: ImplementationLocation.Method,
            required: false,
            nullable: true,
          },
        );

        this.trackSchemaUsage(requestConditionsSchema, { usage: [SchemaContext.Input] });
        if (op.convenienceApi) {
          this.trackSchemaUsage(requestConditionsSchema, {
            usage: [op.internalApi ? SchemaContext.Internal : SchemaContext.Public],
          });
        }

        // update group schema for properties
        for (const parameter of request.parameters) {
          if (
            parameter.language.default.serializedName &&
            etagHeaders.includes(parameter.language.default.serializedName)
          ) {
            parameter.groupedBy = requestConditionsParameter;

            requestConditionsSchema.add(
              // name is serializedName, as it must be same as that in RequestConditions class
              new GroupProperty(
                parameter.language.default.serializedName,
                parameter.language.default.description,
                parameter.schema,
                {
                  originalParameter: [parameter],
                  summary: parameter.summary,
                  required: false,
                  nullable: true,
                  readOnly: false,
                  serializedName: parameter.language.default.serializedName,
                },
              ),
            );
          }
        }

        // put RequestConditions/MatchConditions as last parameter/signatureParameters
        request.parameters.push(requestConditionsParameter);
        request.signatureParameters.push(requestConditionsParameter);
      }
    }
  }

  private processParameterBodyFromSdkType(op: CodeModelOperation, rawHttpOperation: HttpOperation, sdkHttpOperation: SdkHttpOperation, sdkBody: SdkModelPropertyType) {
    // set contentTypes to mediaTypes
    op.requests![0].protocol.http!.mediaTypes = rawHttpOperation.parameters.body!.contentTypes;

    const unknownRequestBody =
      op.requests![0].protocol.http!.mediaTypes &&
      op.requests![0].protocol.http!.mediaTypes.length > 0 &&
      !isKnownContentType(op.requests![0].protocol.http!.mediaTypes);

    const sdkType: SdkType = sdkBody.type;

    let schema: Schema;
    if (unknownRequestBody && sdkType.kind === "bytes") {
      // if it's unknown request body, handle binary request body
      schema = this.processBinarySchemaFromSdkType(sdkType);
    } else {
      schema = this.processSchemaFromSdkType(getNonNullSdkType(sdkType), sdkBody.name);
    }

    const parameterName = sdkBody.name;
    const parameter = new Parameter(parameterName, sdkBody.description ?? "", schema, {
      summary: sdkBody.details,
      implementation: ImplementationLocation.Method,
      required: !sdkBody.optional,
      protocol: {
        http: new HttpParameter(ParameterLocation.Body),
      },
    });
    op.addParameter(parameter);

    this.trackSchemaUsage(schema, { usage: [SchemaContext.Input] });

    if (op.convenienceApi) {
      // model/schema does not need to be Public or Internal, if it is not to be used in convenience API
      this.trackSchemaUsage(schema, { usage: [op.internalApi ? SchemaContext.Internal : SchemaContext.Public] });
    }

    if (sdkHttpOperationIsJsonMergePatch(sdkHttpOperation)) {
      this.trackSchemaUsage(schema, { usage: [SchemaContext.JsonMergePatch] });
    }
    if (op.convenienceApi && sdkHttpOperationIsMultipart(sdkHttpOperation)){
      this.trackSchemaUsage(schema, { serializationFormats: [KnownMediaType.Multipart] });
    }

    // Implicit body parameter would have usage flag: UsageFlags.Spread, for this case we need to do body parameter flatten
    const bodyParameterFlatten = sdkType.kind === "model" && (sdkType.usage & UsageFlags.Spread) && !this.isArm();

    if (schema instanceof ObjectSchema && bodyParameterFlatten) {
      // flatten body parameter
      const parameters = sdkHttpOperation.parameters;
      const bodyParameter = sdkHttpOperation.bodyParam;
      // name the schema for documentation
      schema.language.default.name = pascalCase(op.language.default.name) + "Request";

      if (!parameter.language.default.name) {
        // name the parameter for documentation
        parameter.language.default.name = "request";
      }

      if (sdkHttpOperationIsJsonMergePatch(sdkHttpOperation)) {
        // skip model flatten, if "application/merge-patch+json"
        schema.language.default.name = pascalCase(op.language.default.name) + "PatchRequest";
        return;
      }
    
      this.trackSchemaUsage(schema, { usage: [SchemaContext.Anonymous] });

      if (op.convenienceApi && op.parameters) {
        op.convenienceApi.requests = [];
        const request = new Request({
          protocol: op.requests![0].protocol,
        });
        request.parameters = [];
        op.convenienceApi.requests.push(request);

        // header/query/path params
        for (const opParameter of parameters) {
          this.addParameterOrBodyToCodeModelRequest(opParameter, op, request, schema, parameter);
        }
        // body param
        if (bodyParameter) {
          if (bodyParameter.type.kind === "model") {
            for (const bodyParam of bodyParameter.type.properties) {
              if (bodyParam.kind === "property") {
                this.addParameterOrBodyToCodeModelRequest(bodyParam, op, request, schema, parameter)
              }
            }
          }
        }
        request.signatureParameters = request.parameters;

        if (request.signatureParameters.length > 6) {
          // create an option bag
          const name = op.language.default.name + "Options";
          const namespace = getNamespace(rawHttpOperation.operation);
          // option bag schema
          const optionBagSchema = this.codeModel.schemas.add(
            new GroupSchema(name, `Options for ${op.language.default.name} API`, {
              language: {
                default: {
                  namespace: namespace,
                },
                java: {
                  namespace: getJavaNamespace(namespace),
                },
              },
            }),
          );
          request.parameters.forEach((it) => {
            optionBagSchema.add(
              new GroupProperty(it.language.default.name, it.language.default.description, it.schema, {
                originalParameter: [it],
                summary: it.summary,
                required: it.required,
                nullable: it.nullable,
                readOnly: false,
                serializedName: it.language.default.serializedName,
              }),
            );
          });

          this.trackSchemaUsage(optionBagSchema, { usage: [SchemaContext.Input] });
          if (op.convenienceApi) {
            this.trackSchemaUsage(optionBagSchema, {
              usage: [op.internalApi ? SchemaContext.Internal : SchemaContext.Public],
            });
          }

          // option bag parameter
          const optionBagParameter = new Parameter(
            "options",
            optionBagSchema.language.default.description,
            optionBagSchema,
            {
              implementation: ImplementationLocation.Method,
              required: true,
              nullable: false,
            },
          );

          request.signatureParameters = [optionBagParameter];
          request.parameters.forEach((it) => (it.groupedBy = optionBagParameter));
          request.parameters.push(optionBagParameter);
        }
      }
    }
  }

  private addParameterOrBodyToCodeModelRequest(opParameter: SdkPathParameter | SdkHeaderParameter | SdkQueryParameter | SdkBodyModelPropertyType, op: CodeModelOperation, request: Request, schema: ObjectSchema, originalParameter: Parameter) {
    const serializedName = opParameter.serializedName;
    const existParameter = op.parameters?.find((it) => it.language.default.serializedName === serializedName);
    request.parameters = request.parameters ?? [];
    if (existParameter) {
      // parameter
      if (
        existParameter.implementation === ImplementationLocation.Method &&
        (existParameter.origin?.startsWith("modelerfour:synthesized/") ?? true) &&
        !(existParameter.schema instanceof ConstantSchema)
      ) {
        request.parameters.push(cloneOperationParameter(existParameter));
      }
    } else {
      // property from anonymous model
      const existBodyProperty = schema.properties?.find((it) => it.serializedName === serializedName);
      if (
        existBodyProperty &&
        !existBodyProperty.readOnly &&
        !(existBodyProperty.schema instanceof ConstantSchema)
      ) {
        request.parameters.push(
          new VirtualParameter(
            existBodyProperty.language.default.name,
            existBodyProperty.language.default.description,
            existBodyProperty.schema,
            {
              originalParameter: originalParameter,
              targetProperty: existBodyProperty,
              language: {
                default: {
                  serializedName: existBodyProperty.serializedName,
                },
              },
              summary: existBodyProperty.summary,
              implementation: ImplementationLocation.Method,
              required: existBodyProperty.required,
              nullable: existBodyProperty.nullable,
            },
          ),
        );
      }
    }
  }

  // private processParameterBody(op: CodeModelOperation, httpOperation: HttpOperation, body: ModelProperty | Model) {
  //   // set contentTypes to mediaTypes
  //   op.requests![0].protocol.http!.mediaTypes = httpOperation.parameters.body!.contentTypes;

  //   const parameters = httpOperation.operation.parameters;

  //   const unknownRequestBody =
  //     op.requests![0].protocol.http!.mediaTypes &&
  //     op.requests![0].protocol.http!.mediaTypes.length > 0 &&
  //     !isKnownContentType(op.requests![0].protocol.http!.mediaTypes);

  //   const sdkType: SdkType = getClientType(this.sdkContext, body, httpOperation.operation);

  //   let schema: Schema;
  //   if (
  //     unknownRequestBody &&
  //     body.kind === "ModelProperty" &&
  //     body.type.kind === "Scalar" &&
  //     body.type.name === "bytes"
  //   ) {
  //     // handle binary request body
  //     schema = this.processBinarySchema(body.type);
  //   } else {
  //     schema = this.processSchemaFromSdkType(sdkType, body.name);
  //   }

  //   const isAnonymousModel = sdkType.kind === "model" && sdkType.isGeneratedName === true;
  //   const parameterName = body.kind === "Model" ? (sdkType.kind === "model" ? sdkType.name : "") : this.getName(body);
  //   const parameter = new Parameter(parameterName, this.getDoc(body), schema, {
  //     summary: this.getSummary(body),
  //     implementation: ImplementationLocation.Method,
  //     required: body.kind === "Model" || !body.optional,
  //     protocol: {
  //       http: new HttpParameter(ParameterLocation.Body),
  //     },
  //   });
  //   op.addParameter(parameter);

  //   this.trackSchemaUsage(schema, { usage: [SchemaContext.Input] });

  //   if (op.convenienceApi) {
  //     // model/schema does not need to be Public or Internal, if it is not to be used in convenience API
  //     this.trackSchemaUsage(schema, { usage: [op.internalApi ? SchemaContext.Internal : SchemaContext.Public] });
  //   }

  //   if (operationIsJsonMergePatch(httpOperation)) {
  //     this.trackSchemaUsage(schema, { usage: [SchemaContext.JsonMergePatch] });
  //   }
  //   if (op.convenienceApi && operationIsMultipart(httpOperation)) {
  //     this.trackSchemaUsage(schema, { serializationFormats: [KnownMediaType.Multipart] });
  //   }

  //   if (schema instanceof ObjectSchema && isAnonymousModel) {
  //     // anonymous model

  //     // name the schema for documentation
  //     schema.language.default.name = pascalCase(op.language.default.name) + "Request";

  //     if (!parameter.language.default.name) {
  //       // name the parameter for documentation
  //       parameter.language.default.name = "request";
  //     }

  //     if (operationIsJsonMergePatch(httpOperation)) {
  //       // skip model flatten, if "application/merge-patch+json"
  //       schema.language.default.name = pascalCase(op.language.default.name) + "PatchRequest";
  //       return;
  //     }

  //     this.trackSchemaUsage(schema, { usage: [SchemaContext.Anonymous] });

  //     if (op.convenienceApi && op.parameters) {
  //       op.convenienceApi.requests = [];
  //       const request = new Request({
  //         protocol: op.requests![0].protocol,
  //       });
  //       request.parameters = [];
  //       op.convenienceApi.requests.push(request);

  //       for (const [_, opParameter] of parameters.properties) {
  //         const serializedName = this.getSerializedName(opParameter);
  //         const existParameter = op.parameters.find((it) => it.language.default.serializedName === serializedName);
  //         if (existParameter) {
  //           // parameter
  //           if (
  //             existParameter.implementation === ImplementationLocation.Method &&
  //             (existParameter.origin?.startsWith("modelerfour:synthesized/") ?? true)
  //           ) {
  //             request.parameters.push(cloneOperationParameter(existParameter));
  //           }
  //         } else {
  //           // property from anonymous model
  //           const existBodyProperty = schema.properties?.find((it) => it.serializedName === serializedName);
  //           if (
  //             existBodyProperty &&
  //             !existBodyProperty.readOnly &&
  //             !(existBodyProperty.schema instanceof ConstantSchema)
  //           ) {
  //             request.parameters.push(
  //               new VirtualParameter(
  //                 existBodyProperty.language.default.name,
  //                 existBodyProperty.language.default.description,
  //                 existBodyProperty.schema,
  //                 {
  //                   originalParameter: parameter,
  //                   targetProperty: existBodyProperty,
  //                   language: {
  //                     default: {
  //                       serializedName: existBodyProperty.serializedName,
  //                     },
  //                   },
  //                   summary: existBodyProperty.summary,
  //                   implementation: ImplementationLocation.Method,
  //                   required: existBodyProperty.required,
  //                   nullable: existBodyProperty.nullable,
  //                 },
  //               ),
  //             );
  //           }
  //         }
  //       }
  //       request.signatureParameters = request.parameters;

  //       if (request.signatureParameters.length > 6) {
  //         // create an option bag
  //         const name = op.language.default.name + "Options";
  //         const namespace = getNamespace(httpOperation.operation);
  //         // option bag schema
  //         const optionBagSchema = this.codeModel.schemas.add(
  //           new GroupSchema(name, `Options for ${op.language.default.name} API`, {
  //             language: {
  //               default: {
  //                 namespace: namespace,
  //               },
  //               java: {
  //                 namespace: getJavaNamespace(namespace),
  //               },
  //             },
  //           }),
  //         );
  //         request.parameters.forEach((it) => {
  //           optionBagSchema.add(
  //             new GroupProperty(it.language.default.name, it.language.default.description, it.schema, {
  //               originalParameter: [it],
  //               summary: it.summary,
  //               required: it.required,
  //               nullable: it.nullable,
  //               readOnly: false,
  //               serializedName: it.language.default.serializedName,
  //             }),
  //           );
  //         });

  //         this.trackSchemaUsage(optionBagSchema, { usage: [SchemaContext.Input] });
  //         if (op.convenienceApi) {
  //           this.trackSchemaUsage(optionBagSchema, {
  //             usage: [op.internalApi ? SchemaContext.Internal : SchemaContext.Public],
  //           });
  //         }

  //         // option bag parameter
  //         const optionBagParameter = new Parameter(
  //           "options",
  //           optionBagSchema.language.default.description,
  //           optionBagSchema,
  //           {
  //             implementation: ImplementationLocation.Method,
  //             required: true,
  //             nullable: false,
  //           },
  //         );

  //         request.signatureParameters = [optionBagParameter];
  //         request.parameters.forEach((it) => (it.groupedBy = optionBagParameter));
  //         request.parameters.push(optionBagParameter);
  //       }
  //     }
  //   }
  // }

  private findResponseBody(bodyType: Type): Type {
    // find a type that possibly without http metadata like @statusCode
    return this.getEffectiveSchemaType(bodyType);
  }

  private processResponse(op: CodeModelOperation, resp: HttpOperationResponse, longRunning: boolean) {
    // TODO: what to do if more than 1 response?
    // It happens when the response type is Union, on one status code.
    let response: Response;
    let headers: Array<HttpHeader> | undefined = undefined;
    if (resp.responses && resp.responses.length > 0) {
      // headers
      headers = [];
      for (const response of resp.responses.values()) {
        if (response.headers) {
          for (const [key, header] of Object.entries(response.headers)) {
            const sdkType = getClientType(this.sdkContext, header);
            const schema = this.processSchemaFromSdkType(sdkType, key);
            headers.push(
              new HttpHeader(key, schema, {
                language: {
                  default: {
                    name: key,
                    description: this.getDoc(header),
                  },
                },
              }),
            );
          }
        }
      }
    }

    let responseBody: HttpOperationBody | HttpOperationMultipartBody | undefined = undefined;
    let bodyType: Type | undefined = undefined;
    let trackConvenienceApi: boolean = Boolean(op.convenienceApi);
    if (resp.responses && resp.responses.length > 0 && resp.responses[0].body) {
      responseBody = resp.responses[0].body;
    }
    if (responseBody) {
      const unknownResponseBody =
        responseBody.contentTypes.length > 0 && !isKnownContentType(responseBody.contentTypes);

      bodyType = this.findResponseBody(responseBody.type);
      if (unknownResponseBody && bodyType.kind === "Scalar" && bodyType.name === "bytes") {
        // binary
        response = new BinaryResponse({
          protocol: {
            http: {
              statusCodes: this.getStatusCodes(resp.statusCodes),
              headers: headers,
              mediaTypes: responseBody.contentTypes,
              knownMediaType: KnownMediaType.Binary,
            },
          },
          language: {
            default: {
              name: op.language.default.name + "Response",
              description: this.getResponseDescription(resp),
            },
          },
        });
      } else {
        // schema (usually JSON)
        let schema: Schema | undefined = undefined;
        if (longRunning) {
          // LRO uses the LroMetadata for poll/final result, not the response of activation request
          trackConvenienceApi = false;
        }
        if (!schema) {
          const sdkType = getClientType(this.sdkContext, bodyType);
          schema = this.processSchemaFromSdkType(sdkType, op.language.default.name + "Response");
        }
        response = new SchemaResponse(schema, {
          protocol: {
            http: {
              statusCodes: this.getStatusCodes(resp.statusCodes),
              headers: headers,
              mediaTypes: responseBody.contentTypes,
            },
          },
          language: {
            default: {
              name: op.language.default.name + "Response",
              description: this.getResponseDescription(resp),
            },
          },
        });
      }
    } else {
      // not binary nor schema, usually NoContent
      response = new Response({
        protocol: {
          http: {
            statusCodes: this.getStatusCodes(resp.statusCodes),
            headers: headers,
          },
        },
        language: {
          default: {
            name: op.language.default.name + "Response",
            description: this.getResponseDescription(resp),
          },
        },
      });
    }
    if (resp.statusCodes === "*" || (bodyType && isErrorModel(this.program, bodyType))) {
      // "*", or the model is @error
      op.addException(response);

      if (response instanceof SchemaResponse) {
        this.trackSchemaUsage(response.schema, { usage: [SchemaContext.Exception] });
      }
    } else {
      op.addResponse(response);

      if (response instanceof SchemaResponse) {
        this.trackSchemaUsage(response.schema, { usage: [SchemaContext.Output] });

        if (trackConvenienceApi) {
          this.trackSchemaUsage(response.schema, {
            usage: [op.internalApi ? SchemaContext.Internal : SchemaContext.Public],
          });
        }
      }
    }
  }

  private processResponseFromSdkType(op: CodeModelOperation, statusCode: number | HttpStatusCodeRange | "*", sdkResponse: SdkHttpResponse, longRunning: boolean, isErrorResponse: boolean) {
    // TODO: what to do if more than 1 response?
    // It happens when the response type is Union, on one status code.
    // let response: Response;
    let headers: Array<HttpHeader> | undefined = undefined;

    // headers
    headers = [];
    if (sdkResponse.headers) {
      for (const header of sdkResponse.headers) {
        const schema = this.processSchemaFromSdkType(header.type, header.serializedName);
        headers.push(
          new HttpHeader(header.serializedName, schema, {
            language: {
              default: {
                name: header.serializedName,
                description: header.description ?? header.details,
              },
            }
          }),
        );
      }
    }

    // let responseBody: SdkHttpResponse | undefined = undefined;
    let bodyType: SdkType | undefined = sdkResponse.type;
    let trackConvenienceApi: boolean = Boolean(op.convenienceApi);

    const unknownResponseBody =
    sdkResponse.contentTypes && sdkResponse.contentTypes.length > 0 && !isKnownContentType(sdkResponse.contentTypes);

    let response: Response;
    if (unknownResponseBody && bodyType && bodyType.kind === "bytes") {
      // binary
      response = new BinaryResponse({
        protocol: {
          http: {
            statusCodes: this.getStatusCodes(statusCode),
            headers: headers,
            mediaTypes: sdkResponse.contentTypes,
            knownMediaType: KnownMediaType.Binary,
          },
        },
        language: {
          default: {
            name: op.language.default.name + "Response",
            description: sdkResponse.description,
          },
        },
      });
    } else if (bodyType) {
      // schema (usually JSON)
      let schema: Schema | undefined = undefined;
      if (longRunning) {
        // LRO uses the LroMetadata for poll/final result, not the response of activation request
        trackConvenienceApi = false;
      }
      if (!schema) {
        schema = this.processSchemaFromSdkType(bodyType, op.language.default.name + "Response");
      }
      response = new SchemaResponse(schema, {
        protocol: {
          http: {
            statusCodes: this.getStatusCodes(statusCode),
            headers: headers,
            mediaTypes: sdkResponse.contentTypes,
          },
        },
        language: {
          default: {
            name: op.language.default.name + "Response",
            description: sdkResponse.description,
          },
        },
      });
    } else {
      // not binary nor schema, usually NoContent
      response = new Response({
        protocol: {
          http: {
            statusCodes: this.getStatusCodes(statusCode),
            headers: headers,
          },
        },
        language: {
          default: {
            name: op.language.default.name + "Response",
            description: sdkResponse.description,
          },
        },
      });
    }

    if (isErrorResponse) {
      op.addException(response);

      if (response instanceof SchemaResponse) {
        this.trackSchemaUsage(response.schema, { usage: [SchemaContext.Exception] });
      }
    } else {
      op.addResponse(response);

      if (response instanceof SchemaResponse) {
        this.trackSchemaUsage(response.schema, { usage: [SchemaContext.Output] });

        if (trackConvenienceApi) {
          this.trackSchemaUsage(response.schema, {
            usage: [op.internalApi ? SchemaContext.Internal : SchemaContext.Public],
          });
        }
      }
    }
  }

  private getStatusCodes(statusCodes: HttpStatusCodesEntry): string[] {
    if (statusCodes === "*") {
      return ["default"];
    } else if (typeof statusCodes === "number") {
      return [statusCodes.toString()];
    } else {
      // HttpStatusCodeRange
      // azure-core does not support "status code range", hence here we expand the range to array of status codes
      return Array(statusCodes.end - statusCodes.start + 1)
        .fill(statusCodes.start)
        .map((it, index) => it + index)
        .map((it) => it.toString());
    }
  }

  private getResponseDescription(resp: HttpOperationResponse): string {
    return (
      resp.description ||
      (resp.statusCodes === "*" ? "An unexpected error response" : getStatusCodeDescription(resp.statusCodes)) ||
      ""
    );
  }

  private processSchemaFromSdkType(type: SdkType, nameHint: string): Schema {
    return this.schemaCache.process(type, nameHint) || fail("Unable to process schema.");
  }

  private processSchemaFromSdkTypeImpl(type: SdkType, nameHint: string): Schema {
    if (isSdkBuiltInKind(type.kind)) {
      return this.processBuiltInFromSdkType(type as SdkBuiltInType, nameHint);
    } else {
      switch (type.kind) {
        case "enum":
          return this.processChoiceSchemaFromSdkType(type, type.name);

        case "enumvalue":
          return this.processConstantSchemaFromEnumValueFromSdkType(type, nameHint);

        case "union":
          return this.processUnionSchemaFromSdkType(type, type.name);

        case "model":
          return this.processObjectSchemaFromSdkType(type, type.name);

        case "dict":
          return this.processDictionarySchemaFromSdkType(type, nameHint);

        case "array":
          return this.processArraySchemaFromSdkType(type, nameHint);

        case "duration":
          return this.processDurationSchemaFromSdkType(type, nameHint, getDurationFormatFromSdkType(type));

        case "constant":
          return this.processConstantSchemaFromSdkType(type, nameHint);

        case "utcDateTime":
        case "offsetDateTime":
          if (type.encode === "unixTimestamp") {
            return this.processUnixTimeSchemaFromSdkType(type, nameHint);
          } else {
            return this.processDateTimeSchemaFromSdkType(type, nameHint, type.encode === "rfc7231");
          }
      }
    }
    throw new Error(`Unrecognized type: '${type.kind}'.`);
  }

  private processBuiltInFromSdkType(type: SdkBuiltInType, nameHint: string): Schema {
    nameHint = nameHint || type.kind;

    if (isSdkIntKind(type.kind)) {
      const integerSize = type.kind === "safeint" || type.kind.includes("int64") ? 64 : 32;
      return this.processIntegerSchemaFromSdkType(type, nameHint, integerSize);
    } else {
      switch (type.kind) {
        case "any":
          return this.processAnySchemaFromSdkType();

        case "string":
          return this.processStringSchemaFromSdkType(type, nameHint);

        case "float":
        case "float32":
        case "float64":
          return this.processNumberSchemaFromSdkType(type, nameHint);

        case "decimal":
        case "decimal128":
          return this.processDecimalSchemaFromSdkType(type, nameHint);

        case "bytes":
          return this.processByteArraySchemaFromSdkType(type, nameHint);

        case "boolean":
          return this.processBooleanSchemaFromSdkType(type, nameHint);

        case "plainTime":
          return this.processTimeSchemaFromSdkType(type, nameHint);

        case "plainDate":
          return this.processDateSchemaFromSdkType(type, nameHint);

        case "url":
          return this.processUrlSchemaFromSdkType(type, nameHint);
      }
    }
  }

  private processAnySchemaFromSdkType(): AnySchema {
    return this.anySchema;
  }

  private processStringSchemaFromSdkType(type: SdkBuiltInType, name: string): StringSchema {
    return this.codeModel.schemas.add(
      new StringSchema(name, type.details ?? "", {
        summary: type.description,
      }),
    );
  }

  private processByteArraySchemaFromSdkType(type: SdkBuiltInType, name: string): ByteArraySchema {
    const base64Encoded: boolean = type.encode === "base64url";
    return this.codeModel.schemas.add(
      new ByteArraySchema(name, type.details ?? "", {
        summary: type.description,
        format: base64Encoded ? "base64url" : "byte",
      }),
    );
  }

  private processIntegerSchemaFromSdkType(type: SdkBuiltInType, name: string, precision: number): NumberSchema {
    return this.codeModel.schemas.add(
      new NumberSchema(name, type.details ?? "", SchemaType.Integer, precision, {
        summary: type.description,
      }),
    );
  }

  private processNumberSchemaFromSdkType(type: SdkBuiltInType, name: string): NumberSchema {
    return this.codeModel.schemas.add(
      new NumberSchema(name, type.details ?? "", SchemaType.Number, 64, {
        summary: type.description,
      }),
    );
  }

  private processDecimalSchemaFromSdkType(type: SdkBuiltInType, name: string): NumberSchema {
    // "Infinity" maps to "BigDecimal" in Java
    return this.codeModel.schemas.add(
      new NumberSchema(name, type.details ?? "", SchemaType.Number, Infinity, {
        summary: type.description,
      }),
    );
  }

  private processBooleanSchemaFromSdkType(type: SdkBuiltInType, name: string): BooleanSchema {
    return this.codeModel.schemas.add(
      new BooleanSchema(name, type.details ?? "", {
        summary: type.description,
      }),
    );
  }

  private processArraySchemaFromSdkType(type: SdkArrayType, name: string): ArraySchema {
    let nullableItems = false;
    let elementType = type.valueType;
    if (elementType.kind === "nullable") {
      nullableItems = true;
      elementType = elementType.type;
    }

    const elementSchema = this.processSchemaFromSdkType(elementType, name);
    return this.codeModel.schemas.add(
      new ArraySchema(name, type.details ?? "", elementSchema, {
        summary: type.description,
        nullableItems: nullableItems,
      }),
    );
  }

  private processDictionarySchemaFromSdkType(type: SdkDictionaryType, name: string): DictionarySchema {
    const dictSchema = new DictionarySchema<any>(name, type.details ?? "", null, {
      summary: type.description,
    });

    // cache this now before we accidentally recurse on this type.
    if (!this.schemaCache.has(type)) {
      this.schemaCache.set(type, dictSchema);
    }

    let nullableItems = false;
    let elementType = type.valueType;
    if (elementType.kind === "nullable") {
      nullableItems = true;
      elementType = elementType.type;
    }
    const elementSchema = this.processSchemaFromSdkType(elementType, name);
    dictSchema.elementType = elementSchema;

    dictSchema.nullableItems = nullableItems;

    return this.codeModel.schemas.add(dictSchema);
  }

  private processChoiceSchemaFromSdkType(
    type: SdkEnumType,
    name: string,
  ): ChoiceSchema | SealedChoiceSchema | ConstantSchema {
    const rawEnumType = type.__raw;
    const namespace = getNamespace(rawEnumType);
    const valueType = this.processSchemaFromSdkType(type.valueType, type.valueType.kind);

    const choices: ChoiceValue[] = [];
    type.values.forEach((it: SdkEnumValueType) =>
      choices.push(new ChoiceValue(it.name, it.description ?? "", it.value ?? it.name)),
    );

    const schemaType = type.isFixed ? SealedChoiceSchema : ChoiceSchema;

    const schema = new schemaType(type.name ?? name, type.details ?? "", {
      summary: type.description,
      choiceType: valueType as any,
      choices: choices,
      language: {
        default: {
          namespace: namespace,
        },
        java: {
          namespace: getJavaNamespace(namespace),
        },
      },
    });
    schema.crossLanguageDefinitionId = type.crossLanguageDefinitionId;
    return this.codeModel.schemas.add(schema);
  }

  private processConstantSchemaFromSdkType(type: SdkConstantType, name: string): ConstantSchema {
    const valueType = this.processSchemaFromSdkType(type.valueType, type.valueType.kind);

    return this.codeModel.schemas.add(
      new ConstantSchema(type.name ?? name, type.details ?? "", {
        summary: type.description,
        valueType: valueType,
        value: new ConstantValue(type.value),
      }),
    );
  }

  private processConstantSchemaFromEnumValueFromSdkType(type: SdkEnumValueType, name: string): ConstantSchema {
    const valueType = this.processSchemaFromSdkType(type.enumType, type.enumType.name);

    return this.codeModel.schemas.add(
      new ConstantSchema(type.name ?? name, type.details ?? "", {
        summary: type.description,
        valueType: valueType,
        value: new ConstantValue(type.value ?? type.name),
      }),
    );
  }

  private processUnixTimeSchemaFromSdkType(type: SdkDateTimeType, name: string): UnixTimeSchema {
    return this.codeModel.schemas.add(
      new UnixTimeSchema(name, type.details ?? "", {
        summary: type.description,
      }),
    );
  }

  private processDateTimeSchemaFromSdkType(type: SdkDateTimeType, name: string, rfc1123: boolean): DateTimeSchema {
    return this.codeModel.schemas.add(
      new DateTimeSchema(name, type.details ?? "", {
        summary: type.description,
        format: rfc1123 ? "date-time-rfc1123" : "date-time",
      }),
    );
  }

  private processDateSchemaFromSdkType(type: SdkBuiltInType, name: string): DateSchema {
    return this.codeModel.schemas.add(
      new DateSchema(name, type.details ?? "", {
        summary: type.description,
      }),
    );
  }

  private processTimeSchemaFromSdkType(type: SdkBuiltInType, name: string): TimeSchema {
    return this.codeModel.schemas.add(
      new TimeSchema(name, type.details ?? "", {
        summary: type.description,
      }),
    );
  }

  private processDurationSchemaFromSdkType(
    type: SdkDurationType,
    name: string,
    format: DurationSchema["format"] = "duration-rfc3339",
  ): DurationSchema {
    return this.codeModel.schemas.add(
      new DurationSchema(name, type.details ?? "", {
        summary: type.description,
        format: format,
      }),
    );
  }

  private processUrlSchemaFromSdkType(type: SdkBuiltInType, name: string): UriSchema {
    return this.codeModel.schemas.add(
      new UriSchema(name, type.details ?? "", {
        summary: type.description,
      }),
    );
  }

  private processObjectSchemaFromSdkType(type: SdkModelType, name: string): ObjectSchema {
    const rawModelType = type.__raw;
    const namespace = getNamespace(rawModelType);
    const objectSchema = new ObjectSchema(name, type.details ?? "", {
      summary: type.description,
      language: {
        default: {
          namespace: namespace,
        },
        java: {
          namespace: getJavaNamespace(namespace),
        },
      },
    });
    (objectSchema as CrossLanguageDefinition).crossLanguageDefinitionId = type.crossLanguageDefinitionId;
    this.codeModel.schemas.add(objectSchema);

    // cache this now before we accidentally recurse on this type.
    if (!this.schemaCache.has(type)) {
      this.schemaCache.set(type, objectSchema);
    }

    // discriminator
    if (type.discriminatedSubtypes && type.discriminatorProperty) {
      objectSchema.discriminator = new Discriminator(this.processModelPropertyFromSdkType(type.discriminatorProperty));
      for (const discriminatorValue in type.discriminatedSubtypes) {
        const subType = type.discriminatedSubtypes[discriminatorValue];
        this.processSchemaFromSdkType(subType, subType.name);
      }
    }

    // type is a subtype
    if (type.baseModel) {
      const parentSchema = this.processSchemaFromSdkType(type.baseModel, type.baseModel.name);
      objectSchema.parents = new Relations();
      objectSchema.parents.immediate.push(parentSchema);

      if (parentSchema instanceof ObjectSchema) {
        pushDistinct(objectSchema.parents.all, parentSchema);

        parentSchema.children = parentSchema.children || new Relations();
        pushDistinct(parentSchema.children.immediate, objectSchema);
        pushDistinct(parentSchema.children.all, objectSchema);

        if (parentSchema.parents) {
          pushDistinct(objectSchema.parents.all, ...parentSchema.parents.all);

          parentSchema.parents.all.forEach((it) => {
            if (it instanceof ObjectSchema && it.children) {
              pushDistinct(it.children.all, objectSchema);
            }
          });
        }
      }
      objectSchema.discriminatorValue = type.discriminatorValue;
    }
    if (type.additionalProperties) {
      // model has additional property
      const sdkDictType: SdkDictionaryType = {
        kind: "dict",
        keyType: {
          kind: "string",
          encode: "string",
          decorators: [],
          name: "string",
          crossLanguageDefinitionId: type.crossLanguageDefinitionId,
        },
        description: type.description,
        valueType: type.additionalProperties,
        decorators: [],
      };
      const parentSchema = this.processSchemaFromSdkType(sdkDictType, "Record");
      objectSchema.parents = objectSchema.parents ?? new Relations();
      objectSchema.parents.immediate.push(parentSchema);
      pushDistinct(objectSchema.parents.all, parentSchema);
      objectSchema.discriminatorValue = type.discriminatorValue;
    }

    // properties
    for (const prop of type.properties) {
      if (prop.kind === "property" && !prop.discriminator) {
        objectSchema.addProperty(this.processModelPropertyFromSdkType(prop));
      }
    }

    return objectSchema;
  }

  private getEffectiveSchemaType(type: Type): Type {
    const program = this.program;
    function isSchemaProperty(property: ModelProperty) {
      return isPayloadProperty(program, property);
    }

    if (type.kind === "Model") {
      const effective = getEffectiveModelType(program, type, isSchemaProperty);
      if (this.isArm() && getNamespace(effective as Model)?.startsWith("Azure.ResourceManager")) {
        // Catalog is TrackedResource<CatalogProperties>
        return type;
      } else if (effective.name) {
        return effective;
      }
    }
    return type;
  }

  private processModelPropertyFromSdkType(prop: SdkModelPropertyType): Property {
    let nullable = false;
    let nonNullType = prop.type;
    if (nonNullType.kind === "nullable") {
      nullable = true;
      nonNullType = nonNullType.type;
    }
    let schema = this.processSchemaFromSdkType(nonNullType, "");

    let extensions: Record<string, any> | undefined = undefined;
    if (this.isSecret(prop)) {
      extensions = extensions ?? {};
      extensions["x-ms-secret"] = true;
      // if the property does not return in response, it had to be nullable
      nullable = true;
    }
    if (prop.kind === "property" && prop.flatten) {
      extensions = extensions ?? {};
      extensions["x-ms-client-flatten"] = true;
    }
    const mutability = this.getMutability(prop);
    if (mutability) {
      extensions = extensions ?? {};
      extensions["x-ms-mutability"] = mutability;
    }

    if (prop.kind === "property" && prop.multipartOptions) {
      // TODO: handle MultipartOptions.isMulti
      if (prop.multipartOptions.isFilePart) {
<<<<<<< HEAD
        schema = this.processMultipartFormDataFilePropertySchemaFromSdkType(
          prop,
          prop.multipartOptions.isMulti,
          this.namespace,
        );
=======
        schema = this.processMultipartFormDataFilePropertySchemaFromSdkType(prop, this.namespace);
>>>>>>> 40e18383
      }
    }

    return new Property(prop.name, prop.details ?? "", schema, {
      summary: prop.description,
      required: !prop.optional,
      nullable: nullable,
      readOnly: this.isReadOnly(prop),
      serializedName: prop.kind === "property" ? prop.serializedName : undefined,
      extensions: extensions,
    });
  }

  private processUnionSchemaFromSdkType(type: SdkUnionType, name: string): Schema {
    if (!(type.__raw && type.__raw.kind === "Union")) {
      throw new Error(`Invalid type for union: '${type.kind}'.`);
    }
    const rawUnionType: Union = type.__raw as Union;
    const namespace = getNamespace(rawUnionType);
    const baseName = type.name ?? pascalCase(name) + "Model";
    this.logWarning(
      `Convert TypeSpec Union '${getUnionDescription(rawUnionType, this.typeNameOptions)}' to Class '${baseName}'`,
    );
    const unionSchema = new OrSchema(baseName + "Base", type.details ?? "", {
      summary: type.description,
    });
    unionSchema.anyOf = [];
    type.values.forEach((it) => {
      const variantName = this.getUnionVariantName(it.__raw, { depth: 0 });
      const modelName = variantName + baseName;
      const propertyName = "value";

      // these ObjectSchema is not added to codeModel.schemas
      const objectSchema = new ObjectSchema(modelName, it.details ?? "", {
        summary: it.description,
        language: {
          default: {
            namespace: namespace,
          },
          java: {
            namespace: getJavaNamespace(namespace),
          },
        },
      });

      const variantSchema = this.processSchemaFromSdkType(it, variantName);
      objectSchema.addProperty(
        new Property(propertyName, type.details ?? "", variantSchema, {
          summary: type.description,
          required: true,
          readOnly: false,
        }),
      );
      unionSchema.anyOf.push(objectSchema);
    });
    return this.codeModel.schemas.add(unionSchema);
  }

  private processBinarySchema(type: Scalar): BinarySchema {
    return this.codeModel.schemas.add(
      new BinarySchema(this.getDoc(type), {
        summary: this.getSummary(type),
      }),
    );
  }

  private processBinarySchemaFromSdkType(type: SdkBuiltInType): BinarySchema {
    return this.codeModel.schemas.add(
      new BinarySchema(type.description ?? "", {
        summary: type.details,
      }),
    );
  }

  private getUnionVariantName(type: Type | undefined, option: any): string {
    if (type === undefined) {
      throw new Error("type is undefined.");
    }
    switch (type.kind) {
      case "Scalar": {
        const scalarName = type.name;
        let name = type.name;
        if (scalarName.startsWith("int") || scalarName.startsWith("uint") || scalarName === "safeint") {
          name = scalarName === "safeint" || scalarName.includes("int64") ? "Long" : "Integer";
        } else if (scalarName.startsWith("float")) {
          name = "Double";
        } else if (scalarName === "bytes") {
          name = "ByteArray";
        } else if (scalarName === "utcDateTime" || scalarName === "offsetDateTime") {
          name = "Time";
        }
        return pascalCase(name);
      }
      case "Enum":
        return pascalCase(type.name);
      case "Model":
        if (isArrayModelType(this.program, type)) {
          ++option.depth;
          if (option.depth == 1) {
            return this.getUnionVariantName(type.indexer.value, option) + "List";
          } else {
            return "ListOf" + this.getUnionVariantName(type.indexer.value, option);
          }
        } else if (isRecordModelType(this.program, type)) {
          ++option.depth;
          if (option.depth == 1) {
            return this.getUnionVariantName(type.indexer.value, option) + "Map";
          } else {
            return "MapOf" + this.getUnionVariantName(type.indexer.value, option);
          }
        } else {
          return pascalCase(type.name);
        }
      case "String":
        return pascalCase(type.value);
      case "Number":
        return pascalCase(type.valueAsString);
      case "Boolean":
        return pascalCase(type.value ? "True" : "False");
      case "Union":
        return type.name ?? "Union";
      default:
        throw new Error(`Unrecognized type for union variable: '${type.kind}'.`);
    }
  }

  private processMultipartFormDataFilePropertySchemaFromSdkType(
    property: SdkBodyModelPropertyType,
    namespace: string,
  ): Schema {
    const processSchemaFunc = (type: SdkType) => this.processSchemaFromSdkType(type, "");
    if (property.type.kind === "bytes" || property.type.kind === "model") {
      return getFileDetailsSchema(
        property,
        namespace,
        this.codeModel.schemas,
        this.binarySchema,
        this.stringSchema,
        processSchemaFunc,
      );
    } else if (
      property.type.kind === "array" &&
      (property.type.valueType.kind === "bytes" || property.type.valueType.kind === "model")
    ) {
      return new ArraySchema(
        property.name,
        property.details ?? "",
        getFileDetailsSchema(
          property,
          namespace,
          this.codeModel.schemas,
          this.binarySchema,
          this.stringSchema,
          processSchemaFunc,
        ),
        {
          summary: property.description,
        },
      );
    } else {
      throw new Error(`Invalid type for multipart form data: '${property.type.kind}'.`);
    }
  }

  private getDoc(target: Type | undefined): string {
    return target ? getDoc(this.program, target) || "" : "";
  }

  private getSummary(target: Type | undefined): string | undefined {
    return target ? getSummary(this.program, target) : undefined;
  }

  private getName(target: ModelProperty | Operation, nameHint: string | undefined = undefined): string {
    // TODO: once getLibraryName API in typespec-client-generator-core can get projected name from language and client, as well as can handle template case, use getLibraryName API
    const emitterClientName = getClientNameOverride(this.sdkContext, target);
    if (emitterClientName && typeof emitterClientName === "string") {
      return emitterClientName;
    }
    // TODO: deprecate getProjectedName
    const languageProjectedName = getProjectedName(this.program, target, "java");
    if (languageProjectedName) {
      return languageProjectedName;
    }

    const clientProjectedName = getProjectedName(this.program, target, "client");
    if (clientProjectedName) {
      return clientProjectedName;
    }

    const friendlyName = getFriendlyName(this.program, target);
    if (friendlyName) {
      return friendlyName;
    }

    if (typeof target.name === "symbol") {
      return "";
    }
    return target.name || "";
  }

  private getSerializedName(target: ModelProperty): string {
    if (isHeader(this.program, target)) {
      return getHeaderFieldName(this.program, target);
    } else if (isQueryParam(this.program, target)) {
      return getQueryParamName(this.program, target);
    } else if (isPathParam(this.program, target)) {
      return getPathParamName(this.program, target);
    } else {
      // TODO: currently this is only for JSON
      return getWireName(this.sdkContext, target);
    }
  }

  private isReadOnly(target: SdkModelPropertyType): boolean {
    const segment = target.__raw ? getSegment(this.program, target.__raw) !== undefined : false;
    if (segment) {
      return true;
    } else {
      const visibility = target.__raw ? getVisibility(this.program, target.__raw) : undefined;
      if (visibility) {
        return (
          !visibility.includes("write") &&
          !visibility.includes("create") &&
          !visibility.includes("update") &&
          !visibility.includes("delete") &&
          !visibility.includes("query")
        );
      } else {
        return false;
      }
    }
  }

  private isSecret(target: SdkModelPropertyType): boolean {
    if (target.kind === "property" && target.visibility) {
      return !target.visibility.includes(Visibility.Read);
    } else {
      return false;
    }
  }

  private getMutability(target: SdkModelPropertyType): string[] | undefined {
    if (target.kind === "property" && target.visibility) {
      const mutability: string[] = [];
      if (target.visibility.includes(Visibility.Create)) {
        mutability.push("create");
      }
      if (target.visibility.includes(Visibility.Update)) {
        mutability.push("update");
      }
      if (target.visibility.includes(Visibility.Read)) {
        mutability.push("read");
      }
      if (mutability.length === 3) {
        // if all 3 (supported) mutability values are present, there is no need to set the x-ms-mutability
        return undefined;
      } else {
        return mutability;
      }
    } else {
      return undefined;
    }
  }

  private getConvenienceApiName(op: Operation): string | undefined {
    // check @convenienceMethod
    if (shouldGenerateConvenient(this.sdkContext, op)) {
      return this.getName(op);
    } else {
      return undefined;
    }
  }

  private getConvenienceApiNameFromServiceMethod(sdkMethod: SdkServiceMethod<SdkHttpOperation>): string | undefined {
    // check @convenienceMethod
    if (sdkMethod.__raw && shouldGenerateConvenient(this.sdkContext, sdkMethod.__raw)) {
      return sdkMethod.name;
    } else {
      return undefined;
    }
  }

  private logWarning(msg: string) {
    if (this.loggingEnabled) {
      logWarning(this.program, msg);
    }
  }

  private trace(msg: string) {
    trace(this.program, msg);
  }

  private _stringSchema?: StringSchema;
  get stringSchema(): StringSchema {
    return (
      this._stringSchema ||
      (this._stringSchema = this.codeModel.schemas.add(new StringSchema("string", "simple string")))
    );
  }

  private _integerSchema?: NumberSchema;
  get integerSchema(): NumberSchema {
    return (
      this._integerSchema ||
      (this._integerSchema = this.codeModel.schemas.add(
        new NumberSchema("integer", "simple integer", SchemaType.Integer, 64),
      ))
    );
  }

  private _doubleSchema?: NumberSchema;
  get doubleSchema(): NumberSchema {
    return (
      this._doubleSchema ||
      (this._doubleSchema = this.codeModel.schemas.add(
        new NumberSchema("double", "simple float", SchemaType.Number, 64),
      ))
    );
  }

  private _booleanSchema?: BooleanSchema;
  get booleanSchema(): BooleanSchema {
    return (
      this._booleanSchema ||
      (this._booleanSchema = this.codeModel.schemas.add(new BooleanSchema("boolean", "simple boolean")))
    );
  }

  private _anySchema?: AnySchema;
  get anySchema(): AnySchema {
    return this._anySchema ?? (this._anySchema = this.codeModel.schemas.add(new AnySchema("Anything")));
  }

  private _binarySchema?: BinarySchema;
  get binarySchema(): BinarySchema {
    return this._binarySchema || (this._binarySchema = this.codeModel.schemas.add(new BinarySchema("simple binary")));
  }

  private _pollResultSchema?: ObjectSchema;
  get pollResultSchema(): ObjectSchema {
    return (
      this._pollResultSchema ??
      (this._pollResultSchema = createPollOperationDetailsSchema(this.codeModel.schemas, this.stringSchema))
    );
  }

  private createApiVersionParameter(
    serializedName: string,
    parameterLocation: ParameterLocation,
    value = "",
  ): Parameter {
    return new Parameter(
      serializedName,
      "Version parameter",
      this.codeModel.schemas.add(
        new ConstantSchema(serializedName, "API Version", {
          valueType: this.stringSchema,
          value: new ConstantValue(value),
        }),
      ),
      {
        implementation: ImplementationLocation.Client,
        origin: ORIGIN_API_VERSION,
        required: true,
        protocol: {
          http: new HttpParameter(parameterLocation),
        },
        language: {
          default: {
            serializedName: serializedName,
          },
        },
      },
    );
  }

  private _apiVersionParameter?: Parameter;
  get apiVersionParameter(): Parameter {
    return (
      this._apiVersionParameter ||
      (this._apiVersionParameter = this.createApiVersionParameter("api-version", ParameterLocation.Query))
    );
  }

  private _apiVersionParameterInPath?: Parameter;
  get apiVersionParameterInPath(): Parameter {
    return (
      this._apiVersionParameterInPath ||
      // TODO: hardcode as "apiVersion", as it is what we get from compiler
      (this._apiVersionParameterInPath = this.createApiVersionParameter("apiVersion", ParameterLocation.Path))
    );
  }

  private isSubscriptionId(param: SdkPathParameter): boolean {
    return (
      "subscriptionId".toLocaleLowerCase() === param.name.toLocaleLowerCase()
    );
  }

  private subscriptionIdParameter(parameter: SdkPathParameter): Parameter {
    if (!this._subscriptionParameter) {
      const description = parameter.description;
      this._subscriptionParameter = new Parameter(
        "subscriptionId",
        description ? description : "The ID of the target subscription.",
        this.stringSchema,
        {
          implementation: ImplementationLocation.Client,
          required: true,
          protocol: {
            http: new HttpParameter(ParameterLocation.Path),
          },
          language: {
            default: {
              serializedName: "subscriptionId",
            },
          },
        },
      );
    }
    return this._subscriptionParameter;
  }

  private _subscriptionParameter?: Parameter;

  private propagateSchemaUsage(schema: Schema): void {
    const processedSchemas = new Set<Schema>();

    const innerApplySchemaUsage = (schema: Schema, schemaUsage: SchemaUsage) => {
      this.trackSchemaUsage(schema, schemaUsage);
      innerPropagateSchemaUsage(schema, schemaUsage);
    };

    const innerPropagateSchemaUsage = (schema: Schema, schemaUsage: SchemaUsage) => {
      if (processedSchemas.has(schema)) {
        return;
      }

      processedSchemas.add(schema);
      if (schema instanceof ObjectSchema || schema instanceof GroupSchema) {
        if (schemaUsage.usage || schemaUsage.serializationFormats) {
          schema.properties?.forEach((p) => {
            if (p.readOnly && schemaUsage.usage?.includes(SchemaContext.Input)) {
              const schemaUsageWithoutInput = {
                usage: schemaUsage.usage.filter((it) => it != SchemaContext.Input),
                serializationFormats: schemaUsage.serializationFormats,
              };
              innerApplySchemaUsage(p.schema, schemaUsageWithoutInput);
            } else {
              innerApplySchemaUsage(p.schema, schemaUsage);
            }
          });

          if (schema instanceof ObjectSchema) {
            schema.parents?.all?.forEach((p) => innerApplySchemaUsage(p, schemaUsage));
            schema.parents?.immediate?.forEach((p) => innerApplySchemaUsage(p, schemaUsage));

            if (schema.discriminator) {
              // propagate access/usage to immediate children, if the schema is a discriminated model
              // if the schema is not a discriminated model, its children likely not valid for the mode/API
              // TODO: it does not handle the case that concrete model (kind: "type1") for the discriminated model have depth larger than 1 (e.g. kind: "type1" | "type2" in middle)
              schema.children?.immediate?.forEach((c) => innerApplySchemaUsage(c, schemaUsage));
            }

            if (schema.discriminator?.property?.schema) {
              innerApplySchemaUsage(schema.discriminator?.property?.schema, schemaUsage);
            }
          }
        }
      } else if (schema instanceof DictionarySchema) {
        innerApplySchemaUsage(schema.elementType, schemaUsage);
      } else if (schema instanceof ArraySchema) {
        innerApplySchemaUsage(schema.elementType, schemaUsage);
      } else if (schema instanceof OrSchema) {
        schema.anyOf?.forEach((it) => innerApplySchemaUsage(it, schemaUsage));
      } else if (schema instanceof ConstantSchema) {
        innerApplySchemaUsage(schema.valueType, schemaUsage);
      }
    };

    // Exclude context that not to be propagated
    const schemaUsage = {
      usage: (schema as SchemaUsage).usage?.filter(
        (it) => it !== SchemaContext.Paged && it !== SchemaContext.Anonymous,
      ),
      serializationFormats: (schema as SchemaUsage).serializationFormats?.filter(
        (it) => it !== KnownMediaType.Multipart,
      ),
    };
    // Propagate the usage of the initial schema itself
    innerPropagateSchemaUsage(schema, schemaUsage);
  }

  private trackSchemaUsage(schema: Schema, schemaUsage: SchemaUsage): void {
    if (
      schema instanceof ObjectSchema ||
      schema instanceof GroupSchema ||
      schema instanceof ChoiceSchema ||
      schema instanceof SealedChoiceSchema ||
      schema instanceof OrSchema ||
      schema instanceof ConstantSchema
    ) {
      if (schemaUsage.usage) {
        pushDistinct((schema.usage = schema.usage || []), ...schemaUsage.usage);
      }
      if (schemaUsage.serializationFormats) {
        pushDistinct(
          (schema.serializationFormats = schema.serializationFormats || []),
          ...schemaUsage.serializationFormats,
        );
      }
    } else if (schema instanceof DictionarySchema) {
      this.trackSchemaUsage(schema.elementType, schemaUsage);
    } else if (schema instanceof ArraySchema) {
      this.trackSchemaUsage(schema.elementType, schemaUsage);
    }
  }

  private isArm(): boolean {
    return Boolean(this.codeModel.arm);
  }

  // private getLocationFromSdkParameter(param: SdkModelPropertyType): string {
  //   if (Object.values(ParameterLocation).includes(param.kind)) {
  //     return param.kind;
  //   } else {
  //     return "none";
  //   }
  // }
}<|MERGE_RESOLUTION|>--- conflicted
+++ resolved
@@ -948,16 +948,8 @@
       },
     });
 
-<<<<<<< HEAD
-    codeModelOperation.crossLanguageDefinitionId = sdkMethod.crossLanguageDefintionId;
+    (codeModelOperation as CrossLanguageDefinition).crossLanguageDefinitionId = sdkMethod.crossLanguageDefintionId;
     codeModelOperation.internalApi = sdkMethod.access === "internal";
-=======
-    (codeModelOperation as CrossLanguageDefinition).crossLanguageDefinitionId = getCrossLanguageDefinitionId(
-      this.sdkContext,
-      operation,
-    );
-    codeModelOperation.internalApi = this.isInternal(this.sdkContext, operation);
->>>>>>> 40e18383
 
     const convenienceApiName = this.getConvenienceApiNameFromServiceMethod(sdkMethod);
     let generateConvenienceApi: boolean = Boolean(convenienceApiName);
@@ -3151,15 +3143,7 @@
     if (prop.kind === "property" && prop.multipartOptions) {
       // TODO: handle MultipartOptions.isMulti
       if (prop.multipartOptions.isFilePart) {
-<<<<<<< HEAD
-        schema = this.processMultipartFormDataFilePropertySchemaFromSdkType(
-          prop,
-          prop.multipartOptions.isMulti,
-          this.namespace,
-        );
-=======
         schema = this.processMultipartFormDataFilePropertySchemaFromSdkType(prop, this.namespace);
->>>>>>> 40e18383
       }
     }
 
