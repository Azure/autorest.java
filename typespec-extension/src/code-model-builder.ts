import {
  AnySchema,
  ApiVersion,
  ArraySchema,
  BinaryResponse,
  BinarySchema,
  BooleanSchema,
  ByteArraySchema,
  ChoiceValue,
  DateSchema,
  DateTimeSchema,
  DictionarySchema,
  Discriminator,
  GroupProperty,
  GroupSchema,
  HttpHeader,
  HttpParameter,
  ImplementationLocation,
  KeySecurityScheme,
  Language,
  Metadata,
  NumberSchema,
  OAuth2SecurityScheme,
  ObjectSchema,
  OperationGroup,
  Parameter,
  ParameterLocation,
  Property,
  Relations,
  Response,
  Schema,
  SchemaResponse,
  SchemaType,
  Security,
  SecurityScheme,
  SerializationStyle,
  StringSchema,
  TimeSchema,
  UnixTimeSchema,
  UriSchema,
  VirtualParameter,
} from "@autorest/codemodel";
import { KnownMediaType } from "@azure-tools/codegen";
import { getLroMetadata, getPagedResult, isPollingLocation } from "@azure-tools/typespec-azure-core";
import {
  SdkArrayType,
  SdkBuiltInType,
  SdkClientType,
  SdkConstantType,
  SdkContext,
  SdkDateTimeType,
  SdkDictionaryType,
  SdkDurationType,
  SdkEnumType,
  SdkEnumValueType,
  SdkHeaderParameter,
  SdkHttpOperation,
  SdkHttpResponse,
  SdkLroPagingServiceMethod,
  SdkLroServiceMethod,
  SdkMethod,
  SdkModelPropertyType,
  SdkModelType,
  SdkPathParameter,
  SdkQueryParameter,
  SdkServiceMethod,
  SdkType,
  SdkUnionType,
  UsageFlags,
  createSdkContext,
  getAllModels,
  getClientNameOverride,
  getClientType,
  getWireName,
  isApiVersion,
  isInternal,
  isSdkBuiltInKind,
  isSdkIntKind,
  shouldGenerateConvenient,
  shouldGenerateProtocol
} from "@azure-tools/typespec-client-generator-core";
import {
  EmitContext,
  Model,
  ModelProperty,
  Operation,
  Program,
  Scalar,
  Type,
  TypeNameOptions,
  Union,
  getDoc,
  getEffectiveModelType,
  getFriendlyName,
  getNamespaceFullName,
  getOverloadedOperation,
  getProjectedName,
  getSummary,
  getVisibility,
  isArrayModelType,
  isErrorModel,
  isRecordModelType,
  listServices
} from "@typespec/compiler";
import {
  Authentication,
  HttpOperation,
  HttpOperationBody,
  HttpOperationMultipartBody,
  HttpOperationResponse,
  HttpServer,
  HttpStatusCodeRange,
  HttpStatusCodesEntry,
  Visibility,
  getAuthentication,
  getHeaderFieldName,
  getPathParamName,
  getQueryParamName,
  getStatusCodeDescription,
  isHeader,
  isPathParam,
  isQueryParam
} from "@typespec/http";
import { getSegment } from "@typespec/rest";
import { Version, getAddedOnVersions } from "@typespec/versioning";
import { fail } from "assert";
import pkg from "lodash";
import { Client as CodeModelClient, ObjectScheme } from "./common/client.js";
import { CodeModel } from "./common/code-model.js";
import { LongRunningMetadata } from "./common/long-running-metadata.js";
import { Operation as CodeModelOperation, ConvenienceApi, Request } from "./common/operation.js";
import { ChoiceSchema, SealedChoiceSchema } from "./common/schemas/choice.js";
import { ConstantSchema, ConstantValue } from "./common/schemas/constant.js";
import { OrSchema } from "./common/schemas/relationship.js";
import { DurationSchema } from "./common/schemas/time.js";
import { SchemaContext, SchemaUsage } from "./common/schemas/usage.js";
import { EmitterOptions } from "./emitter.js";
import { createPollOperationDetailsSchema, getFileDetailsSchema } from "./external-schemas.js";
import { ClientContext } from "./models.js";
import {
  ORIGIN_API_VERSION,
  SPECIAL_HEADER_NAMES,
  cloneOperationParameter,
  getServiceVersion,
  isKnownContentType,
  isLroNewPollingStrategy,
  isPayloadProperty,
  loadExamples,
  sdkHttpOperationIsJsonMergePatch,
  sdkHttpOperationIsMultipart,
  sdkHttpOperationIsMultipleContentTypes,
} from "./operation-utils.js";
import { PreNamer } from "./prenamer/prenamer.js";
import {
  ProcessingCache,
  getAccess,
  getDurationFormatFromSdkType,
  getNonNullSdkType,
  getUnionDescription,
  getUsage,
  isStable,
  modelIs,
  pushDistinct
} from "./type-utils.js";
import {
  getJavaNamespace,
  getNamespace,
  logWarning,
  pascalCase,
  stringArrayContainsIgnoreCase,
  trace,
} from "./utils.js";
const { isEqual } = pkg;

export class CodeModelBuilder {
  private program: Program;
  private typeNameOptions: TypeNameOptions;
  private namespace: string;
  private sdkContext: SdkContext;
  private options: EmitterOptions;
  private codeModel: CodeModel;
  private loggingEnabled: boolean = false;

  readonly schemaCache = new ProcessingCache((type: SdkType, name: string) =>
    this.processSchemaFromSdkTypeImpl(type, name),
  );
  readonly typeUnionRefCache = new Map<Type, Union | null | undefined>(); // Union means it ref a Union type, null means it does not ref any Union, undefined means type visited but not completed

  private operationExamples: Map<Operation, any> = new Map<Operation, any>();
  // current apiVersion name to generate code
  private apiVersion: Version | undefined;
  private apiVersionString: string | undefined;

  public constructor(program1: Program, context: EmitContext<EmitterOptions>) {
    this.options = context.options;
    this.program = program1;
    if (this.options["dev-options"]?.loglevel) {
      this.loggingEnabled = true;
    }

    if (this.options["skip-special-headers"]) {
      this.options["skip-special-headers"].forEach((it) => SPECIAL_HEADER_NAMES.add(it.toLowerCase()));
    }

    this.sdkContext = createSdkContext(context, "@azure-tools/typespec-java");
    const service = listServices(this.program)[0];
    const serviceNamespace = service.type;
    if (serviceNamespace === undefined) {
      throw Error("Cannot emit yaml for a namespace that doesn't exist.");
    }

    // java namespace
    this.namespace = getNamespaceFullName(serviceNamespace) || "Azure.Client";
    const javaNamespace = getJavaNamespace(this.namespace);

    const namespace1 = this.namespace;
    this.typeNameOptions = {
      // shorten type names by removing TypeSpec and service namespace
      namespaceFilter(ns) {
        const name = getNamespaceFullName(ns);
        return name !== "Cadl" && name !== namespace1;
      },
    };

    // init code model
    const title = this.options["service-name"] ?? serviceNamespace.name;

    const description = this.getDoc(serviceNamespace);
    this.codeModel = new CodeModel(title, false, {
      info: {
        description: description,
      },
      language: {
        default: {
          name: title,
          description: description,
          summary: this.getSummary(serviceNamespace),
          namespace: this.namespace,
        },
        java: {
          namespace: javaNamespace,
        },
      },
    });

    // auth
    // TODO: it is not very likely, but different client could have different auth
    const auth = getAuthentication(this.program, serviceNamespace);
    if (auth) {
      this.processAuth(auth);
    }
  }

  public async build(): Promise<CodeModel> {
    this.operationExamples = await loadExamples(this.program, this.options, this.sdkContext);

    if (this.sdkContext.arm) {
      // ARM
      this.codeModel.arm = true;
      this.options["group-etag-headers"] = false;
    }

    // const clients = this.processClients();

    this.processClientsFromSdkType();

    this.processModels();

    this.processSchemaUsage();

    if (this.options.namer) {
      this.codeModel = new PreNamer(this.codeModel).init().process();
    }

    this.deduplicateSchemaName();

    return this.codeModel;
  }

  // private processHost(server: HttpServer | undefined): Parameter[] {
  //   const hostParameters: Parameter[] = [];
  //   if (server && !this.isArmSynthesizedServer(server)) {
  //     server.parameters.forEach((it) => {
  //       let parameter;

  //       if (isApiVersion(this.sdkContext, it)) {
  //         parameter = this.createApiVersionParameter(it.name, ParameterLocation.Uri);
  //       } else {
  //         const sdkType = getClientType(this.sdkContext, it.type);
  //         const schema = this.processSchemaFromSdkType(sdkType, it.name);
  //         this.trackSchemaUsage(schema, {
  //           usage: [SchemaContext.Input, SchemaContext.Output /*SchemaContext.Public*/],
  //         });
  //         parameter = new Parameter(this.getName(it), this.getDoc(it), schema, {
  //           implementation: ImplementationLocation.Client,
  //           origin: "modelerfour:synthesized/host",
  //           required: !it.optional,
  //           protocol: {
  //             http: new HttpParameter(ParameterLocation.Uri),
  //           },
  //           language: {
  //             default: {
  //               serializedName: it.name,
  //             },
  //           },
  //           extensions: {
  //             "x-ms-skip-url-encoding": schema instanceof UriSchema,
  //           },
  //           // // make the logic same as TCGC, which takes the server-side default of host as client-side default
  //           // clientDefaultValue: getDefaultValue(it.defaultValue),
  //         });
  //       }

  //       hostParameters.push(this.codeModel.addGlobalParameter(parameter));
  //     });
  //     return hostParameters;
  //   } else {
  //     // use "endpoint"
  //     hostParameters.push(
  //       this.codeModel.addGlobalParameter(
  //         new Parameter("endpoint", "Server parameter", this.stringSchema, {
  //           implementation: ImplementationLocation.Client,
  //           origin: "modelerfour:synthesized/host",
  //           required: true,
  //           protocol: {
  //             http: new HttpParameter(ParameterLocation.Uri),
  //           },
  //           language: {
  //             default: {
  //               serializedName: "endpoint",
  //             },
  //           },
  //           extensions: {
  //             "x-ms-skip-url-encoding": true,
  //           },
  //         }),
  //       ),
  //     );
  //     return hostParameters;
  //   }
  // }

  private processHostParametersFromSdkType(sdkPathParameters: SdkPathParameter[]): Parameter[] {
    const hostParameters: Parameter[] = [];
      let parameter;
      sdkPathParameters.forEach((arg) => {
        const schema = this.processSchemaFromSdkType(arg.type, arg.name);
        this.trackSchemaUsage(schema, {
          usage: [SchemaContext.Input, SchemaContext.Output /*SchemaContext.Public*/],
        });
        parameter = new Parameter(arg.name, arg.description ?? "", schema, { // TODO: descroption or details?
          implementation: ImplementationLocation.Client,
          origin: "modelerfour:synthesized/host",
          required: true,
          protocol: {
            http: new HttpParameter(ParameterLocation.Uri),
          },
          language: {
            default: {
              serializedName: arg.name,
            },
          },
          extensions: {
            "x-ms-skip-url-encoding": schema instanceof UriSchema,
          },
        });
        hostParameters.push(this.codeModel.addGlobalParameter(parameter));
      });
        
    return hostParameters;
  }

  private processAuth(auth: Authentication) {
    const securitySchemes: SecurityScheme[] = [];
    for (const option of auth.options) {
      for (const scheme of option.schemes) {
        switch (scheme.type) {
          case "oauth2":
            {
              const oauth2Scheme = new OAuth2SecurityScheme({
                scopes: [],
              });
              scheme.flows.forEach((it) => oauth2Scheme.scopes.push(...it.scopes.map((it) => it.value)));
              securitySchemes.push(oauth2Scheme);
            }
            break;

          case "apiKey":
            {
              const keyScheme = new KeySecurityScheme({
                name: scheme.name,
              });
              securitySchemes.push(keyScheme);
            }
            break;

          case "http":
            {
              let schemeOrApiKeyPrefix: string = scheme.scheme;
              if (schemeOrApiKeyPrefix === "basic" || schemeOrApiKeyPrefix === "bearer") {
                // HTTP Authentication should use "Basic token" or "Bearer token"
                schemeOrApiKeyPrefix = pascalCase(schemeOrApiKeyPrefix);

                if (this.isBranded()) {
                  // Azure would not allow BasicAuth or BearerAuth
                  this.logWarning(`{scheme.scheme} auth method is currently not supported.`);
                  continue;
                }
              }

              const keyScheme = new KeySecurityScheme({
                name: "authorization",
              });
              (keyScheme as any).prefix = schemeOrApiKeyPrefix; // TODO: modify KeySecurityScheme, after design stable
              securitySchemes.push(keyScheme);
            }
            break;
        }
      }
    }
    if (securitySchemes.length > 0) {
      this.codeModel.security = new Security(true, {
        schemes: securitySchemes,
      });
    }
  }

  private isBranded(): boolean {
    return !this.options["flavor"] || this.options["flavor"].toLocaleLowerCase() === "azure";
  }

  private isInternal(context: SdkContext, operation: Operation): boolean {
    const access = getAccess(operation);
    if (access) {
      return access === "internal";
    } else {
      // TODO: deprecate "internal"
      // eslint-disable-next-line deprecation/deprecation
      return isInternal(context, operation);
    }
  }

  private processModels() {
    const processedSdkModels: Set<SdkModelType | SdkEnumType> = new Set();

    // lambda to mark model as public
    const modelAsPublic = (model: SdkModelType | SdkEnumType) => {
      const schema = this.processSchemaFromSdkType(model, "");

      this.trackSchemaUsage(schema, {
        usage: [SchemaContext.Public],
      });
    };

    const sdkModels: (SdkModelType | SdkEnumType)[] = getAllModels(this.sdkContext);

    // process sdk models
    for (const model of sdkModels) {
      if (!processedSdkModels.has(model)) {
        const access = getAccess(model.__raw);
        if (access === "public") {
          modelAsPublic(model);
        } else if (access === "internal") {
          const schema = this.processSchemaFromSdkType(model, model.name);

          this.trackSchemaUsage(schema, {
            usage: [SchemaContext.Internal],
          });
        }

        const usage = getUsage(model.__raw);
        if (usage) {
          const schema = this.processSchemaFromSdkType(model, "");

          this.trackSchemaUsage(schema, {
            usage: usage,
          });
        }

        processedSdkModels.add(model);
      }
    }
  }

  private processSchemaUsage() {
    this.codeModel.schemas.objects?.forEach((it) => this.propagateSchemaUsage(it));

    // post process for schema usage
    this.codeModel.schemas.objects?.forEach((it) => this.resolveSchemaUsage(it));
    this.codeModel.schemas.groups?.forEach((it) => this.resolveSchemaUsage(it));
    this.codeModel.schemas.choices?.forEach((it) => this.resolveSchemaUsage(it));
    this.codeModel.schemas.sealedChoices?.forEach((it) => this.resolveSchemaUsage(it));
    this.codeModel.schemas.ors?.forEach((it) => this.resolveSchemaUsage(it));
    this.codeModel.schemas.constants?.forEach((it) => this.resolveSchemaUsage(it));
  }

  private deduplicateSchemaName() {
    // deduplicate model name
    const nameCount = new Map<string, number>();
    const deduplicateName = (schema: Schema) => {
      const name = schema.language.default.name;
      // skip models under "com.azure.core."
      if (name && !schema.language.java?.namespace?.startsWith("com.azure.core.")) {
        if (!nameCount.has(name)) {
          nameCount.set(name, 1);
        } else {
          const count = nameCount.get(name)!;
          nameCount.set(name, count + 1);
          schema.language.default.name = name + count;
        }
      }
    };
    this.codeModel.schemas.objects?.forEach((it) => deduplicateName(it));
    this.codeModel.schemas.groups?.forEach((it) => deduplicateName(it)); // it may contain RequestConditions under "com.azure.core."
    this.codeModel.schemas.choices?.forEach((it) => deduplicateName(it));
    this.codeModel.schemas.sealedChoices?.forEach((it) => deduplicateName(it));
    this.codeModel.schemas.ors?.forEach((it) => deduplicateName(it));
    this.codeModel.schemas.constants?.forEach((it) => deduplicateName(it));
  }

  private resolveSchemaUsage(schema: Schema) {
    if (
      schema instanceof ObjectSchema ||
      schema instanceof GroupSchema ||
      schema instanceof ChoiceSchema ||
      schema instanceof SealedChoiceSchema ||
      schema instanceof OrSchema ||
      schema instanceof ConstantSchema
    ) {
      const schemaUsage: SchemaContext[] | undefined = schema.usage;
      // Public override Internal
      if (schemaUsage?.includes(SchemaContext.Public)) {
        const index = schemaUsage.indexOf(SchemaContext.Internal);
        if (index >= 0) {
          schemaUsage.splice(index, 1);
        }
      }

      // Internal on Anonymous
      if (schemaUsage?.includes(SchemaContext.Anonymous)) {
        const index = schemaUsage.indexOf(SchemaContext.Internal);
        if (index < 0) {
          schemaUsage.push(SchemaContext.Internal);
        }
      }
    }
  }

  private processClientsFromSdkType() {
    // preprocess group-etag-headers
    this.options["group-etag-headers"] = this.options["group-etag-headers"] ?? true;

    const sdkPackage = this.sdkContext.experimental_sdkPackage;
    for (const client of sdkPackage.clients) {
      if (client.initialization.access !== "public") { // do not generate client for internal client which is operation group
        continue;
      }
      const codeModelClient = new CodeModelClient(client.name, client.details ?? "", {
        summary: client.description,

        // at present, use global security definition
        security: this.codeModel.security,
      });
      // codeModelClient.crossLanguageDefinitionId = client.crossLanguageDefinitionId;

      // versioning
      const versions = client.apiVersions;
      if (versions && versions.length > 0) {
        if (!this.sdkContext.apiVersion || ["all", "latest"].includes(this.sdkContext.apiVersion)) {
          this.apiVersionString = versions[versions.length - 1];
        } else {
          this.apiVersionString = versions.find((it: string) => it === this.sdkContext.apiVersion);
          if (!this.apiVersionString) {
            throw new Error("Unrecognized api-version: " + this.sdkContext.apiVersion);
          }
        }

        codeModelClient.apiVersions = [];
        for (const version of this.getFilteredApiVersionsFromString(this.apiVersionString, versions)) {
          const apiVersion = new ApiVersion();
          apiVersion.version = version;
          codeModelClient.apiVersions.push(apiVersion);
        }
      }

      // client initialization
      let baseUri = "{endpoint}";
      let hostParameters: Parameter[] = [];
      client.initialization.properties.forEach((initializationProperty) => {
        if (initializationProperty.kind === "endpoint") {
          baseUri = initializationProperty.type.serverUrl;
          hostParameters = this.processHostParametersFromSdkType(initializationProperty.type.templateArguments);
          codeModelClient.addGlobalParameters(hostParameters);
        }
      });

      const clientContext = new ClientContext(
        baseUri,
        hostParameters,
        codeModelClient.globalParameters!,
        codeModelClient.apiVersions,
      );

      // preprocess operation groups and operations
      // operations without operation group
      const serviceMethodsWithoutSubClient = this.listServiceMethodsUnderClient(client, false);
      let codeModelGroup = new OperationGroup("");
      for (const serviceMethod of serviceMethodsWithoutSubClient) {
        if (!this.needToSkipProcessingOperation(serviceMethod.__raw, clientContext)) {
          codeModelGroup.addOperation(this.processOperationFromSdkType(serviceMethod, clientContext, ""));
        }
      }
      if (codeModelGroup.operations?.length > 0) {
        codeModelClient.operationGroups.push(codeModelGroup);
      }

      // operations under operation groups 
      const subClients = this.listSubClientsUnderClient(client, true);
      for (const subClient of subClients) {
        const serviceMethods = this.listServiceMethodsUnderClient(subClient, true);
        // operation group with no operation is skipped
        if (serviceMethods.length > 0) {
          // TODO: haoling get name from group path
          // const groupPath = subClient..groupPath.split(".");
          // let operationGroupName: string;
          // if (groupPath.length > 1) {
          //   // groupPath should be in format of "OpenAIClient.Chat.Completions"
          //   operationGroupName = groupPath.slice(1).join("");
          // } else {
          //   // protection
          //   operationGroupName = operationGroup.type.name;
          // }
          codeModelGroup = new OperationGroup(subClient.name);
          for (const serviceMethod of serviceMethods) {
            if (!this.needToSkipProcessingOperation(serviceMethod.__raw, clientContext)) {
              codeModelGroup.addOperation(this.processOperationFromSdkType(serviceMethod, clientContext, subClient.name));
            }
          }
          codeModelClient.operationGroups.push(codeModelGroup);
        }
      }
      this.codeModel.clients.push(codeModelClient);

      // postprocess for ServiceVersion
      let apiVersionSameForAllClients = true;
      let sharedApiVersions = undefined;
      for (const client of this.codeModel.clients) {
        const apiVersions = client.apiVersions;
        if (!apiVersions) {
          // client does not have apiVersions
          apiVersionSameForAllClients = false;
        } else if (!sharedApiVersions) {
          // first client, set it to sharedApiVersions
          sharedApiVersions = apiVersions;
        } else {
          apiVersionSameForAllClients = isEqual(sharedApiVersions, apiVersions);
        }
        if (!apiVersionSameForAllClients) {
          break;
        }
      }
      if (apiVersionSameForAllClients) {
        const serviceVersion = getServiceVersion(this.codeModel);
        for (const client of this.codeModel.clients) {
          client.serviceVersion = serviceVersion;
        }
      } else {
        for (const client of this.codeModel.clients) {
          const apiVersions = client.apiVersions;
          if (apiVersions) {
            client.serviceVersion = getServiceVersion(client);
          }
        }
      }
    } 
  }

  private listSubClientsUnderClient(client: SdkClientType<SdkHttpOperation>, includeNestedOperationGroups: boolean): SdkClientType<SdkHttpOperation>[] {
    const operationGroups: SdkClientType<SdkHttpOperation>[] = [];
    for (const method of client.methods) {
      if (method.kind === "clientaccessor") {
        const subClient = method.response;
        operationGroups.push(subClient);
        if (includeNestedOperationGroups) {
          for (const operationGroup of this.listSubClientsUnderClient(subClient, includeNestedOperationGroups)) {
            operationGroups.push(operationGroup);
          }
        }
      }
    }
    return operationGroups;
  }

  private listServiceMethodsUnderClient(client: SdkClientType<SdkHttpOperation>, includeNestedServiceMethods: boolean): SdkServiceMethod<SdkHttpOperation>[] {
    const methods: SdkServiceMethod<SdkHttpOperation>[] = [];
    for (const method of client.methods) {
      if (includeNestedServiceMethods) {
        if (method.kind === "clientaccessor") {
          const client = method.response;
          for (const method of this.listServiceMethodsUnderClient(client, includeNestedServiceMethods)) {
            methods.push(method);
          }
        }
      } 
      if (method.kind !== "clientaccessor") {
        methods.push(method);
      }
    }
    return methods;
  }

  // private processClients(): SdkClient[] {
  //   const sdkPackage = this.sdkContext.experimental_sdkPackage;
  //   const clients = listClients(this.sdkContext);
  //   // preprocess group-etag-headers
  //   this.options["group-etag-headers"] = this.options["group-etag-headers"] ?? true;

  //   for (const client of clients) {
  //     const codeModelClient = new CodeModelClient(client.name, this.getDoc(client.type), {
  //       summary: this.getSummary(client.type),

  //       // at present, use global security definition
  //       security: this.codeModel.security,
  //     });
  //     codeModelClient.crossLanguageDefinitionId = client.crossLanguageDefinitionId;

  //     // versioning
  //     const versioning = getVersion(this.program, client.service);
  //     if (versioning && versioning.getVersions()) {
  //       // @versioned in versioning
  //       if (!this.sdkContext.apiVersion || ["all", "latest"].includes(this.sdkContext.apiVersion)) {
  //         this.apiVersion = getDefaultApiVersion(this.sdkContext, client.service);
  //       } else {
  //         this.apiVersion = versioning.getVersions().find((it: Version) => it.value === this.sdkContext.apiVersion);
  //         if (!this.apiVersion) {
  //           throw new Error("Unrecognized api-version: " + this.sdkContext.apiVersion);
  //         }
  //       }

  //       codeModelClient.apiVersions = [];
  //       for (const version of this.getFilteredApiVersions(this.apiVersion, versioning.getVersions())) {
  //         const apiVersion = new ApiVersion();
  //         apiVersion.version = version.value;
  //         codeModelClient.apiVersions.push(apiVersion);
  //       }
  //     }

  //     // server
  //     let baseUri = "{endpoint}";
  //     const servers = getServers(this.program, client.service);
  //     if (servers && servers.length === 1 && !this.isArmSynthesizedServer(servers[0])) {
  //       baseUri = servers[0].url;
  //     }
  //     const hostParameters = this.processHost(servers?.length === 1 ? servers[0] : undefined);
  //     codeModelClient.addGlobalParameters(hostParameters);
  //     const clientContext = new ClientContext(
  //       baseUri,
  //       hostParameters,
  //       codeModelClient.globalParameters!,
  //       codeModelClient.apiVersions,
  //     );
  //     clientContext.preProcessOperations(this.sdkContext, client);

  //     const operationGroups = listOperationGroups(this.sdkContext, client, true);

  //     const operationWithoutGroup = listOperationsInOperationGroup(this.sdkContext, client);
  //     let codeModelGroup = new OperationGroup("");
  //     for (const operation of operationWithoutGroup) {
  //       if (!this.needToSkipProcessingOperation(operation, clientContext)) {
  //         codeModelGroup.addOperation(this.processOperation("", operation, clientContext));
  //       }
  //     }
  //     if (codeModelGroup.operations?.length > 0) {
  //       codeModelClient.operationGroups.push(codeModelGroup);
  //     }

  //     for (const operationGroup of operationGroups) {
  //       const operations = listOperationsInOperationGroup(this.sdkContext, operationGroup);
  //       // operation group with no operation is skipped
  //       if (operations.length > 0) {
  //         const groupPath = operationGroup.groupPath.split(".");
  //         let operationGroupName: string;
  //         if (groupPath.length > 1) {
  //           // groupPath should be in format of "OpenAIClient.Chat.Completions"
  //           operationGroupName = groupPath.slice(1).join("");
  //         } else {
  //           // protection
  //           operationGroupName = operationGroup.type.name;
  //         }
  //         codeModelGroup = new OperationGroup(operationGroupName);
  //         for (const operation of operations) {
  //           if (!this.needToSkipProcessingOperation(operation, clientContext)) {
  //             codeModelGroup.addOperation(this.processOperation(operationGroupName, operation, clientContext));
  //           }
  //         }
  //         codeModelClient.operationGroups.push(codeModelGroup);
  //       }
  //     }

  //     this.codeModel.clients.push(codeModelClient);
  //   }

  //   // postprocess for ServiceVersion
  //   let apiVersionSameForAllClients = true;
  //   let sharedApiVersions = undefined;
  //   for (const client of this.codeModel.clients) {
  //     const apiVersions = client.apiVersions;
  //     if (!apiVersions) {
  //       // client does not have apiVersions
  //       apiVersionSameForAllClients = false;
  //     } else if (!sharedApiVersions) {
  //       // first client, set it to sharedApiVersions
  //       sharedApiVersions = apiVersions;
  //     } else {
  //       apiVersionSameForAllClients = isEqual(sharedApiVersions, apiVersions);
  //     }
  //     if (!apiVersionSameForAllClients) {
  //       break;
  //     }
  //   }
  //   if (apiVersionSameForAllClients) {
  //     const serviceVersion = getServiceVersion(this.codeModel);
  //     for (const client of this.codeModel.clients) {
  //       client.serviceVersion = serviceVersion;
  //     }
  //   } else {
  //     for (const client of this.codeModel.clients) {
  //       const apiVersions = client.apiVersions;
  //       if (apiVersions) {
  //         client.serviceVersion = getServiceVersion(client);
  //       }
  //     }
  //   }

  //   return clients;
  // }

  /**
   * Filter api-versions for "ServiceVersion".
   * TODO(xiaofei) pending TCGC design: https://github.com/Azure/typespec-azure/issues/746
   *
   * @param pinnedApiVersion the api-version to use as filter base
   * @param versions api-versions to filter
   * @returns filtered api-versions
   */
  private getFilteredApiVersionsFromString(pinnedApiVersion: string | undefined, versions: string[]): string[] {
    if (!pinnedApiVersion) {
      return versions;
    }
    return versions
      .slice(0, versions.indexOf(pinnedApiVersion) + 1)
      .filter((version) => !this.isStableApiVersion(pinnedApiVersion) || this.isStableApiVersion(version));
  }

    /**
   * Filter api-versions for "ServiceVersion".
   * TODO(xiaofei) pending TCGC design: https://github.com/Azure/typespec-azure/issues/746
   *
   * @param pinnedApiVersion the api-version to use as filter base
   * @param versions api-versions to filter
   * @returns filtered api-versions
   */
    private getFilteredApiVersions(pinnedApiVersion: Version | undefined, versions: Version[]): Version[] {
      if (!pinnedApiVersion) {
        return versions;
      }
      return versions
        .slice(0, versions.indexOf(pinnedApiVersion) + 1)
        .filter((version) => !isStable(pinnedApiVersion) || isStable(version));
    }

  private isStableApiVersion(version: string): boolean {
    return !version.includes("preview");
  }

  /**
   * `@armProviderNamespace` currently will add a default server if not defined globally:
   * https://github.com/Azure/typespec-azure/blob/8b8d7c05f168d9305a09691c4fedcb88f4a57652/packages/typespec-azure-resource-manager/src/namespace.ts#L121-L128
   * TODO: if the synthesized server has the right hostParameter, we can use that instead
   *
   * @param server returned by getServers
   * @returns whether it's synthesized by `@armProviderNamespace`
   */
  private isArmSynthesizedServer(server: HttpServer): boolean {
    return this.isArm() && (!server.parameters || server.parameters.size == 0);
  }

  private needToSkipProcessingOperation(operation: Operation | undefined, clientContext: ClientContext): boolean {
    // don't generate protocol and convenience method for overloaded operations
    // issue link: https://github.com/Azure/autorest.java/issues/1958#issuecomment-1562558219 we will support generate overload methods for non-union type in future (TODO issue: https://github.com/Azure/autorest.java/issues/2160)
    if (operation && getOverloadedOperation(this.program, operation)) {
      this.trace(`Operation '${operation.name}' is temporary skipped, as it is an overloaded operation`);
      return true;
    }
    return false;
  }

  /**
   * Whether we support advanced versioning in non-breaking fashion.
   */
  private supportsAdvancedVersioning(): boolean {
    return Boolean(this.options["advanced-versioning"]);
  }

  private getOperationExample(operation: Operation): any | undefined {
    if (operation.projectionSource?.kind === "Operation") {
      // always use the projectionSource, if available
      operation = operation.projectionSource;
    }
    let operationExample = this.operationExamples.get(operation);
    if (!operationExample && operation.sourceOperation) {
      // if the operation is customized in client.tsp, the operation would be different from that of main.tsp
      // try the operation.sourceOperation
      operation = operation.sourceOperation;
      if (operation.projectionSource?.kind === "Operation") {
        operation = operation.projectionSource;
      }
      operationExample = this.operationExamples.get(operation);
    }
    return operationExample;
  }

  private processOperationFromSdkType(sdkMethod: SdkServiceMethod<SdkHttpOperation>, clientContext: ClientContext, groupName: string): CodeModelOperation {
    // TODO: haoling get operation example
    const operationName = sdkMethod.name;
    const httpOperation = sdkMethod.operation;
    const operationId = groupName ? `${groupName}_${operationName}` : `${operationName}`;
    const operationGroup = this.codeModel.getOperationGroup(groupName);

    let operationExample = undefined;
    if (sdkMethod.__raw) {
      operationExample = this.getOperationExample(sdkMethod.__raw);
    }

    const codeModelOperation = new CodeModelOperation(operationName, sdkMethod.details ?? "", {
      operationId: operationId,
      summary: sdkMethod.description,
      extensions: {
        "x-ms-examples": operationExample
          ? { [operationExample.title ?? operationExample.operationId ?? sdkMethod.name]: operationExample }
          : undefined,
      },
    });

    codeModelOperation.crossLanguageDefinitionId = sdkMethod.crossLanguageDefintionId;
    codeModelOperation.internalApi = sdkMethod.access === "internal";

    const convenienceApiName = this.getConvenienceApiNameFromServiceMethod(sdkMethod);
    let generateConvenienceApi: boolean = Boolean(convenienceApiName);
    let generateProtocolApi: boolean = sdkMethod.__raw ? shouldGenerateProtocol(this.sdkContext, sdkMethod.__raw) : true;

    let apiComment: string | undefined = undefined;
    if (generateConvenienceApi) {
      // check if the convenience API need to be disabled for some special cases
      if (sdkHttpOperationIsMultipart(httpOperation)) {
        // do not generate protocol method for multipart/form-data, as it be very hard for user to prepare the request body as BinaryData
        generateProtocolApi = false;
        apiComment = `Protocol API requires serialization of parts with content-disposition and data, as operation '${operationName}' is 'multipart/form-data'`;
        this.logWarning(apiComment);
      } else if (sdkHttpOperationIsMultipleContentTypes(httpOperation)) {
        // and multiple content types
        // issue link: https://github.com/Azure/autorest.java/issues/1958#issuecomment-1562558219
        generateConvenienceApi = false;
        apiComment = `Convenience API is not generated, as operation '${operationName}' is multiple content-type`;
        this.logWarning(apiComment);
      } else if (sdkHttpOperationIsJsonMergePatch(httpOperation) && this.options["stream-style-serialization"] === false) {
        // do not generate convenient method for json merge patch operation if stream-style-serialization is not enabled
        generateConvenienceApi = false;
        apiComment = `Convenience API is not generated, as operation '${operationName}' is 'application/merge-patch+json' and stream-style-serialization is not enabled`;
        this.logWarning(apiComment);
      }
      // else {
      //   const union = operationRefersUnion(this.program, op, this.typeUnionRefCache);
      //   if (union) {
      //     // and Union
      //     generateConvenienceApi = false;
      //     apiComment = `Convenience API is not generated, as operation '${
      //       op.operation.name
      //     }' refers Union '${getUnionDescription(union, this.typeNameOptions)}'`;
      //     this.logWarning(apiComment);
      //   }
      // }
    }
    if (generateConvenienceApi && convenienceApiName) {
      codeModelOperation.convenienceApi = new ConvenienceApi(convenienceApiName);
    }
    if (apiComment) {
      codeModelOperation.language.java = new Language();
      codeModelOperation.language.java.comment = apiComment;
    }

     // check for generating protocol api or not
     codeModelOperation.generateProtocolApi = generateProtocolApi && !codeModelOperation.internalApi;

     codeModelOperation.addRequest(
       new Request({
         protocol: {
           http: {
             path: httpOperation.path,
             method: httpOperation.verb,
             uri: clientContext.baseUri,
           },
         },
       }),
     );

     // host
    clientContext.hostParameters.forEach((it) => codeModelOperation.addParameter(it));
    // path/query/header parameters
    for (let param of httpOperation.parameters) {
      // if it's paged operation with request body, remove content-type header added by TCGC, as next link call should not have content type header
      if ((sdkMethod.kind === "paging" || sdkMethod.kind === "lropaging") && httpOperation.bodyParam) {
        if (param.serializedName.toLocaleLowerCase() === "content-type") {
          continue;
        }
      }
      this.processParameterFromSdkType(codeModelOperation, param, clientContext);
    }
    // "accept" header
    // this.addAcceptHeaderParameterFromSdkType(codeModelOperation, httpOperation.responses);
    // body
    if (httpOperation.bodyParam && httpOperation.__raw && sdkMethod.__raw && httpOperation.bodyParam.type.__raw) {
        // let bodyType = httpOperation.bodyParam.type;
        // if (bodyType.kind === "model" && bodyType.__raw) {
          // // try use resource type as round-trip model
          // const resourceType = getResourceOperation(this.program, rawOperation)?.resourceType;
          // if (resourceType && rawHttpOperation.responses && rawHttpOperation.responses.length > 0) {
          //   const resp = rawHttpOperation.responses[0];
          //   if (resp.responses && resp.responses.length > 0 && resp.responses[0].body) {
          //     const responseBody = resp.responses[0].body;
          //     const bodyTypeInResponse = this.findResponseBody(responseBody.type);
          //     // response body type is resource type, and request body type (if templated) contains resource type
          //     if (bodyTypeInResponse === resourceType && isModelReferredInTemplate(bodyType, resourceType)) {
          //       bodyType = resourceType;
          //     }
          //   }
          // }
          // this.processParameterBody(codeModelOperation, httpOperation.__raw, bodyType.__raw as Model | ModelProperty);
        this.processParameterBodyFromSdkType(codeModelOperation, httpOperation.__raw, httpOperation, httpOperation.bodyParam);
        // }
    }

    // group ETag header parameters, if exists
    if (this.options["group-etag-headers"]) {
      this.processEtagHeaderParametersFromSdkType(codeModelOperation, sdkMethod.operation);
    }

    // lro metadata
    let lroMetadata = new LongRunningMetadata(false);
    if (sdkMethod.kind === "lro" || sdkMethod.kind === "lropaging") {
      lroMetadata = this.processLroMetadataFromSdkType(codeModelOperation, sdkMethod);
    }

    // responses
    for (const [code, response] of sdkMethod.operation.responses) {
      this.processResponseFromSdkType(codeModelOperation, code, response, lroMetadata.longRunning, false);
    }

    // exception
    for (const [code, response] of sdkMethod.operation.exceptions) {
      this.processResponseFromSdkType(codeModelOperation, code, response, lroMetadata.longRunning, true);
    }


    // check for paged
    // this.processRouteForPaged(codeModelOperation, sdkMethod.operation.__raw.responses);
    this.processRouteForPagedFromSdkType(codeModelOperation, sdkMethod.operation.responses, sdkMethod);
  
    // check for long-running operation
    this.processRouteForLongRunningFromSdkType(codeModelOperation, sdkMethod.operation.responses, lroMetadata);
    
    operationGroup.addOperation(codeModelOperation);

    return codeModelOperation;
  }

  // private processOperation(groupName: string, operation: Operation, clientContext: ClientContext): CodeModelOperation {
  //   const op = ignoreDiagnostics(getHttpOperation(this.program, operation));

  //   const operationGroup = this.codeModel.getOperationGroup(groupName);
  //   const operationName = this.getName(operation);
  //   const opId = groupName ? `${groupName}_${operationName}` : `${operationName}`;

  //   const operationExample = this.getOperationExample(operation);

  //   const codeModelOperation = new CodeModelOperation(operationName, this.getDoc(operation), {
  //     operationId: opId,
  //     summary: this.getSummary(operation),
  //     extensions: {
  //       "x-ms-examples": operationExample
  //         ? { [operationExample.title ?? operationExample.operationId ?? operation.name]: operationExample }
  //         : undefined,
  //     },
  //   });

  //   codeModelOperation.crossLanguageDefinitionId = getCrossLanguageDefinitionId(this.sdkContext, operation);
  //   codeModelOperation.internalApi = this.isInternal(this.sdkContext, operation);

  //   const convenienceApiName = this.getConvenienceApiName(operation);
  //   let generateConvenienceApi: boolean = Boolean(convenienceApiName);
  //   let generateProtocolApi: boolean = shouldGenerateProtocol(this.sdkContext, operation);

  //   let apiComment: string | undefined = undefined;
  //   if (generateConvenienceApi) {
  //     // check if the convenience API need to be disabled for some special cases
  //     if (operationIsMultipart(op)) {
  //       // do not generate protocol method for multipart/form-data, as it be very hard for user to prepare the request body as BinaryData
  //       generateProtocolApi = false;
  //       apiComment = `Protocol API requires serialization of parts with content-disposition and data, as operation '${op.operation.name}' is 'multipart/form-data'`;
  //       this.logWarning(apiComment);
  //     } else if (operationIsMultipleContentTypes(op)) {
  //       // and multiple content types
  //       // issue link: https://github.com/Azure/autorest.java/issues/1958#issuecomment-1562558219
  //       generateConvenienceApi = false;
  //       apiComment = `Convenience API is not generated, as operation '${op.operation.name}' is multiple content-type`;
  //       this.logWarning(apiComment);
  //     } else if (operationIsJsonMergePatch(op) && this.options["stream-style-serialization"] === false) {
  //       // do not generate convenient method for json merge patch operation if stream-style-serialization is not enabled
  //       generateConvenienceApi = false;
  //       apiComment = `Convenience API is not generated, as operation '${op.operation.name}' is 'application/merge-patch+json' and stream-style-serialization is not enabled`;
  //       this.logWarning(apiComment);
  //     }
  //     // else {
  //     //   const union = operationRefersUnion(this.program, op, this.typeUnionRefCache);
  //     //   if (union) {
  //     //     // and Union
  //     //     generateConvenienceApi = false;
  //     //     apiComment = `Convenience API is not generated, as operation '${
  //     //       op.operation.name
  //     //     }' refers Union '${getUnionDescription(union, this.typeNameOptions)}'`;
  //     //     this.logWarning(apiComment);
  //     //   }
  //     // }
  //   }
  //   if (generateConvenienceApi && convenienceApiName) {
  //     codeModelOperation.convenienceApi = new ConvenienceApi(convenienceApiName);
  //   }
  //   if (apiComment) {
  //     codeModelOperation.language.java = new Language();
  //     codeModelOperation.language.java.comment = apiComment;
  //   }

  //   // check for generating protocol api or not
  //   codeModelOperation.generateProtocolApi = generateProtocolApi && !codeModelOperation.internalApi;

  //   codeModelOperation.addRequest(
  //     new Request({
  //       protocol: {
  //         http: {
  //           path: op.path,
  //           method: op.verb,
  //           uri: clientContext.baseUri,
  //         },
  //       },
  //     }),
  //   );

  //   // host
  //   clientContext.hostParameters.forEach((it) => codeModelOperation.addParameter(it));
  //   // parameters
  //   op.parameters.parameters.map((it) => {
  //     const sdkParamType = ignoreDiagnostics(getSdkModelPropertyType(this.sdkContext, it.param, operation)) as SdkHeaderParameter | SdkQueryParameter | SdkPathParameter;
  //     this.processParameterFromSdkType(codeModelOperation, sdkParamType, clientContext);
  //   });
  //   // "accept" header
  //   this.addAcceptHeaderParameter(codeModelOperation, op.responses);
  //   // body
  //   if (op.parameters.body) {
  //     if (op.parameters.body.property) {
  //       if (!isVoidType(op.parameters.body.property.type)) {
  //         this.processParameterBody(codeModelOperation, op, op.parameters.body.property);
  //       }
  //     } else if (op.parameters.body.type) {
  //       let bodyType = this.getEffectiveSchemaType(op.parameters.body.type);

  //       if (bodyType.kind === "Model") {
  //         // try use resource type as round-trip model
  //         const resourceType = getResourceOperation(this.program, operation)?.resourceType;
  //         if (resourceType && op.responses && op.responses.length > 0) {
  //           const resp = op.responses[0];
  //           if (resp.responses && resp.responses.length > 0 && resp.responses[0].body) {
  //             const responseBody = resp.responses[0].body;
  //             const bodyTypeInResponse = this.findResponseBody(responseBody.type);
  //             // response body type is resource type, and request body type (if templated) contains resource type
  //             if (bodyTypeInResponse === resourceType && isModelReferredInTemplate(bodyType, resourceType)) {
  //               bodyType = resourceType;
  //             }
  //           }
  //         }

  //         this.processParameterBody(codeModelOperation, op, bodyType);
  //       }
  //     }
  //   }

  //   // group ETag header parameters, if exists
  //   if (this.options["group-etag-headers"]) {
  //     this.processEtagHeaderParameters(codeModelOperation, op);
  //   }

  //   // lro metadata
  //   const lroMetadata = this.processLroMetadata(codeModelOperation, op);

  //   // responses
  //   op.responses.map((it) => this.processResponse(codeModelOperation, it, lroMetadata.longRunning));

  //   // check for paged
  //   this.processRouteForPaged(codeModelOperation, op.responses);
  //   // check for long-running operation
  //   this.processRouteForLongRunning(codeModelOperation, operation, op.responses, lroMetadata);

  //   operationGroup.addOperation(codeModelOperation);

  //   return codeModelOperation;
  // }

  private processRouteForPaged(op: CodeModelOperation, responses: HttpOperationResponse[]) {
    for (const response of responses) {
      if (response.responses && response.responses.length > 0 && response.responses[0].body) {
        const responseBody = response.responses[0].body;
        const bodyType = this.findResponseBody(responseBody.type);
        if (bodyType.kind === "Model") {
          const pagedResult = getPagedResult(this.program, bodyType);
          if (pagedResult) {
            op.extensions = op.extensions ?? {};
            op.extensions["x-ms-pageable"] = {
              itemName: pagedResult.itemsProperty?.name,
              nextLinkName: pagedResult.nextLinkProperty?.name,
            };

            op.responses?.forEach((r) => {
              if (r instanceof SchemaResponse) {
                this.trackSchemaUsage(r.schema, { usage: [SchemaContext.Paged] });
              }
            });

            break;
          }
        }
      }
    }
  }

  private processRouteForPagedFromSdkType(op: CodeModelOperation, responses: Map<number | HttpStatusCodeRange, SdkHttpResponse>, sdkMethod: SdkMethod<SdkHttpOperation>) {
    if (sdkMethod.kind === "paging" || sdkMethod.kind === "lropaging") {
      for (const [code, response] of responses) {
        let bodyType = response.type;
        if (bodyType && bodyType.kind === "model") {
          const pagedResult = sdkMethod.__raw_paged_metadata;
          if (pagedResult) {
            op.extensions = op.extensions ?? {};
            op.extensions["x-ms-pageable"] = {
              itemName: pagedResult.itemsProperty?.name,
              nextLinkName: pagedResult.nextLinkProperty?.name,
            };

            op.responses?.forEach((r) => {
              if (r instanceof SchemaResponse) {
                this.trackSchemaUsage(r.schema, { usage: [SchemaContext.Paged] });
              }
            });
            break;
          }
        }
      }
    }
  }

  private processLroMetadataFromSdkType(op: CodeModelOperation, sdkMethod: SdkLroServiceMethod<SdkHttpOperation> | SdkLroPagingServiceMethod<SdkHttpOperation>): LongRunningMetadata {
    const trackConvenienceApi: boolean = Boolean(op.convenienceApi);
    
    const lroMetadata = sdkMethod.__raw_lro_metadata;
    // needs lroMetadata.statusMonitorStep, as getLroMetadata would return for @pollingOperation operation
    if (lroMetadata && lroMetadata.pollingInfo && lroMetadata.statusMonitorStep) {
      let pollingSchema = undefined;
      let finalSchema = undefined;

      let pollingStrategy: Metadata | undefined = undefined;
      let finalResultPropertySerializedName: string | undefined = undefined;

      const verb = sdkMethod.operation.verb;
      const useNewPollStrategy = isLroNewPollingStrategy(sdkMethod.operation.__raw, lroMetadata);
      if (useNewPollStrategy) {
        // use OperationLocationPollingStrategy
        pollingStrategy = new Metadata({
          language: {
            java: {
              name: "OperationLocationPollingStrategy",
              namespace: getJavaNamespace(this.namespace) + ".implementation",
            },
          },
        });
      }

      // pollingSchema
      if (modelIs(lroMetadata.pollingInfo.responseModel, "OperationStatus", "Azure.Core.Foundations")) {
        pollingSchema = this.pollResultSchema;
      } else {
        const pollType = this.findResponseBody(lroMetadata.pollingInfo.responseModel);
        const sdkType = getClientType(this.sdkContext, pollType);
        pollingSchema = this.processSchemaFromSdkType(sdkType, "pollResult");
      }

      // finalSchema
      if (
        verb !== "delete" &&
        lroMetadata.finalResult &&
        lroMetadata.finalEnvelopeResult &&
        lroMetadata.finalResult !== "void" &&
        lroMetadata.finalEnvelopeResult !== "void"
      ) {
        const finalResult = useNewPollStrategy ? lroMetadata.finalResult : lroMetadata.finalEnvelopeResult;
        const finalType = this.findResponseBody(finalResult);
        const sdkType = getClientType(this.sdkContext, finalType);
        finalSchema = this.processSchemaFromSdkType(sdkType, "finalResult");

        if (
          useNewPollStrategy &&
          lroMetadata.finalStep &&
          lroMetadata.finalStep.kind === "pollingSuccessProperty" &&
          lroMetadata.finalStep.target
        ) {
          // final result is the value in lroMetadata.finalStep.target
          finalResultPropertySerializedName = this.getSerializedName(lroMetadata.finalStep.target);
        }
      }

      // track usage
      if (pollingSchema) {
        this.trackSchemaUsage(pollingSchema, { usage: [SchemaContext.Output] });
        if (trackConvenienceApi) {
          this.trackSchemaUsage(pollingSchema, {
            usage: [op.internalApi ? SchemaContext.Internal : SchemaContext.Public],
          });
        }
      }
      if (finalSchema) {
        this.trackSchemaUsage(finalSchema, { usage: [SchemaContext.Output] });
        if (trackConvenienceApi) {
          this.trackSchemaUsage(finalSchema, {
            usage: [op.internalApi ? SchemaContext.Internal : SchemaContext.Public],
          });
        }
      }

      op.lroMetadata = new LongRunningMetadata(
        true,
        pollingSchema,
        finalSchema,
        pollingStrategy,
        finalResultPropertySerializedName,
      );
      return op.lroMetadata;
    }

    return new LongRunningMetadata(false);
  }

  private processRouteForLongRunning(
    op: CodeModelOperation,
    operation: Operation,
    responses: HttpOperationResponse[],
    lroMetadata: LongRunningMetadata,
  ) {
    if (lroMetadata.longRunning) {
      op.extensions = op.extensions ?? {};
      op.extensions["x-ms-long-running-operation"] = true;
      return;
    }

    for (const resp of responses) {
      if (resp.responses && resp.responses.length > 0 && resp.responses[0].headers) {
        for (const [_, header] of Object.entries(resp.responses[0].headers)) {
          if (isPollingLocation(this.program, header)) {
            op.extensions = op.extensions ?? {};
            op.extensions["x-ms-long-running-operation"] = true;

            break;
          }
        }
      }
    }
  }

  private processRouteForLongRunningFromSdkType(
    op: CodeModelOperation,
    responses: Map<number | HttpStatusCodeRange, SdkHttpResponse>,
    lroMetadata: LongRunningMetadata,
  ) {
    if (lroMetadata.longRunning) {
      op.extensions = op.extensions ?? {};
      op.extensions["x-ms-long-running-operation"] = true;
      return;
    }

    for (const [code, response] of responses) {
      if (response.headers) {
        for (const header of response.headers) {
          if (isPollingLocation(this.program, header.__raw)) {
            op.extensions = op.extensions ?? {};
            op.extensions["x-ms-long-running-operation"] = true;

            break;
          }
        }
      }
    }
  }

  private _armApiVersionParameter?: Parameter;

  private processParameterFromSdkType(op: CodeModelOperation, param: SdkQueryParameter | SdkPathParameter | SdkHeaderParameter, clientContext: ClientContext) {
    if (clientContext.apiVersions && isApiVersion(this.sdkContext, param)) {
      // pre-condition for "isApiVersion": the client supports ApiVersions
      if (this.isArm()) {
        // Currently we assume ARM tsp only have one client and one api-version.
        // TODO: How will service define mixed api-versions(like those in Compute RP)?
        const apiVersion = this.apiVersionString;
        if (!this._armApiVersionParameter) {
          this._armApiVersionParameter = this.createApiVersionParameter(
            "api-version",
            param.kind === "query" ? ParameterLocation.Query : ParameterLocation.Path,
            apiVersion,
          );
          clientContext.addGlobalParameter(this._armApiVersionParameter);
        }
        op.addParameter(this._armApiVersionParameter);
      } else {
        const parameter = param.kind === "query" ? this.apiVersionParameter : this.apiVersionParameterInPath;
        op.addParameter(parameter);
        clientContext.addGlobalParameter(parameter);
      }
    } 
    else if (param.kind === "path" && param.onClient && this.isSubscriptionId(param)) {
      const parameter = this.subscriptionIdParameter(param);
      op.addParameter(parameter);
      clientContext.addGlobalParameter(parameter);
    } 
    else if (param.kind === "header" && SPECIAL_HEADER_NAMES.has(param.serializedName.toLowerCase())) {
      // special headers
      op.specialHeaders = op.specialHeaders ?? [];
      if (!stringArrayContainsIgnoreCase(op.specialHeaders, param.serializedName)) {
        op.specialHeaders.push(param.serializedName);
      }
    } else {
      // schema
      const sdkType = getNonNullSdkType(param.type);
      const schema = this.processSchemaFromSdkType(sdkType, param.name);

      // skip-url-encoding
      let extensions: { [id: string]: any } | undefined = undefined;
      if (
        (param.kind === "query" || param.kind === "path") &&
        isSdkBuiltInKind(sdkType.kind) && // TODO: question: Scalar -> builtin kinds, is it fine?
        schema instanceof UriSchema
      ) {
        extensions = { "x-ms-skip-url-encoding": true };
      }

      if (this.supportsAdvancedVersioning() && param.__raw) {
        // versioning
        const addedOn = getAddedOnVersions(this.program, param.__raw);
        if (addedOn) {
          extensions = extensions ?? {};
          extensions["x-ms-versioning-added"] = clientContext.getAddedVersions(addedOn);
        }
      }

      // format if array
      let style = undefined;
      let explode = undefined;
      if (sdkType.kind === "array") {
        if (param.kind === "query") {
          const format = param.collectionFormat;
          switch (format) {
            case "csv":
              style = SerializationStyle.Simple;
              break;

            case "ssv":
              style = SerializationStyle.SpaceDelimited;
              break;

            case "tsv":
              style = SerializationStyle.TabDelimited;
              break;

            case "pipes":
              style = SerializationStyle.PipeDelimited;
              break;

            case "multi":
              style = SerializationStyle.Form;
              explode = true;
              break;

            default:
              if (format) {
                this.logWarning(`Unrecognized query parameter format: '${format}'.`);
              }
              break;
          }
        } else if (param.kind === "header") {
          const format = param.collectionFormat;
          switch (format) {
            case "csv":
              style = SerializationStyle.Simple;
              break;

            default:
              if (format) {
                this.logWarning(`Unrecognized header parameter format: '${format}'.`);
              }
              break;
          }
        }
      }

      const nullable = param.type.kind === "nullable";
      const parameter = new Parameter(param.name, param.details ?? "", schema, {
        summary: param.description,
        implementation: ImplementationLocation.Method,
        required: !param.optional,
        nullable: nullable,
        protocol: {
          http: new HttpParameter(param.kind, {
            style: style,
            explode: explode,
          }),
        },
        language: {
          default: {
<<<<<<< HEAD
            serializedName: param.serializedName, // it uses param.name previously, but better to use param.serializedName directly
=======
            serializedName: this.getSerializedName(param.param),
>>>>>>> 234442e6
          },
        },
        extensions: extensions,
      });
      op.addParameter(parameter);

      this.trackSchemaUsage(schema, { usage: [SchemaContext.Input] });

      if (op.convenienceApi) {
        this.trackSchemaUsage(schema, { usage: [op.internalApi ? SchemaContext.Internal : SchemaContext.Public] });
      }
    }
  }

  // private processParameter(op: CodeModelOperation, param: HttpOperationParameter, clientContext: ClientContext) {
  //   if (clientContext.apiVersions && isApiVersion(this.sdkContext, param)) {
  //     // pre-condition for "isApiVersion": the client supports ApiVersions
  //     if (this.isArm()) {
  //       // Currently we assume ARM tsp only have one client and one api-version.
  //       // TODO: How will service define mixed api-versions(like those in Compute RP)?
  //       const apiVersion = this.apiVersion?.value;
  //       if (!this._armApiVersionParameter) {
  //         this._armApiVersionParameter = this.createApiVersionParameter(
  //           "api-version",
  //           param.type === "query" ? ParameterLocation.Query : ParameterLocation.Path,
  //           apiVersion,
  //         );
  //         clientContext.addGlobalParameter(this._armApiVersionParameter);
  //       }
  //       op.addParameter(this._armApiVersionParameter);
  //     } else {
  //       const parameter = param.type === "query" ? this.apiVersionParameter : this.apiVersionParameterInPath;
  //       op.addParameter(parameter);
  //       clientContext.addGlobalParameter(parameter);
  //     }
  //   } else if (this.isSubscriptionId(param)) {
  //     const parameter = this.subscriptionIdParameter(param);
  //     op.addParameter(parameter);
  //     clientContext.addGlobalParameter(parameter);
  //   } else if (SPECIAL_HEADER_NAMES.has(param.name.toLowerCase())) {
  //     // special headers
  //     op.specialHeaders = op.specialHeaders ?? [];
  //     if (!stringArrayContainsIgnoreCase(op.specialHeaders, param.name)) {
  //       op.specialHeaders.push(param.name);
  //     }
  //   } else {
  //     // schema
  //     let schema;
  //     const sdkType = getClientType(this.sdkContext, param.param);
  //     if (
  //       param.type === "header" &&
  //       param.param.type.kind === "Scalar" &&
  //       getEncode(this.program, param.param) === undefined &&
  //       getEncode(this.program, param.param.type) === undefined &&
  //       (hasScalarAsBase(param.param.type, "utcDateTime") || hasScalarAsBase(param.param.type, "offsetDateTime")) &&
  //       (sdkType.kind === "utcDateTime" || sdkType.kind === "offsetDateTime")
  //     ) {
  //       // utcDateTime in header maps to rfc7231
  //       schema = this.processDateTimeSchemaFromSdkType(sdkType, param.param.name, true);
  //     } else {
  //       schema = this.processSchemaFromSdkType(sdkType, param.param.name);
  //     }

  //     // skip-url-encoding
  //     let extensions: { [id: string]: any } | undefined = undefined;
  //     if (
  //       (param.type === "query" || param.type === "path") &&
  //       param.param.type.kind === "Scalar" &&
  //       schema instanceof UriSchema
  //     ) {
  //       extensions = { "x-ms-skip-url-encoding": true };
  //     }

  //     if (this.supportsAdvancedVersioning()) {
  //       // versioning
  //       const addedOn = getAddedOnVersions(this.program, param.param);
  //       if (addedOn) {
  //         extensions = extensions ?? {};
  //         extensions["x-ms-versioning-added"] = clientContext.getAddedVersions(addedOn);
  //       }
  //     }

  //     // format if array
  //     let style = undefined;
  //     let explode = undefined;
  //     if (param.param.type.kind === "Model" && isArrayModelType(this.program, param.param.type)) {
  //       if (param.type === "query") {
  //         const queryParamOptions = getQueryParamOptions(this.program, param.param);
  //         switch (queryParamOptions?.format) {
  //           case "csv":
  //             style = SerializationStyle.Simple;
  //             break;

  //           case "ssv":
  //             style = SerializationStyle.SpaceDelimited;
  //             break;

  //           case "tsv":
  //             style = SerializationStyle.TabDelimited;
  //             break;

  //           case "pipes":
  //             style = SerializationStyle.PipeDelimited;
  //             break;

  //           case "multi":
  //             style = SerializationStyle.Form;
  //             explode = true;
  //             break;

  //           default:
  //             if (queryParamOptions?.format) {
  //               this.logWarning(`Unrecognized query parameter format: '${queryParamOptions?.format}'.`);
  //             }
  //             break;
  //         }
  //       } else if (param.type === "header") {
  //         const headerFieldOptions = getHeaderFieldOptions(this.program, param.param);
  //         switch (headerFieldOptions?.format) {
  //           case "csv":
  //             style = SerializationStyle.Simple;
  //             break;

  //           default:
  //             if (headerFieldOptions?.format) {
  //               this.logWarning(`Unrecognized header parameter format: '${headerFieldOptions?.format}'.`);
  //             }
  //             break;
  //         }
  //       }
  //     }

  //     const nullable = isNullableType(param.param.type);
  //     const parameter = new Parameter(this.getName(param.param), this.getDoc(param.param), schema, {
  //       summary: this.getSummary(param.param),
  //       implementation: ImplementationLocation.Method,
  //       required: !param.param.optional,
  //       nullable: nullable,
  //       protocol: {
  //         http: new HttpParameter(param.type, {
  //           style: style,
  //           explode: explode,
  //         }),
  //       },
  //       language: {
  //         default: {
  //           serializedName: param.name,
  //         },
  //       },
  //       extensions: extensions,
  //     });
  //     op.addParameter(parameter);

  //     this.trackSchemaUsage(schema, { usage: [SchemaContext.Input] });

  //     if (op.convenienceApi) {
  //       this.trackSchemaUsage(schema, { usage: [op.internalApi ? SchemaContext.Internal : SchemaContext.Public] });
  //     }

  //     if (param.name.toLowerCase() === CONTENT_TYPE_KEY) {
  //       let mediaTypes = ["application/json"];
  //       if (schema instanceof ConstantSchema) {
  //         mediaTypes = [schema.value.value.toString()];
  //       } else if (schema instanceof SealedChoiceSchema) {
  //         mediaTypes = schema.choices.map((it) => it.value.toString());
  //       }
  //       op.requests![0].protocol.http!.mediaTypes = mediaTypes;
  //     }
  //   }
  // }

  private addAcceptHeaderParameterFromSdkType(op: CodeModelOperation, responses: Map<number | HttpStatusCodeRange, SdkHttpResponse>) {
    if (op.parameters?.some((it) => it.language.default.serializedName?.toLowerCase() === "accept")) {
      // parameters already include "accept" header
      return;
    }

    const produces = new Set<string>();
    for (const code of responses.keys()) {
      const response = responses.get(code);
      if (response) {
        if (response.contentTypes && response.contentTypes.length > 0) {
          response.contentTypes.forEach((it) => produces.add(it));
        } else if (response.defaultContentType) {
          produces.add(response.defaultContentType);
        }
      }
    }
    if (produces.size === 0) {
      produces.add("application/json");
    }
    const acceptTypes = Array.from(produces.values()).join(", ");

    const acceptSchema =
      this.codeModel.schemas.constants?.find(
        (it) => it.language.default.name === "accept" && it.value.value === acceptTypes,
      ) ||
      this.codeModel.schemas.add(
        new ConstantSchema("accept", `Accept: ${acceptTypes}`, {
          valueType: this.stringSchema,
          value: new ConstantValue(acceptTypes),
        }),
      );
    op.addParameter(
      new Parameter("accept", "Accept header", acceptSchema, {
        implementation: ImplementationLocation.Method,
        origin: "modelerfour:synthesized/accept",
        required: true,
        protocol: {
          http: new HttpParameter(ParameterLocation.Header),
        },
        language: {
          default: {
            serializedName: "accept",
          },
        },
      }),
    );
  }

  private addAcceptHeaderParameter(op: CodeModelOperation, responses: HttpOperationResponse[]) {
    if (op.parameters?.some((it) => it.language.default.serializedName?.toLowerCase() === "accept")) {
      // parameters already include "accept" header
      return;
    }

    const produces = new Set<string>();
    for (const resp of responses) {
      if (resp.responses && resp.responses.length > 0) {
        for (const response of resp.responses) {
          response.body?.contentTypes.forEach((it) => produces.add(it));
        }
      }
    }
    if (produces.size === 0) {
      produces.add("application/json");
    }
    const acceptTypes = Array.from(produces.values()).join(", ");

    const acceptSchema =
      this.codeModel.schemas.constants?.find(
        (it) => it.language.default.name === "accept" && it.value.value === acceptTypes,
      ) ||
      this.codeModel.schemas.add(
        new ConstantSchema("accept", `Accept: ${acceptTypes}`, {
          valueType: this.stringSchema,
          value: new ConstantValue(acceptTypes),
        }),
      );
    op.addParameter(
      new Parameter("accept", "Accept header", acceptSchema, {
        implementation: ImplementationLocation.Method,
        origin: "modelerfour:synthesized/accept",
        required: true,
        protocol: {
          http: new HttpParameter(ParameterLocation.Header),
        },
        language: {
          default: {
            serializedName: "accept",
          },
        },
      }),
    );
  }

  private processEtagHeaderParameters(op: CodeModelOperation, httpOperation: HttpOperation) {
    if (op.convenienceApi && op.parameters && op.signatureParameters) {
      const etagHeadersNames = new Set<string>([
        "if-match",
        "if-none-match",
        "if-unmodified-since",
        "if-modified-since",
      ]);

      // collect etag headers in parameters
      const etagHeaders: string[] = [];
      if (op.parameters) {
        for (const parameter of op.parameters) {
          if (
            parameter.language.default.serializedName &&
            etagHeadersNames.has(parameter.language.default.serializedName.toLowerCase())
          ) {
            etagHeaders.push(parameter.language.default.serializedName);
          }
        }
      }

      let groupToRequestConditions = false;
      let groupToMatchConditions = false;

      if (etagHeaders.length === 4) {
        // all 4 headers available, use RequestConditions
        groupToRequestConditions = true;
      } else if (etagHeaders.length === 2) {
        const etagHeadersLowerCase = etagHeaders.map((it) => it.toLowerCase());
        if (etagHeadersLowerCase.includes("if-match") && etagHeadersLowerCase.includes("if-none-match")) {
          // only 2 headers available, use MatchConditions
          groupToMatchConditions = true;
        }
      }

      if (groupToRequestConditions || groupToMatchConditions) {
        op.convenienceApi.requests = [];
        const request = new Request({
          protocol: op.requests![0].protocol,
        });
        request.parameters = [];
        request.signatureParameters = [];
        op.convenienceApi.requests.push(request);

        for (const parameter of op.parameters) {
          // copy all parameters to request
          const clonedParameter = cloneOperationParameter(parameter);
          request.parameters.push(clonedParameter);

          // copy signatureParameters, but exclude etag headers (as they won't be in method signature)
          if (
            op.signatureParameters.includes(parameter) &&
            !(
              parameter.language.default.serializedName &&
              etagHeaders.includes(parameter.language.default.serializedName)
            )
          ) {
            request.signatureParameters.push(clonedParameter);
          }
        }

        const namespace = getNamespace(httpOperation.operation);
        const schemaName = groupToRequestConditions ? "RequestConditions" : "MatchConditions";
        const schemaDescription = groupToRequestConditions
          ? "Specifies HTTP options for conditional requests based on modification time."
          : "Specifies HTTP options for conditional requests.";

        // group schema
        const requestConditionsSchema = this.codeModel.schemas.add(
          new GroupSchema(schemaName, schemaDescription, {
            language: {
              default: {
                namespace: namespace,
              },
              java: {
                namespace: "com.azure.core.http",
              },
            },
          }),
        );

        // parameter (optional) of the group schema
        const requestConditionsParameter = new Parameter(
          schemaName,
          requestConditionsSchema.language.default.description,
          requestConditionsSchema,
          {
            implementation: ImplementationLocation.Method,
            required: false,
            nullable: true,
          },
        );

        this.trackSchemaUsage(requestConditionsSchema, { usage: [SchemaContext.Input] });
        if (op.convenienceApi) {
          this.trackSchemaUsage(requestConditionsSchema, {
            usage: [op.internalApi ? SchemaContext.Internal : SchemaContext.Public],
          });
        }

        // update group schema for properties
        for (const parameter of request.parameters) {
          if (
            parameter.language.default.serializedName &&
            etagHeaders.includes(parameter.language.default.serializedName)
          ) {
            parameter.groupedBy = requestConditionsParameter;

            requestConditionsSchema.add(
              // name is serializedName, as it must be same as that in RequestConditions class
              new GroupProperty(
                parameter.language.default.serializedName,
                parameter.language.default.description,
                parameter.schema,
                {
                  originalParameter: [parameter],
                  summary: parameter.summary,
                  required: false,
                  nullable: true,
                  readOnly: false,
                  serializedName: parameter.language.default.serializedName,
                },
              ),
            );
          }
        }

        // put RequestConditions/MatchConditions as last parameter/signatureParameters
        request.parameters.push(requestConditionsParameter);
        request.signatureParameters.push(requestConditionsParameter);
      }
    }
  }

  private processEtagHeaderParametersFromSdkType(op: CodeModelOperation, httpOperation: SdkHttpOperation) {
    if (op.convenienceApi && op.parameters && op.signatureParameters) {
      const etagHeadersNames = new Set<string>([
        "if-match",
        "if-none-match",
        "if-unmodified-since",
        "if-modified-since",
      ]);

      // collect etag headers in parameters
      const etagHeaders: string[] = [];
      if (op.parameters) {
        for (const parameter of op.parameters) {
          if (
            parameter.language.default.serializedName &&
            etagHeadersNames.has(parameter.language.default.serializedName.toLowerCase())
          ) {
            etagHeaders.push(parameter.language.default.serializedName);
          }
        }
      }

      let groupToRequestConditions = false;
      let groupToMatchConditions = false;

      if (etagHeaders.length === 4) {
        // all 4 headers available, use RequestConditions
        groupToRequestConditions = true;
      } else if (etagHeaders.length === 2) {
        const etagHeadersLowerCase = etagHeaders.map((it) => it.toLowerCase());
        if (etagHeadersLowerCase.includes("if-match") && etagHeadersLowerCase.includes("if-none-match")) {
          // only 2 headers available, use MatchConditions
          groupToMatchConditions = true;
        }
      }

      if (groupToRequestConditions || groupToMatchConditions) {
        op.convenienceApi.requests = [];
        const request = new Request({
          protocol: op.requests![0].protocol,
        });
        request.parameters = [];
        request.signatureParameters = [];
        op.convenienceApi.requests.push(request);

        for (const parameter of op.parameters) {
          // copy all parameters to request
          const clonedParameter = cloneOperationParameter(parameter);
          request.parameters.push(clonedParameter);

          // copy signatureParameters, but exclude etag headers (as they won't be in method signature)
          if (
            op.signatureParameters.includes(parameter) &&
            !(
              parameter.language.default.serializedName &&
              etagHeaders.includes(parameter.language.default.serializedName)
            )
          ) {
            request.signatureParameters.push(clonedParameter);
          }
        }

        const namespace = getNamespace(httpOperation.__raw.operation); // TODO: SdkHttpOperation does not have namespace
        const schemaName = groupToRequestConditions ? "RequestConditions" : "MatchConditions";
        const schemaDescription = groupToRequestConditions
          ? "Specifies HTTP options for conditional requests based on modification time."
          : "Specifies HTTP options for conditional requests.";

        // group schema
        const requestConditionsSchema = this.codeModel.schemas.add(
          new GroupSchema(schemaName, schemaDescription, {
            language: {
              default: {
                namespace: namespace,
              },
              java: {
                namespace: "com.azure.core.http",
              },
            },
          }),
        );

        // parameter (optional) of the group schema
        const requestConditionsParameter = new Parameter(
          schemaName,
          requestConditionsSchema.language.default.description,
          requestConditionsSchema,
          {
            implementation: ImplementationLocation.Method,
            required: false,
            nullable: true,
          },
        );

        this.trackSchemaUsage(requestConditionsSchema, { usage: [SchemaContext.Input] });
        if (op.convenienceApi) {
          this.trackSchemaUsage(requestConditionsSchema, {
            usage: [op.internalApi ? SchemaContext.Internal : SchemaContext.Public],
          });
        }

        // update group schema for properties
        for (const parameter of request.parameters) {
          if (
            parameter.language.default.serializedName &&
            etagHeaders.includes(parameter.language.default.serializedName)
          ) {
            parameter.groupedBy = requestConditionsParameter;

            requestConditionsSchema.add(
              // name is serializedName, as it must be same as that in RequestConditions class
              new GroupProperty(
                parameter.language.default.serializedName,
                parameter.language.default.description,
                parameter.schema,
                {
                  originalParameter: [parameter],
                  summary: parameter.summary,
                  required: false,
                  nullable: true,
                  readOnly: false,
                  serializedName: parameter.language.default.serializedName,
                },
              ),
            );
          }
        }

        // put RequestConditions/MatchConditions as last parameter/signatureParameters
        request.parameters.push(requestConditionsParameter);
        request.signatureParameters.push(requestConditionsParameter);
      }
    }
  }

  private processParameterBodyFromSdkType(op: CodeModelOperation, rawHttpOperation: HttpOperation, sdkHttpOperation: SdkHttpOperation, sdkBody: SdkModelPropertyType) {
    // set contentTypes to mediaTypes
    op.requests![0].protocol.http!.mediaTypes = rawHttpOperation.parameters.body!.contentTypes;

    const parameters = rawHttpOperation.operation.parameters;

    const unknownRequestBody =
      op.requests![0].protocol.http!.mediaTypes &&
      op.requests![0].protocol.http!.mediaTypes.length > 0 &&
      !isKnownContentType(op.requests![0].protocol.http!.mediaTypes);

    const sdkType: SdkType = sdkBody.type;

    let schema: Schema;
    if (unknownRequestBody && sdkType.kind === "bytes") {
      // if it's unknown request body, handle binary request body
      schema = this.processBinarySchemaFromSdkType(sdkType);
    } else {
      schema = this.processSchemaFromSdkType(getNonNullSdkType(sdkType), sdkBody.name);
    }


    // Implicit body parameter would have usage flag: UsageFlags.Spread, for this case we need to do body parameter flatten
    const bodyParameterFlatten = sdkType.kind === "model" && (sdkType.usage & UsageFlags.Spread) && !this.isArm();

    const parameterName = sdkBody.name;
    const parameter = new Parameter(parameterName, sdkBody.description ?? "", schema, {
      summary: sdkBody.details,
      implementation: ImplementationLocation.Method,
      required: !sdkBody.optional,
      protocol: {
        http: new HttpParameter(ParameterLocation.Body),
      },
    });
    op.addParameter(parameter);

    this.trackSchemaUsage(schema, { usage: [SchemaContext.Input] });

    if (op.convenienceApi) {
      // model/schema does not need to be Public or Internal, if it is not to be used in convenience API
      this.trackSchemaUsage(schema, { usage: [op.internalApi ? SchemaContext.Internal : SchemaContext.Public] });
    }

    if (sdkHttpOperationIsJsonMergePatch(sdkHttpOperation)) {
      this.trackSchemaUsage(schema, { usage: [SchemaContext.JsonMergePatch] });
    }
    if (op.convenienceApi && sdkHttpOperationIsMultipart(sdkHttpOperation)){
      this.trackSchemaUsage(schema, { serializationFormats: [KnownMediaType.Multipart] });
    }

    if (schema instanceof ObjectSchema && bodyParameterFlatten) {
      // flatten body parameter

      // name the schema for documentation
      schema.language.default.name = pascalCase(op.language.default.name) + "Request";

      if (!parameter.language.default.name) {
        // name the parameter for documentation
        parameter.language.default.name = "request";
      }

      if (sdkHttpOperationIsJsonMergePatch(sdkHttpOperation)) {
        // skip model flatten, if "application/merge-patch+json"
        schema.language.default.name = pascalCase(op.language.default.name) + "PatchRequest";
        return;
      }
    
      this.trackSchemaUsage(schema, { usage: [SchemaContext.Anonymous] });

      if (op.convenienceApi && op.parameters) {
        op.convenienceApi.requests = [];
        const request = new Request({
          protocol: op.requests![0].protocol,
        });
        request.parameters = [];
        op.convenienceApi.requests.push(request);

        for (const [_, opParameter] of parameters.properties) {
          const serializedName = this.getSerializedName(opParameter);
          const existParameter = op.parameters.find((it) => it.language.default.serializedName === serializedName);
          if (existParameter) {
            // parameter
            if (
              existParameter.implementation === ImplementationLocation.Method &&
              (existParameter.origin?.startsWith("modelerfour:synthesized/") ?? true) &&
              !(existParameter.schema instanceof ConstantSchema)
            ) {
              request.parameters.push(cloneOperationParameter(existParameter));
            }
          } else {
            // property from anonymous model
            const existBodyProperty = schema.properties?.find((it) => it.serializedName === serializedName);
            if (
              existBodyProperty &&
              !existBodyProperty.readOnly &&
              !(existBodyProperty.schema instanceof ConstantSchema)
            ) {
              request.parameters.push(
                new VirtualParameter(
                  existBodyProperty.language.default.name,
                  existBodyProperty.language.default.description,
                  existBodyProperty.schema,
                  {
                    originalParameter: parameter,
                    targetProperty: existBodyProperty,
                    language: {
                      default: {
                        serializedName: existBodyProperty.serializedName,
                      },
                    },
                    summary: existBodyProperty.summary,
                    implementation: ImplementationLocation.Method,
                    required: existBodyProperty.required,
                    nullable: existBodyProperty.nullable,
                  },
                ),
              );
            }
          }
        }
        request.signatureParameters = request.parameters;

        if (request.signatureParameters.length > 6) {
          // create an option bag
          const name = op.language.default.name + "Options";
          const namespace = getNamespace(rawHttpOperation.operation);
          // option bag schema
          const optionBagSchema = this.codeModel.schemas.add(
            new GroupSchema(name, `Options for ${op.language.default.name} API`, {
              language: {
                default: {
                  namespace: namespace,
                },
                java: {
                  namespace: getJavaNamespace(namespace),
                },
              },
            }),
          );
          request.parameters.forEach((it) => {
            optionBagSchema.add(
              new GroupProperty(it.language.default.name, it.language.default.description, it.schema, {
                originalParameter: [it],
                summary: it.summary,
                required: it.required,
                nullable: it.nullable,
                readOnly: false,
                serializedName: it.language.default.serializedName,
              }),
            );
          });

          this.trackSchemaUsage(optionBagSchema, { usage: [SchemaContext.Input] });
          if (op.convenienceApi) {
            this.trackSchemaUsage(optionBagSchema, {
              usage: [op.internalApi ? SchemaContext.Internal : SchemaContext.Public],
            });
          }

          // option bag parameter
          const optionBagParameter = new Parameter(
            "options",
            optionBagSchema.language.default.description,
            optionBagSchema,
            {
              implementation: ImplementationLocation.Method,
              required: true,
              nullable: false,
            },
          );

          request.signatureParameters = [optionBagParameter];
          request.parameters.forEach((it) => (it.groupedBy = optionBagParameter));
          request.parameters.push(optionBagParameter);
        }
      }
    }

  }

  // private processParameterBody(op: CodeModelOperation, httpOperation: HttpOperation, body: ModelProperty | Model) {
  //   // set contentTypes to mediaTypes
  //   op.requests![0].protocol.http!.mediaTypes = httpOperation.parameters.body!.contentTypes;

  //   const parameters = httpOperation.operation.parameters;

  //   const unknownRequestBody =
  //     op.requests![0].protocol.http!.mediaTypes &&
  //     op.requests![0].protocol.http!.mediaTypes.length > 0 &&
  //     !isKnownContentType(op.requests![0].protocol.http!.mediaTypes);

  //   const sdkType: SdkType = getClientType(this.sdkContext, body, httpOperation.operation);

  //   let schema: Schema;
  //   if (
  //     unknownRequestBody &&
  //     body.kind === "ModelProperty" &&
  //     body.type.kind === "Scalar" &&
  //     body.type.name === "bytes"
  //   ) {
  //     // handle binary request body
  //     schema = this.processBinarySchema(body.type);
  //   } else {
  //     schema = this.processSchemaFromSdkType(sdkType, body.name);
  //   }

  //   const isAnonymousModel = sdkType.kind === "model" && sdkType.isGeneratedName === true;
  //   const parameterName = body.kind === "Model" ? (sdkType.kind === "model" ? sdkType.name : "") : this.getName(body);
  //   const parameter = new Parameter(parameterName, this.getDoc(body), schema, {
  //     summary: this.getSummary(body),
  //     implementation: ImplementationLocation.Method,
  //     required: body.kind === "Model" || !body.optional,
  //     protocol: {
  //       http: new HttpParameter(ParameterLocation.Body),
  //     },
  //   });
  //   op.addParameter(parameter);

  //   this.trackSchemaUsage(schema, { usage: [SchemaContext.Input] });

  //   if (op.convenienceApi) {
  //     // model/schema does not need to be Public or Internal, if it is not to be used in convenience API
  //     this.trackSchemaUsage(schema, { usage: [op.internalApi ? SchemaContext.Internal : SchemaContext.Public] });
  //   }

  //   if (operationIsJsonMergePatch(httpOperation)) {
  //     this.trackSchemaUsage(schema, { usage: [SchemaContext.JsonMergePatch] });
  //   }
  //   if (op.convenienceApi && operationIsMultipart(httpOperation)) {
  //     this.trackSchemaUsage(schema, { serializationFormats: [KnownMediaType.Multipart] });
  //   }

  //   if (schema instanceof ObjectSchema && isAnonymousModel) {
  //     // anonymous model

  //     // name the schema for documentation
  //     schema.language.default.name = pascalCase(op.language.default.name) + "Request";

  //     if (!parameter.language.default.name) {
  //       // name the parameter for documentation
  //       parameter.language.default.name = "request";
  //     }

  //     if (operationIsJsonMergePatch(httpOperation)) {
  //       // skip model flatten, if "application/merge-patch+json"
  //       schema.language.default.name = pascalCase(op.language.default.name) + "PatchRequest";
  //       return;
  //     }

  //     this.trackSchemaUsage(schema, { usage: [SchemaContext.Anonymous] });

  //     if (op.convenienceApi && op.parameters) {
  //       op.convenienceApi.requests = [];
  //       const request = new Request({
  //         protocol: op.requests![0].protocol,
  //       });
  //       request.parameters = [];
  //       op.convenienceApi.requests.push(request);

  //       for (const [_, opParameter] of parameters.properties) {
  //         const serializedName = this.getSerializedName(opParameter);
  //         const existParameter = op.parameters.find((it) => it.language.default.serializedName === serializedName);
  //         if (existParameter) {
  //           // parameter
  //           if (
  //             existParameter.implementation === ImplementationLocation.Method &&
  //             (existParameter.origin?.startsWith("modelerfour:synthesized/") ?? true)
  //           ) {
  //             request.parameters.push(cloneOperationParameter(existParameter));
  //           }
  //         } else {
  //           // property from anonymous model
  //           const existBodyProperty = schema.properties?.find((it) => it.serializedName === serializedName);
  //           if (
  //             existBodyProperty &&
  //             !existBodyProperty.readOnly &&
  //             !(existBodyProperty.schema instanceof ConstantSchema)
  //           ) {
  //             request.parameters.push(
  //               new VirtualParameter(
  //                 existBodyProperty.language.default.name,
  //                 existBodyProperty.language.default.description,
  //                 existBodyProperty.schema,
  //                 {
  //                   originalParameter: parameter,
  //                   targetProperty: existBodyProperty,
  //                   language: {
  //                     default: {
  //                       serializedName: existBodyProperty.serializedName,
  //                     },
  //                   },
  //                   summary: existBodyProperty.summary,
  //                   implementation: ImplementationLocation.Method,
  //                   required: existBodyProperty.required,
  //                   nullable: existBodyProperty.nullable,
  //                 },
  //               ),
  //             );
  //           }
  //         }
  //       }
  //       request.signatureParameters = request.parameters;

  //       if (request.signatureParameters.length > 6) {
  //         // create an option bag
  //         const name = op.language.default.name + "Options";
  //         const namespace = getNamespace(httpOperation.operation);
  //         // option bag schema
  //         const optionBagSchema = this.codeModel.schemas.add(
  //           new GroupSchema(name, `Options for ${op.language.default.name} API`, {
  //             language: {
  //               default: {
  //                 namespace: namespace,
  //               },
  //               java: {
  //                 namespace: getJavaNamespace(namespace),
  //               },
  //             },
  //           }),
  //         );
  //         request.parameters.forEach((it) => {
  //           optionBagSchema.add(
  //             new GroupProperty(it.language.default.name, it.language.default.description, it.schema, {
  //               originalParameter: [it],
  //               summary: it.summary,
  //               required: it.required,
  //               nullable: it.nullable,
  //               readOnly: false,
  //               serializedName: it.language.default.serializedName,
  //             }),
  //           );
  //         });

  //         this.trackSchemaUsage(optionBagSchema, { usage: [SchemaContext.Input] });
  //         if (op.convenienceApi) {
  //           this.trackSchemaUsage(optionBagSchema, {
  //             usage: [op.internalApi ? SchemaContext.Internal : SchemaContext.Public],
  //           });
  //         }

  //         // option bag parameter
  //         const optionBagParameter = new Parameter(
  //           "options",
  //           optionBagSchema.language.default.description,
  //           optionBagSchema,
  //           {
  //             implementation: ImplementationLocation.Method,
  //             required: true,
  //             nullable: false,
  //           },
  //         );

  //         request.signatureParameters = [optionBagParameter];
  //         request.parameters.forEach((it) => (it.groupedBy = optionBagParameter));
  //         request.parameters.push(optionBagParameter);
  //       }
  //     }
  //   }
  // }

  private findResponseBody(bodyType: Type): Type {
    // find a type that possibly without http metadata like @statusCode
    return this.getEffectiveSchemaType(bodyType);
  }

  private processResponse(op: CodeModelOperation, resp: HttpOperationResponse, longRunning: boolean) {
    // TODO: what to do if more than 1 response?
    // It happens when the response type is Union, on one status code.
    let response: Response;
    let headers: Array<HttpHeader> | undefined = undefined;
    if (resp.responses && resp.responses.length > 0) {
      // headers
      headers = [];
      for (const response of resp.responses.values()) {
        if (response.headers) {
          for (const [key, header] of Object.entries(response.headers)) {
            const sdkType = getClientType(this.sdkContext, header);
            const schema = this.processSchemaFromSdkType(sdkType, key);
            headers.push(
              new HttpHeader(key, schema, {
                language: {
                  default: {
                    name: key,
                    description: this.getDoc(header),
                  },
                },
              }),
            );
          }
        }
      }
    }

    let responseBody: HttpOperationBody | HttpOperationMultipartBody | undefined = undefined;
    let bodyType: Type | undefined = undefined;
    let trackConvenienceApi: boolean = Boolean(op.convenienceApi);
    if (resp.responses && resp.responses.length > 0 && resp.responses[0].body) {
      responseBody = resp.responses[0].body;
    }
    if (responseBody) {
      const unknownResponseBody =
        responseBody.contentTypes.length > 0 && !isKnownContentType(responseBody.contentTypes);

      bodyType = this.findResponseBody(responseBody.type);
      if (unknownResponseBody && bodyType.kind === "Scalar" && bodyType.name === "bytes") {
        // binary
        response = new BinaryResponse({
          protocol: {
            http: {
              statusCodes: this.getStatusCodes(resp.statusCodes),
              headers: headers,
              mediaTypes: responseBody.contentTypes,
              knownMediaType: KnownMediaType.Binary,
            },
          },
          language: {
            default: {
              name: op.language.default.name + "Response",
              description: this.getResponseDescription(resp),
            },
          },
        });
      } else {
        // schema (usually JSON)
        let schema: Schema | undefined = undefined;
        if (longRunning) {
          // LRO uses the LroMetadata for poll/final result, not the response of activation request
          trackConvenienceApi = false;
        }
        if (!schema) {
          const sdkType = getClientType(this.sdkContext, bodyType);
          schema = this.processSchemaFromSdkType(sdkType, op.language.default.name + "Response");
        }
        response = new SchemaResponse(schema, {
          protocol: {
            http: {
              statusCodes: this.getStatusCodes(resp.statusCodes),
              headers: headers,
              mediaTypes: responseBody.contentTypes,
            },
          },
          language: {
            default: {
              name: op.language.default.name + "Response",
              description: this.getResponseDescription(resp),
            },
          },
        });
      }
    } else {
      // not binary nor schema, usually NoContent
      response = new Response({
        protocol: {
          http: {
            statusCodes: this.getStatusCodes(resp.statusCodes),
            headers: headers,
          },
        },
        language: {
          default: {
            name: op.language.default.name + "Response",
            description: this.getResponseDescription(resp),
          },
        },
      });
    }
    if (resp.statusCodes === "*" || (bodyType && isErrorModel(this.program, bodyType))) {
      // "*", or the model is @error
      op.addException(response);

      if (response instanceof SchemaResponse) {
        this.trackSchemaUsage(response.schema, { usage: [SchemaContext.Exception] });
      }
    } else {
      op.addResponse(response);

      if (response instanceof SchemaResponse) {
        this.trackSchemaUsage(response.schema, { usage: [SchemaContext.Output] });

        if (trackConvenienceApi) {
          this.trackSchemaUsage(response.schema, {
            usage: [op.internalApi ? SchemaContext.Internal : SchemaContext.Public],
          });
        }
      }
    }
  }

  private processResponseFromSdkType(op: CodeModelOperation, statusCode: number | HttpStatusCodeRange | "*", sdkResponse: SdkHttpResponse, longRunning: boolean, isErrorResponse: boolean) {
    // TODO: what to do if more than 1 response?
    // It happens when the response type is Union, on one status code.
    // let response: Response;
    let headers: Array<HttpHeader> | undefined = undefined;

    // headers
    headers = [];
    if (sdkResponse.headers) {
      for (const header of sdkResponse.headers) {
        const schema = this.processSchemaFromSdkType(header.type, header.serializedName);
        headers.push(
          new HttpHeader(header.serializedName, schema, {
            language: {
              default: {
                name: header.serializedName,
                description: header.description ?? header.details,
              },
            }
          }),
        );
      }
    }

    // let responseBody: SdkHttpResponse | undefined = undefined;
    let bodyType: SdkType | undefined = sdkResponse.type;
    let trackConvenienceApi: boolean = Boolean(op.convenienceApi);

    const unknownResponseBody =
    sdkResponse.contentTypes && sdkResponse.contentTypes.length > 0 && !isKnownContentType(sdkResponse.contentTypes);

    let response: Response;
    if (unknownResponseBody && bodyType && bodyType.kind === "bytes") {
      // binary
      response = new BinaryResponse({
        protocol: {
          http: {
            statusCodes: this.getStatusCodes(statusCode),
            headers: headers,
            mediaTypes: sdkResponse.contentTypes,
            knownMediaType: KnownMediaType.Binary,
          },
        },
        language: {
          default: {
            name: op.language.default.name + "Response",
            description: this.getResponseDescription(sdkResponse.__raw),
          },
        },
      });
    } else if (bodyType) {
      // schema (usually JSON)
      let schema: Schema | undefined = undefined;
      if (longRunning) {
        // LRO uses the LroMetadata for poll/final result, not the response of activation request
        trackConvenienceApi = false;
      }
      if (!schema) {
        schema = this.processSchemaFromSdkType(bodyType, op.language.default.name + "Response");
      }
      response = new SchemaResponse(schema, {
        protocol: {
          http: {
            statusCodes: this.getStatusCodes(statusCode),
            headers: headers,
            mediaTypes: sdkResponse.contentTypes,
          },
        },
        language: {
          default: {
            name: op.language.default.name + "Response",
            description: this.getResponseDescription(sdkResponse.__raw),
          },
        },
      });
    } else {
      // not binary nor schema, usually NoContent
      response = new Response({
        protocol: {
          http: {
            statusCodes: this.getStatusCodes(statusCode),
            headers: headers,
          },
        },
        language: {
          default: {
            name: op.language.default.name + "Response",
            description: this.getResponseDescription(sdkResponse.__raw),
          },
        },
      });
    }

    if (isErrorResponse) {
      op.addException(response);

      if (response instanceof SchemaResponse) {
        this.trackSchemaUsage(response.schema, { usage: [SchemaContext.Exception] });
      }
    } else {
      op.addResponse(response);

      if (response instanceof SchemaResponse) {
        this.trackSchemaUsage(response.schema, { usage: [SchemaContext.Output] });

        if (trackConvenienceApi) {
          this.trackSchemaUsage(response.schema, {
            usage: [op.internalApi ? SchemaContext.Internal : SchemaContext.Public],
          });
        }
      }
    }
  }

  private getStatusCodes(statusCodes: HttpStatusCodesEntry): string[] {
    if (statusCodes === "*") {
      return ["default"];
    } else if (typeof statusCodes === "number") {
      return [statusCodes.toString()];
    } else {
      // HttpStatusCodeRange
      // azure-core does not support "status code range", hence here we expand the range to array of status codes
      return Array(statusCodes.end - statusCodes.start + 1)
        .fill(statusCodes.start)
        .map((it, index) => it + index)
        .map((it) => it.toString());
    }
  }

  private getResponseDescription(resp: HttpOperationResponse): string {
    return (
      resp.description ||
      (resp.statusCodes === "*" ? "An unexpected error response" : getStatusCodeDescription(resp.statusCodes)) ||
      ""
    );
  }

  private processSchemaFromSdkType(type: SdkType, nameHint: string): Schema {
    return this.schemaCache.process(type, nameHint) || fail("Unable to process schema.");
  }

  private processSchemaFromSdkTypeImpl(type: SdkType, nameHint: string): Schema {
    if (isSdkBuiltInKind(type.kind)) {
      return this.processBuiltInFromSdkType(type as SdkBuiltInType, nameHint);
    } else {
      switch (type.kind) {
        case "enum":
          return this.processChoiceSchemaFromSdkType(type, type.name);

        case "enumvalue":
          return this.processConstantSchemaFromEnumValueFromSdkType(type, nameHint);

        case "union":
          return this.processUnionSchemaFromSdkType(type, type.name);

        case "model":
          return this.processObjectSchemaFromSdkType(type, type.name);

        case "dict":
          return this.processDictionarySchemaFromSdkType(type, nameHint);

        case "array":
          return this.processArraySchemaFromSdkType(type, nameHint);

        case "duration":
          return this.processDurationSchemaFromSdkType(type, nameHint, getDurationFormatFromSdkType(type));

        case "constant":
          return this.processConstantSchemaFromSdkType(type, nameHint);

        case "utcDateTime":
        case "offsetDateTime":
          if (type.encode === "unixTimestamp") {
            return this.processUnixTimeSchemaFromSdkType(type, nameHint);
          } else {
            return this.processDateTimeSchemaFromSdkType(type, nameHint, type.encode === "rfc7231");
          }
      }
    }
    throw new Error(`Unrecognized type: '${type.kind}'.`);
  }

  private processBuiltInFromSdkType(type: SdkBuiltInType, nameHint: string): Schema {
    nameHint = nameHint || type.kind;

    if (isSdkIntKind(type.kind)) {
      const integerSize = type.kind === "safeint" || type.kind.includes("int64") ? 64 : 32;
      return this.processIntegerSchemaFromSdkType(type, nameHint, integerSize);
    } else {
      switch (type.kind) {
        case "any":
          return this.processAnySchemaFromSdkType();

        case "string":
        case "password":
        case "guid":
        case "ipAddress":
        case "uuid":
        case "ipV4Address":
        case "ipV6Address":
        case "eTag":
        case "armId":
        case "azureLocation":
          return this.processStringSchemaFromSdkType(type, type.kind);

        case "float":
        case "float32":
        case "float64":
          return this.processNumberSchemaFromSdkType(type, nameHint);

        case "decimal":
        case "decimal128":
          return this.processDecimalSchemaFromSdkType(type, nameHint);

        case "bytes":
          return this.processByteArraySchemaFromSdkType(type, nameHint);

        case "boolean":
          return this.processBooleanSchemaFromSdkType(type, nameHint);

        case "plainTime":
          return this.processTimeSchemaFromSdkType(type, nameHint);

        case "plainDate":
          return this.processDateSchemaFromSdkType(type, nameHint);

        case "url":
        case "uri":
          return this.processUrlSchemaFromSdkType(type, nameHint);
      }
    }
  }

  private processAnySchemaFromSdkType(): AnySchema {
    return this.anySchema;
  }

  private processStringSchemaFromSdkType(type: SdkBuiltInType, name: string): StringSchema {
    return this.codeModel.schemas.add(
      new StringSchema(name, type.details ?? "", {
        summary: type.description,
      }),
    );
  }

  private processByteArraySchemaFromSdkType(type: SdkBuiltInType, name: string): ByteArraySchema {
    const base64Encoded: boolean = type.encode === "base64url";
    return this.codeModel.schemas.add(
      new ByteArraySchema(name, type.details ?? "", {
        summary: type.description,
        format: base64Encoded ? "base64url" : "byte",
      }),
    );
  }

  private processIntegerSchemaFromSdkType(type: SdkBuiltInType, name: string, precision: number): NumberSchema {
    return this.codeModel.schemas.add(
      new NumberSchema(name, type.details ?? "", SchemaType.Integer, precision, {
        summary: type.description,
      }),
    );
  }

  private processNumberSchemaFromSdkType(type: SdkBuiltInType, name: string): NumberSchema {
    return this.codeModel.schemas.add(
      new NumberSchema(name, type.details ?? "", SchemaType.Number, 64, {
        summary: type.description,
      }),
    );
  }

  private processDecimalSchemaFromSdkType(type: SdkBuiltInType, name: string): NumberSchema {
    // "Infinity" maps to "BigDecimal" in Java
    return this.codeModel.schemas.add(
      new NumberSchema(name, type.details ?? "", SchemaType.Number, Infinity, {
        summary: type.description,
      }),
    );
  }

  private processBooleanSchemaFromSdkType(type: SdkBuiltInType, name: string): BooleanSchema {
    return this.codeModel.schemas.add(
      new BooleanSchema(name, type.details ?? "", {
        summary: type.description,
      }),
    );
  }

  private processArraySchemaFromSdkType(type: SdkArrayType, name: string): ArraySchema {
    let nullableItems = false;
    let elementType = type.valueType;
    if (elementType.kind === "nullable") {
      nullableItems = true;
      elementType = elementType.type;
    }

    const elementSchema = this.processSchemaFromSdkType(elementType, name);
    return this.codeModel.schemas.add(
      new ArraySchema(name, type.details ?? "", elementSchema, {
        summary: type.description,
        nullableItems: nullableItems,
      }),
    );
  }

  private processDictionarySchemaFromSdkType(type: SdkDictionaryType, name: string): DictionarySchema {
    const dictSchema = new DictionarySchema<any>(name, type.details ?? "", null, {
      summary: type.description,
    });

    // cache this now before we accidentally recurse on this type.
    if (!this.schemaCache.has(type)) {
      this.schemaCache.set(type, dictSchema);
    }

    let nullableItems = false;
    let elementType = type.valueType;
    if (elementType.kind === "nullable") {
      nullableItems = true;
      elementType = elementType.type;
    }
    const elementSchema = this.processSchemaFromSdkType(elementType, name);
    dictSchema.elementType = elementSchema;

    dictSchema.nullableItems = nullableItems;

    return this.codeModel.schemas.add(dictSchema);
  }

  private processChoiceSchemaFromSdkType(
    type: SdkEnumType,
    name: string,
  ): ChoiceSchema | SealedChoiceSchema | ConstantSchema {
    const rawEnumType = type.__raw;
    const namespace = getNamespace(rawEnumType);
    const valueType = this.processSchemaFromSdkType(type.valueType, type.valueType.kind);

    const choices: ChoiceValue[] = [];
    type.values.forEach((it: SdkEnumValueType) =>
      choices.push(new ChoiceValue(it.name, it.description ?? "", it.value ?? it.name)),
    );

    const schemaType = type.isFixed ? SealedChoiceSchema : ChoiceSchema;

    const schema = new schemaType(type.name ?? name, type.details ?? "", {
      summary: type.description,
      choiceType: valueType as any,
      choices: choices,
      language: {
        default: {
          namespace: namespace,
        },
        java: {
          namespace: getJavaNamespace(namespace),
        },
      },
    });
    schema.crossLanguageDefinitionId = type.crossLanguageDefinitionId;
    return this.codeModel.schemas.add(schema);
  }

  private processConstantSchemaFromSdkType(type: SdkConstantType, name: string): ConstantSchema {
    const valueType = this.processSchemaFromSdkType(type.valueType, type.valueType.kind);

    return this.codeModel.schemas.add(
      new ConstantSchema(type.name ?? name, type.details ?? "", {
        summary: type.description,
        valueType: valueType,
        value: new ConstantValue(type.value),
      }),
    );
  }

  private processConstantSchemaFromEnumValueFromSdkType(type: SdkEnumValueType, name: string): ConstantSchema {
    const valueType = this.processSchemaFromSdkType(type.enumType, type.enumType.name);

    return this.codeModel.schemas.add(
      new ConstantSchema(type.name ?? name, type.details ?? "", {
        summary: type.description,
        valueType: valueType,
        value: new ConstantValue(type.value ?? type.name),
      }),
    );
  }

  private processUnixTimeSchemaFromSdkType(type: SdkDateTimeType, name: string): UnixTimeSchema {
    return this.codeModel.schemas.add(
      new UnixTimeSchema(name, type.details ?? "", {
        summary: type.description,
      }),
    );
  }

  private processDateTimeSchemaFromSdkType(type: SdkDateTimeType, name: string, rfc1123: boolean): DateTimeSchema {
    return this.codeModel.schemas.add(
      new DateTimeSchema(name, type.details ?? "", {
        summary: type.description,
        format: rfc1123 ? "date-time-rfc1123" : "date-time",
      }),
    );
  }

  private processDateSchemaFromSdkType(type: SdkBuiltInType, name: string): DateSchema {
    return this.codeModel.schemas.add(
      new DateSchema(name, type.details ?? "", {
        summary: type.description,
      }),
    );
  }

  private processTimeSchemaFromSdkType(type: SdkBuiltInType, name: string): TimeSchema {
    return this.codeModel.schemas.add(
      new TimeSchema(name, type.details ?? "", {
        summary: type.description,
      }),
    );
  }

  private processDurationSchemaFromSdkType(
    type: SdkDurationType,
    name: string,
    format: DurationSchema["format"] = "duration-rfc3339",
  ): DurationSchema {
    return this.codeModel.schemas.add(
      new DurationSchema(name, type.details ?? "", {
        summary: type.description,
        format: format,
      }),
    );
  }

  private processUrlSchemaFromSdkType(type: SdkBuiltInType, name: string): UriSchema {
    return this.codeModel.schemas.add(
      new UriSchema(name, type.details ?? "", {
        summary: type.description,
      }),
    );
  }

  private processObjectSchemaFromSdkType(type: SdkModelType, name: string): ObjectSchema {
    const rawModelType = type.__raw;
    const namespace = getNamespace(rawModelType);
    const objectSchema = new ObjectScheme(name, type.details ?? "", {
      summary: type.description,
      language: {
        default: {
          namespace: namespace,
        },
        java: {
          namespace: getJavaNamespace(namespace),
        },
      },
    });
    objectSchema.crossLanguageDefinitionId = type.crossLanguageDefinitionId;
    this.codeModel.schemas.add(objectSchema);

    // cache this now before we accidentally recurse on this type.
    if (!this.schemaCache.has(type)) {
      this.schemaCache.set(type, objectSchema);
    }

    // discriminator
    if (type.discriminatedSubtypes && type.discriminatorProperty) {
      objectSchema.discriminator = new Discriminator(this.processModelPropertyFromSdkType(type.discriminatorProperty));
      for (const discriminatorValue in type.discriminatedSubtypes) {
        const subType = type.discriminatedSubtypes[discriminatorValue];
        this.processSchemaFromSdkType(subType, subType.name);
      }
    }

    // type is a subtype
    if (type.baseModel) {
      const parentSchema = this.processSchemaFromSdkType(type.baseModel, type.baseModel.name);
      objectSchema.parents = new Relations();
      objectSchema.parents.immediate.push(parentSchema);

      if (parentSchema instanceof ObjectSchema) {
        pushDistinct(objectSchema.parents.all, parentSchema);

        parentSchema.children = parentSchema.children || new Relations();
        pushDistinct(parentSchema.children.immediate, objectSchema);
        pushDistinct(parentSchema.children.all, objectSchema);

        if (parentSchema.parents) {
          pushDistinct(objectSchema.parents.all, ...parentSchema.parents.all);

          parentSchema.parents.all.forEach((it) => {
            if (it instanceof ObjectSchema && it.children) {
              pushDistinct(it.children.all, objectSchema);
            }
          });
        }
      }
      objectSchema.discriminatorValue = type.discriminatorValue;
    }
    if (type.additionalProperties) {
      // model has additional property
      const sdkDictType: SdkDictionaryType = {
        kind: "dict",
        keyType: {
          kind: "string",
          encode: "string",
          decorators: [],
        },
        description: type.description,
        valueType: type.additionalProperties,
        decorators: [],
      };
      const parentSchema = this.processSchemaFromSdkType(sdkDictType, "Record");
      objectSchema.parents = objectSchema.parents ?? new Relations();
      objectSchema.parents.immediate.push(parentSchema);
      pushDistinct(objectSchema.parents.all, parentSchema);
      objectSchema.discriminatorValue = type.discriminatorValue;
    }

    // properties
    for (const prop of type.properties) {
      if (prop.kind === "property" && !prop.discriminator) {
        objectSchema.addProperty(this.processModelPropertyFromSdkType(prop));
      }
    }

    return objectSchema;
  }

  private getEffectiveSchemaType(type: Type): Type {
    const program = this.program;
    function isSchemaProperty(property: ModelProperty) {
      return isPayloadProperty(program, property);
    }

    if (type.kind === "Model") {
      const effective = getEffectiveModelType(program, type, isSchemaProperty);
      if (this.isArm() && getNamespace(effective as Model)?.startsWith("Azure.ResourceManager")) {
        // Catalog is TrackedResource<CatalogProperties>
        return type;
      } else if (effective.name) {
        return effective;
      }
    }
    return type;
  }

  private processModelPropertyFromSdkType(prop: SdkModelPropertyType): Property {
    let nullable = false;
    let nonNullType = prop.type;
    if (nonNullType.kind === "nullable") {
      nullable = true;
      nonNullType = nonNullType.type;
    }
    let schema = this.processSchemaFromSdkType(nonNullType, "");

    let extensions: Record<string, any> | undefined = undefined;
    if (this.isSecret(prop)) {
      extensions = extensions ?? {};
      extensions["x-ms-secret"] = true;
      // if the property does not return in response, it had to be nullable
      nullable = true;
    }
    if (prop.kind === "property" && prop.flatten) {
      extensions = extensions ?? {};
      extensions["x-ms-client-flatten"] = true;
    }
    const mutability = this.getMutability(prop);
    if (mutability) {
      extensions = extensions ?? {};
      extensions["x-ms-mutability"] = mutability;
    }

    if (prop.kind === "property" && prop.isMultipartFileInput) {
      schema = this.processMultipartFormDataFilePropertySchemaFromSdkType(prop, this.namespace);
    }

    return new Property(prop.name, prop.details ?? "", schema, {
      summary: prop.description,
      required: !prop.optional,
      nullable: nullable,
      readOnly: this.isReadOnly(prop),
      serializedName: prop.kind === "property" ? prop.serializedName : undefined,
      extensions: extensions,
    });
  }

  private processUnionSchemaFromSdkType(type: SdkUnionType, name: string): Schema {
    if (!(type.__raw && type.__raw.kind === "Union")) {
      throw new Error(`Invalid type for union: '${type.kind}'.`);
    }
    const rawUnionType: Union = type.__raw as Union;
    const namespace = getNamespace(rawUnionType);
    const baseName = type.name ?? pascalCase(name) + "Model";
    this.logWarning(
      `Convert TypeSpec Union '${getUnionDescription(rawUnionType, this.typeNameOptions)}' to Class '${baseName}'`,
    );
    const unionSchema = new OrSchema(baseName + "Base", type.details ?? "", {
      summary: type.description,
    });
    unionSchema.anyOf = [];
    type.values.forEach((it) => {
      const variantName = this.getUnionVariantName(it.__raw, { depth: 0 });
      const modelName = variantName + baseName;
      const propertyName = "value";

      // these ObjectSchema is not added to codeModel.schemas
      const objectSchema = new ObjectSchema(modelName, it.details ?? "", {
        summary: it.description,
        language: {
          default: {
            namespace: namespace,
          },
          java: {
            namespace: getJavaNamespace(namespace),
          },
        },
      });

      const variantSchema = this.processSchemaFromSdkType(it, variantName);
      objectSchema.addProperty(
        new Property(propertyName, type.details ?? "", variantSchema, {
          summary: type.description,
          required: true,
          readOnly: false,
        }),
      );
      unionSchema.anyOf.push(objectSchema);
    });
    return this.codeModel.schemas.add(unionSchema);
  }

  private processBinarySchema(type: Scalar): BinarySchema {
    return this.codeModel.schemas.add(
      new BinarySchema(this.getDoc(type), {
        summary: this.getSummary(type),
      }),
    );
  }

  private processBinarySchemaFromSdkType(type: SdkBuiltInType): BinarySchema {
    return this.codeModel.schemas.add(
      new BinarySchema(type.description ?? "", {
        summary: type.details,
      }),
    );
  }

  private getUnionVariantName(type: Type | undefined, option: any): string {
    if (type === undefined) {
      throw new Error("type is undefined.");
    }
    switch (type.kind) {
      case "Scalar": {
        const scalarName = type.name;
        let name = type.name;
        if (scalarName.startsWith("int") || scalarName.startsWith("uint") || scalarName === "safeint") {
          name = scalarName === "safeint" || scalarName.includes("int64") ? "Long" : "Integer";
        } else if (scalarName.startsWith("float")) {
          name = "Double";
        } else if (scalarName === "bytes") {
          name = "ByteArray";
        } else if (scalarName === "utcDateTime" || scalarName === "offsetDateTime") {
          name = "Time";
        }
        return pascalCase(name);
      }
      case "Enum":
        return pascalCase(type.name);
      case "Model":
        if (isArrayModelType(this.program, type)) {
          ++option.depth;
          if (option.depth == 1) {
            return this.getUnionVariantName(type.indexer.value, option) + "List";
          } else {
            return "ListOf" + this.getUnionVariantName(type.indexer.value, option);
          }
        } else if (isRecordModelType(this.program, type)) {
          ++option.depth;
          if (option.depth == 1) {
            return this.getUnionVariantName(type.indexer.value, option) + "Map";
          } else {
            return "MapOf" + this.getUnionVariantName(type.indexer.value, option);
          }
        } else {
          return pascalCase(type.name);
        }
      case "String":
        return pascalCase(type.value);
      case "Number":
        return pascalCase(type.valueAsString);
      case "Boolean":
        return pascalCase(type.value ? "True" : "False");
      case "Union":
        return type.name ?? "Union";
      default:
        throw new Error(`Unrecognized type for union variable: '${type.kind}'.`);
    }
  }

  private processMultipartFormDataFilePropertySchemaFromSdkType(
    property: SdkModelPropertyType,
    namespace: string,
  ): Schema {
    if (property.type.kind === "bytes") {
      return getFileDetailsSchema(
        property.name,
        namespace,
        this.codeModel.schemas,
        this.binarySchema,
        this.stringSchema,
      );
    } else if (property.type.kind === "array" && property.type.valueType.kind === "bytes") {
      return new ArraySchema(
        property.name,
        property.description ?? "",
        getFileDetailsSchema(property.name, namespace, this.codeModel.schemas, this.binarySchema, this.stringSchema),
      );
    }
    throw new Error(`Invalid type for multipart form data: '${property.type.kind}'.`);
  }

  private getDoc(target: Type | undefined): string {
    return target ? getDoc(this.program, target) || "" : "";
  }

  private getSummary(target: Type | undefined): string | undefined {
    return target ? getSummary(this.program, target) : undefined;
  }

  private getName(target: ModelProperty | Operation, nameHint: string | undefined = undefined): string {
    // TODO: once getLibraryName API in typespec-client-generator-core can get projected name from language and client, as well as can handle template case, use getLibraryName API
    const emitterClientName = getClientNameOverride(this.sdkContext, target);
    if (emitterClientName && typeof emitterClientName === "string") {
      return emitterClientName;
    }
    // TODO: deprecate getProjectedName
    const languageProjectedName = getProjectedName(this.program, target, "java");
    if (languageProjectedName) {
      return languageProjectedName;
    }

    const clientProjectedName = getProjectedName(this.program, target, "client");
    if (clientProjectedName) {
      return clientProjectedName;
    }

    const friendlyName = getFriendlyName(this.program, target);
    if (friendlyName) {
      return friendlyName;
    }

    if (typeof target.name === "symbol") {
      return "";
    }
    return target.name || "";
  }

  private getSerializedName(target: ModelProperty): string {
    if (isHeader(this.program, target)) {
      return getHeaderFieldName(this.program, target);
    } else if (isQueryParam(this.program, target)) {
      return getQueryParamName(this.program, target);
    } else if (isPathParam(this.program, target)) {
      return getPathParamName(this.program, target);
    } else {
      // TODO: currently this is only for JSON
      return getWireName(this.sdkContext, target);
    }
  }

  private isReadOnly(target: SdkModelPropertyType): boolean {
    const segment = target.__raw ? getSegment(this.program, target.__raw) !== undefined : false;
    if (segment) {
      return true;
    } else {
      const visibility = target.__raw ? getVisibility(this.program, target.__raw) : undefined;
      if (visibility) {
        return (
          !visibility.includes("write") &&
          !visibility.includes("create") &&
          !visibility.includes("update") &&
          !visibility.includes("delete") &&
          !visibility.includes("query")
        );
      } else {
        return false;
      }
    }
  }

  private isSecret(target: SdkModelPropertyType): boolean {
    if (target.kind === "property" && target.visibility) {
      return !target.visibility.includes(Visibility.Read);
    } else {
      return false;
    }
  }

  private getMutability(target: SdkModelPropertyType): string[] | undefined {
    if (target.kind === "property" && target.visibility) {
      const mutability: string[] = [];
      if (target.visibility.includes(Visibility.Create)) {
        mutability.push("create");
      }
      if (target.visibility.includes(Visibility.Update)) {
        mutability.push("update");
      }
      if (target.visibility.includes(Visibility.Read)) {
        mutability.push("read");
      }
      if (mutability.length === 3) {
        // if all 3 (supported) mutability values are present, there is no need to set the x-ms-mutability
        return undefined;
      } else {
        return mutability;
      }
    } else {
      return undefined;
    }
  }

  private getConvenienceApiName(op: Operation): string | undefined {
    // check @convenienceMethod
    if (shouldGenerateConvenient(this.sdkContext, op)) {
      return this.getName(op);
    } else {
      return undefined;
    }
  }

  private getConvenienceApiNameFromServiceMethod(sdkMethod: SdkServiceMethod<SdkHttpOperation>): string | undefined {
    // check @convenienceMethod
    if (sdkMethod.__raw && shouldGenerateConvenient(this.sdkContext, sdkMethod.__raw)) {
      return sdkMethod.name;
    } else {
      return undefined;
    }
  }

  private logWarning(msg: string) {
    if (this.loggingEnabled) {
      logWarning(this.program, msg);
    }
  }

  private trace(msg: string) {
    trace(this.program, msg);
  }

  private _stringSchema?: StringSchema;
  get stringSchema(): StringSchema {
    return (
      this._stringSchema ||
      (this._stringSchema = this.codeModel.schemas.add(new StringSchema("string", "simple string")))
    );
  }

  private _integerSchema?: NumberSchema;
  get integerSchema(): NumberSchema {
    return (
      this._integerSchema ||
      (this._integerSchema = this.codeModel.schemas.add(
        new NumberSchema("integer", "simple integer", SchemaType.Integer, 64),
      ))
    );
  }

  private _doubleSchema?: NumberSchema;
  get doubleSchema(): NumberSchema {
    return (
      this._doubleSchema ||
      (this._doubleSchema = this.codeModel.schemas.add(
        new NumberSchema("double", "simple float", SchemaType.Number, 64),
      ))
    );
  }

  private _booleanSchema?: BooleanSchema;
  get booleanSchema(): BooleanSchema {
    return (
      this._booleanSchema ||
      (this._booleanSchema = this.codeModel.schemas.add(new BooleanSchema("boolean", "simple boolean")))
    );
  }

  private _anySchema?: AnySchema;
  get anySchema(): AnySchema {
    return this._anySchema ?? (this._anySchema = this.codeModel.schemas.add(new AnySchema("Anything")));
  }

  private _binarySchema?: BinarySchema;
  get binarySchema(): BinarySchema {
    return this._binarySchema || (this._binarySchema = this.codeModel.schemas.add(new BinarySchema("simple binary")));
  }

  private _pollResultSchema?: ObjectSchema;
  get pollResultSchema(): ObjectSchema {
    return (
      this._pollResultSchema ??
      (this._pollResultSchema = createPollOperationDetailsSchema(this.codeModel.schemas, this.stringSchema))
    );
  }

  private createApiVersionParameter(
    serializedName: string,
    parameterLocation: ParameterLocation,
    value = "",
  ): Parameter {
    return new Parameter(
      serializedName,
      "Version parameter",
      this.codeModel.schemas.add(
        new ConstantSchema(serializedName, "API Version", {
          valueType: this.stringSchema,
          value: new ConstantValue(value),
        }),
      ),
      {
        implementation: ImplementationLocation.Client,
        origin: ORIGIN_API_VERSION,
        required: true,
        protocol: {
          http: new HttpParameter(parameterLocation),
        },
        language: {
          default: {
            serializedName: serializedName,
          },
        },
      },
    );
  }

  private _apiVersionParameter?: Parameter;
  get apiVersionParameter(): Parameter {
    return (
      this._apiVersionParameter ||
      (this._apiVersionParameter = this.createApiVersionParameter("api-version", ParameterLocation.Query))
    );
  }

  private _apiVersionParameterInPath?: Parameter;
  get apiVersionParameterInPath(): Parameter {
    return (
      this._apiVersionParameterInPath ||
      // TODO: hardcode as "apiVersion", as it is what we get from compiler
      (this._apiVersionParameterInPath = this.createApiVersionParameter("apiVersion", ParameterLocation.Path))
    );
  }

  private isSubscriptionId(param: SdkPathParameter): boolean {
    return (
      "subscriptionId".toLocaleLowerCase() === param.name.toLocaleLowerCase()
    );
  }

  private subscriptionIdParameter(parameter: SdkPathParameter): Parameter {
    if (!this._subscriptionParameter) {
      const description = parameter.description;
      this._subscriptionParameter = new Parameter(
        "subscriptionId",
        description ? description : "The ID of the target subscription.",
        this.stringSchema,
        {
          implementation: ImplementationLocation.Client,
          required: true,
          protocol: {
            http: new HttpParameter(ParameterLocation.Path),
          },
          language: {
            default: {
              serializedName: "subscriptionId",
            },
          },
        },
      );
    }
    return this._subscriptionParameter;
  }

  private _subscriptionParameter?: Parameter;

  private propagateSchemaUsage(schema: Schema): void {
    const processedSchemas = new Set<Schema>();

    const innerApplySchemaUsage = (schema: Schema, schemaUsage: SchemaUsage) => {
      this.trackSchemaUsage(schema, schemaUsage);
      innerPropagateSchemaUsage(schema, schemaUsage);
    };

    const innerPropagateSchemaUsage = (schema: Schema, schemaUsage: SchemaUsage) => {
      if (processedSchemas.has(schema)) {
        return;
      }

      processedSchemas.add(schema);
      if (schema instanceof ObjectSchema || schema instanceof GroupSchema) {
        if (schemaUsage.usage || schemaUsage.serializationFormats) {
          schema.properties?.forEach((p) => {
            if (p.readOnly && schemaUsage.usage?.includes(SchemaContext.Input)) {
              const schemaUsageWithoutInput = {
                usage: schemaUsage.usage.filter((it) => it != SchemaContext.Input),
                serializationFormats: schemaUsage.serializationFormats,
              };
              innerApplySchemaUsage(p.schema, schemaUsageWithoutInput);
            } else {
              innerApplySchemaUsage(p.schema, schemaUsage);
            }
          });

          if (schema instanceof ObjectSchema) {
            schema.parents?.all?.forEach((p) => innerApplySchemaUsage(p, schemaUsage));
            schema.parents?.immediate?.forEach((p) => innerApplySchemaUsage(p, schemaUsage));

            if (schema.discriminator) {
              // propagate access/usage to immediate children, if the schema is a discriminated model
              // if the schema is not a discriminated model, its children likely not valid for the mode/API
              // TODO: it does not handle the case that concrete model (kind: "type1") for the discriminated model have depth larger than 1 (e.g. kind: "type1" | "type2" in middle)
              schema.children?.immediate?.forEach((c) => innerApplySchemaUsage(c, schemaUsage));
            }

            if (schema.discriminator?.property?.schema) {
              innerApplySchemaUsage(schema.discriminator?.property?.schema, schemaUsage);
            }
          }
        }
      } else if (schema instanceof DictionarySchema) {
        innerApplySchemaUsage(schema.elementType, schemaUsage);
      } else if (schema instanceof ArraySchema) {
        innerApplySchemaUsage(schema.elementType, schemaUsage);
      } else if (schema instanceof OrSchema) {
        schema.anyOf?.forEach((it) => innerApplySchemaUsage(it, schemaUsage));
      } else if (schema instanceof ConstantSchema) {
        innerApplySchemaUsage(schema.valueType, schemaUsage);
      }
    };

    // Exclude context that not to be propagated
    const schemaUsage = {
      usage: (schema as SchemaUsage).usage?.filter(
        (it) => it !== SchemaContext.Paged && it !== SchemaContext.Anonymous,
      ),
      serializationFormats: (schema as SchemaUsage).serializationFormats?.filter(
        (it) => it !== KnownMediaType.Multipart,
      ),
    };
    // Propagate the usage of the initial schema itself
    innerPropagateSchemaUsage(schema, schemaUsage);
  }

  private trackSchemaUsage(schema: Schema, schemaUsage: SchemaUsage): void {
    if (
      schema instanceof ObjectSchema ||
      schema instanceof GroupSchema ||
      schema instanceof ChoiceSchema ||
      schema instanceof SealedChoiceSchema ||
      schema instanceof OrSchema ||
      schema instanceof ConstantSchema
    ) {
      if (schemaUsage.usage) {
        pushDistinct((schema.usage = schema.usage || []), ...schemaUsage.usage);
      }
      if (schemaUsage.serializationFormats) {
        pushDistinct(
          (schema.serializationFormats = schema.serializationFormats || []),
          ...schemaUsage.serializationFormats,
        );
      }
    } else if (schema instanceof DictionarySchema) {
      this.trackSchemaUsage(schema.elementType, schemaUsage);
    } else if (schema instanceof ArraySchema) {
      this.trackSchemaUsage(schema.elementType, schemaUsage);
    }
  }

  private isArm(): boolean {
    return Boolean(this.codeModel.arm);
  }

  // private getLocationFromSdkParameter(param: SdkModelPropertyType): string {
  //   if (Object.values(ParameterLocation).includes(param.kind)) {
  //     return param.kind;
  //   } else {
  //     return "none";
  //   }
  // }
}<|MERGE_RESOLUTION|>--- conflicted
+++ resolved
@@ -1530,11 +1530,7 @@
         },
         language: {
           default: {
-<<<<<<< HEAD
             serializedName: param.serializedName, // it uses param.name previously, but better to use param.serializedName directly
-=======
-            serializedName: this.getSerializedName(param.param),
->>>>>>> 234442e6
           },
         },
         extensions: extensions,
