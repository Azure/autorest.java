import {
  AnySchema,
  ApiVersion,
  ArraySchema,
  BinaryResponse,
  BinarySchema,
  BooleanSchema,
  ByteArraySchema,
  ChoiceValue,
  DateSchema,
  DateTimeSchema,
  DictionarySchema,
  Discriminator,
  GroupProperty,
  GroupSchema,
  HttpHeader,
  HttpParameter,
  ImplementationLocation,
  KeySecurityScheme,
  Language,
  Metadata,
  NumberSchema,
  OAuth2SecurityScheme,
  ObjectSchema,
  OperationGroup,
  Parameter,
  ParameterLocation,
  Property,
  Relations,
  Response,
  Schema,
  SchemaResponse,
  SchemaType,
  Security,
  SecurityScheme,
  SerializationStyle,
  StringSchema,
  TimeSchema,
  UnixTimeSchema,
  UriSchema,
  VirtualParameter,
} from "@autorest/codemodel";
import { KnownMediaType } from "@azure-tools/codegen";
import { isPollingLocation } from "@azure-tools/typespec-azure-core";
import {
  SdkArrayType,
  SdkBodyModelPropertyType,
  SdkBuiltInType,
  SdkClientType,
  SdkConstantType,
  SdkContext,
  SdkDateTimeType,
  SdkDictionaryType,
  SdkDurationType,
  SdkEnumType,
  SdkEnumValueType,
  SdkHeaderParameter,
  SdkHttpOperation,
  SdkHttpResponse,
  SdkLroPagingServiceMethod,
  SdkLroServiceMethod,
  SdkMethod,
  SdkModelPropertyType,
  SdkModelType,
  SdkPathParameter,
  SdkQueryParameter,
  SdkServiceMethod,
  SdkType,
  SdkUnionType,
  UsageFlags,
  createSdkContext,
  getAllModels,
  getClientType,
  getWireName,
  isApiVersion,
  isSdkBuiltInKind,
  isSdkIntKind,
  shouldGenerateProtocol,
} from "@azure-tools/typespec-client-generator-core";
import {
  EmitContext,
  Interface,
  Model,
  ModelProperty,
  Namespace,
  Operation,
  Program,
  Type,
  TypeNameOptions,
  Union,
  getDoc,
  getEffectiveModelType,
  getNamespaceFullName,
  getOverloadedOperation,
  getSummary,
  getVisibility,
  isArrayModelType,
  isRecordModelType,
  listServices,
} from "@typespec/compiler";
import {
  Authentication,
  HttpOperation,
  HttpStatusCodeRange,
  HttpStatusCodesEntry,
  Visibility,
  getAuthentication,
  getHeaderFieldName,
  getPathParamName,
  getQueryParamName,
<<<<<<< HEAD
=======
  getServers,
  getStatusCodeDescription,
  isBody,
  isBodyRoot,
>>>>>>> 9487dc73
  isHeader,
  isMultipartBodyProperty,
  isPathParam,
  isQueryParam,
} from "@typespec/http";
import { getSegment } from "@typespec/rest";
import { getAddedOnVersions } from "@typespec/versioning";
import { fail } from "assert";
import pkg from "lodash";
import { Client as CodeModelClient, CrossLanguageDefinition, EncodedSchema } from "./common/client.js";
import { CodeModel } from "./common/code-model.js";
import { LongRunningMetadata } from "./common/long-running-metadata.js";
import { Operation as CodeModelOperation, ConvenienceApi, Request } from "./common/operation.js";
import { ChoiceSchema, SealedChoiceSchema } from "./common/schemas/choice.js";
import { ConstantSchema, ConstantValue } from "./common/schemas/constant.js";
import { OrSchema } from "./common/schemas/relationship.js";
import { DurationSchema } from "./common/schemas/time.js";
import { SchemaContext, SchemaUsage } from "./common/schemas/usage.js";
import { EmitterOptions } from "./emitter.js";
import { createPollOperationDetailsSchema, getFileDetailsSchema } from "./external-schemas.js";
import { ClientContext } from "./models.js";
import {
  ORIGIN_API_VERSION,
  SPECIAL_HEADER_NAMES,
  cloneOperationParameter,
  getServiceVersion,
  isKnownContentType,
  isLroNewPollingStrategy,
  isPayloadProperty,
  operationIsJsonMergePatch,
  operationIsMultipart,
  operationIsMultipleContentTypes,
} from "./operation-utils.js";
import { PreNamer } from "./prenamer/prenamer.js";
import {
  ProcessingCache,
  getAccess,
  getDurationFormatFromSdkType,
  getNonNullSdkType,
  getUnionDescription,
  getUsage,
  modelIs,
  pushDistinct,
} from "./type-utils.js";
import {
  getNamespace,
  logWarning,
  pascalCase,
  removeClientSuffix,
  stringArrayContainsIgnoreCase,
  trace,
} from "./utils.js";
import { pathToFileURL } from "url";
import { join } from "path";
const { isEqual } = pkg;

export class CodeModelBuilder {
  private program: Program;
  private typeNameOptions: TypeNameOptions;
  private namespace: string;
  private sdkContext!: SdkContext;
  private options: EmitterOptions;
  private codeModel: CodeModel;
  private emitterContext: EmitContext<EmitterOptions>;
  private serviceNamespace: Namespace | Interface | Operation;

  private loggingEnabled: boolean = false;

  readonly schemaCache = new ProcessingCache((type: SdkType, name: string) =>
    this.processSchemaFromSdkTypeImpl(type, name),
  );
  readonly typeUnionRefCache = new Map<Type, Union | null | undefined>(); // Union means it ref a Union type, null means it does not ref any Union, undefined means type visited but not completed

  // current apiVersion name to generate code
  private apiVersion: string | undefined;

  public constructor(program1: Program, context: EmitContext<EmitterOptions>) {
    this.options = context.options;
    this.program = program1;
    this.emitterContext = context;
    if (this.options["dev-options"]?.loglevel) {
      this.loggingEnabled = true;
    }

    if (this.options["skip-special-headers"]) {
      this.options["skip-special-headers"].forEach((it) => SPECIAL_HEADER_NAMES.add(it.toLowerCase()));
    }

    const service = listServices(this.program)[0];
    const serviceNamespace = service.type;
    if (serviceNamespace === undefined) {
      throw Error("Cannot emit yaml for a namespace that doesn't exist.");
    }
    this.serviceNamespace = serviceNamespace;

    this.namespace = getNamespaceFullName(serviceNamespace) || "Azure.Client";
    // java namespace
    const javaNamespace = this.getJavaNamespace(this.namespace);

    const namespace1 = this.namespace;
    this.typeNameOptions = {
      // shorten type names by removing TypeSpec and service namespace
      namespaceFilter(ns) {
        const name = getNamespaceFullName(ns);
        return name !== "TypeSpec" && name !== namespace1;
      },
    };

    // init code model
    const title = this.options["service-name"] ?? serviceNamespace.name;

    const description = this.getDoc(serviceNamespace);
    this.codeModel = new CodeModel(title, false, {
      info: {
        description: description,
      },
      language: {
        default: {
          name: title,
          description: description,
          summary: this.getSummary(serviceNamespace),
          namespace: this.namespace,
        },
        java: {
          namespace: javaNamespace,
        },
      },
    });
  }

  public async build(): Promise<CodeModel> {
    this.sdkContext = await createSdkContext(this.emitterContext, "@azure-tools/typespec-java", {
      versioning: { previewStringRegex: /$/ },
    }); // include all versions and do the filter by ourselves

    // auth
    // TODO: it is not very likely, but different client could have different auth
    const auth = getAuthentication(this.program, this.serviceNamespace);
    if (auth) {
      this.processAuth(auth);
    }

    if (this.sdkContext.arm) {
      // ARM
      this.codeModel.arm = true;
      this.options["group-etag-headers"] = false;
    }

    this.processClients();

    this.processModels();

    this.processSchemaUsage();

    if (this.options.namer) {
      this.codeModel = new PreNamer(this.codeModel).init().process();
    }

    this.deduplicateSchemaName();

    return this.codeModel;
  }

  private processHostParameters(sdkPathParameters: SdkPathParameter[]): Parameter[] {
    const hostParameters: Parameter[] = [];
    let parameter;
    sdkPathParameters.forEach((arg) => {
      if (arg.isApiVersionParam) {
        parameter = this.createApiVersionParameter(arg.name, ParameterLocation.Uri);
      } else {
        const schema = this.processSchemaFromSdkType(arg.type, arg.name);
        this.trackSchemaUsage(schema, {
          usage: [SchemaContext.Input, SchemaContext.Output /*SchemaContext.Public*/],
        });
        parameter = new Parameter(arg.name, arg.description ?? "", schema, {
          implementation: ImplementationLocation.Client,
          origin: "modelerfour:synthesized/host",
          required: true,
          protocol: {
            http: new HttpParameter(ParameterLocation.Uri),
          },
          language: {
            default: {
              serializedName: arg.name,
            },
          },
          // TODO: deprecate this logic of string/url for x-ms-skip-url-encoding
          extensions: {
            "x-ms-skip-url-encoding": schema instanceof UriSchema,
          },
          clientDefaultValue: arg.clientDefaultValue,
        });
      }
      hostParameters.push(this.codeModel.addGlobalParameter(parameter));
    });

    return hostParameters;
  }

  private processAuth(auth: Authentication) {
    const securitySchemes: SecurityScheme[] = [];
    for (const option of auth.options) {
      for (const scheme of option.schemes) {
        switch (scheme.type) {
          case "oauth2":
            {
              const oauth2Scheme = new OAuth2SecurityScheme({
                scopes: [],
              });
              scheme.flows.forEach((it) => oauth2Scheme.scopes.push(...it.scopes.map((it) => it.value)));
              securitySchemes.push(oauth2Scheme);
            }
            break;

          case "apiKey":
            {
              const keyScheme = new KeySecurityScheme({
                name: scheme.name,
              });
              securitySchemes.push(keyScheme);
            }
            break;

          case "http":
            {
              let schemeOrApiKeyPrefix: string = scheme.scheme;
              if (schemeOrApiKeyPrefix === "basic" || schemeOrApiKeyPrefix === "bearer") {
                // HTTP Authentication should use "Basic token" or "Bearer token"
                schemeOrApiKeyPrefix = pascalCase(schemeOrApiKeyPrefix);

                if (this.isBranded()) {
                  // Azure would not allow BasicAuth or BearerAuth
                  this.logWarning(`{scheme.scheme} auth method is currently not supported.`);
                  continue;
                }
              }

              const keyScheme = new KeySecurityScheme({
                name: "authorization",
              });
              (keyScheme as any).prefix = schemeOrApiKeyPrefix; // TODO: modify KeySecurityScheme, after design stable
              securitySchemes.push(keyScheme);
            }
            break;
        }
      }
    }
    if (securitySchemes.length > 0) {
      this.codeModel.security = new Security(true, {
        schemes: securitySchemes,
      });
    }
  }

  private isBranded(): boolean {
    return !this.options["flavor"] || this.options["flavor"].toLocaleLowerCase() === "azure";
  }

  private processModels() {
    const processedSdkModels: Set<SdkModelType | SdkEnumType> = new Set();

    // lambda to mark model as public
    const modelAsPublic = (model: SdkModelType | SdkEnumType) => {
      const schema = this.processSchemaFromSdkType(model, "");

      this.trackSchemaUsage(schema, {
        usage: [SchemaContext.Public],
      });
    };

    const sdkModels: (SdkModelType | SdkEnumType)[] = getAllModels(this.sdkContext);

    // process sdk models
    for (const model of sdkModels) {
      if (!processedSdkModels.has(model)) {
        const access = getAccess(model.__raw);
        if (access === "public") {
          modelAsPublic(model);
        } else if (access === "internal") {
          const schema = this.processSchemaFromSdkType(model, model.name);

          this.trackSchemaUsage(schema, {
            usage: [SchemaContext.Internal],
          });
        }

        const usage = getUsage(model.__raw);
        if (usage) {
          const schema = this.processSchemaFromSdkType(model, "");

          this.trackSchemaUsage(schema, {
            usage: usage,
          });
        }

        processedSdkModels.add(model);
      }
    }
  }

  private processSchemaUsage() {
    this.codeModel.schemas.objects?.forEach((it) => this.propagateSchemaUsage(it));

    // post process for schema usage
    this.codeModel.schemas.objects?.forEach((it) => this.resolveSchemaUsage(it));
    this.codeModel.schemas.groups?.forEach((it) => this.resolveSchemaUsage(it));
    this.codeModel.schemas.choices?.forEach((it) => this.resolveSchemaUsage(it));
    this.codeModel.schemas.sealedChoices?.forEach((it) => this.resolveSchemaUsage(it));
    this.codeModel.schemas.ors?.forEach((it) => this.resolveSchemaUsage(it));
    this.codeModel.schemas.constants?.forEach((it) => this.resolveSchemaUsage(it));
  }

  private deduplicateSchemaName() {
    // deduplicate model name
    const nameCount = new Map<string, number>();
    const deduplicateName = (schema: Schema) => {
      const name = schema.language.default.name;
      // skip models under "com.azure.core."
      if (name && !schema.language.java?.namespace?.startsWith("com.azure.core.")) {
        if (!nameCount.has(name)) {
          nameCount.set(name, 1);
        } else {
          const count = nameCount.get(name)!;
          nameCount.set(name, count + 1);
          schema.language.default.name = name + count;
        }
      }
    };
    this.codeModel.schemas.objects?.forEach((it) => deduplicateName(it));
    this.codeModel.schemas.groups?.forEach((it) => deduplicateName(it)); // it may contain RequestConditions under "com.azure.core."
    this.codeModel.schemas.choices?.forEach((it) => deduplicateName(it));
    this.codeModel.schemas.sealedChoices?.forEach((it) => deduplicateName(it));
    this.codeModel.schemas.ors?.forEach((it) => deduplicateName(it));
    this.codeModel.schemas.constants?.forEach((it) => deduplicateName(it));
  }

  private resolveSchemaUsage(schema: Schema) {
    if (
      schema instanceof ObjectSchema ||
      schema instanceof GroupSchema ||
      schema instanceof ChoiceSchema ||
      schema instanceof SealedChoiceSchema ||
      schema instanceof OrSchema ||
      schema instanceof ConstantSchema
    ) {
      const schemaUsage: SchemaContext[] | undefined = schema.usage;
      // Public override Internal
      if (schemaUsage?.includes(SchemaContext.Public)) {
        const index = schemaUsage.indexOf(SchemaContext.Internal);
        if (index >= 0) {
          schemaUsage.splice(index, 1);
        }
      }

      // Internal on Anonymous
      if (schemaUsage?.includes(SchemaContext.Anonymous)) {
        const index = schemaUsage.indexOf(SchemaContext.Internal);
        if (index < 0) {
          schemaUsage.push(SchemaContext.Internal);
        }
      }
    }
  }

  private processClients() {
    // preprocess group-etag-headers
    this.options["group-etag-headers"] = this.options["group-etag-headers"] ?? true;

    const sdkPackage = this.sdkContext.sdkPackage;
    for (const client of sdkPackage.clients) {
      let clientName = client.name;
      let javaNamespace = this.getJavaNamespace(this.namespace);
      const clientFullName = client.name;
      const clientNameSegments = clientFullName.split(".");
      if (clientNameSegments.length > 1) {
        clientName = clientNameSegments.at(-1)!;
        const clientSubNamespace = clientNameSegments.slice(0, -1).join(".");
        javaNamespace = this.getJavaNamespace(this.namespace + "." + clientSubNamespace);
      }

      const codeModelClient = new CodeModelClient(clientName, client.details ?? "", {
        summary: client.description,
        language: {
          default: {
            namespace: this.namespace,
          },
          java: {
            namespace: javaNamespace,
          },
        },

        // at present, use global security definition
        security: this.codeModel.security,
      });
      codeModelClient.crossLanguageDefinitionId = client.crossLanguageDefinitionId;

      // versioning
      const versions = client.apiVersions;
      if (versions && versions.length > 0) {
        if (!this.sdkContext.apiVersion || ["all", "latest"].includes(this.sdkContext.apiVersion)) {
          this.apiVersion = versions[versions.length - 1];
        } else {
          this.apiVersion = versions.find((it: string) => it === this.sdkContext.apiVersion);
          if (!this.apiVersion) {
            throw new Error("Unrecognized api-version: " + this.sdkContext.apiVersion);
          }
        }

        codeModelClient.apiVersions = [];
        for (const version of this.getFilteredApiVersions(
          this.apiVersion,
          versions,
          this.options["service-version-exclude-preview"],
        )) {
          const apiVersion = new ApiVersion();
          apiVersion.version = version;
          codeModelClient.apiVersions.push(apiVersion);
        }
      }

      // client initialization
      let baseUri = "{endpoint}";
      let hostParameters: Parameter[] = [];
      client.initialization.properties.forEach((initializationProperty) => {
        if (initializationProperty.kind === "endpoint") {
          let sdkPathParameters: SdkPathParameter[] = [];
          if (initializationProperty.type.kind === "union") {
            if (initializationProperty.type.values.length <= 2) {
              // only get the path parameters from the endpoint whose serverUrl is not {"endpoint"}
              for (const endpointType of initializationProperty.type.values) {
                if (endpointType.kind === "endpoint" && endpointType.serverUrl !== "{endpoint}") {
                  sdkPathParameters = endpointType.templateArguments;
                  baseUri = endpointType.serverUrl;
                }
              }
            } else {
              throw new Error("Multiple server url defined for one client is not supported yet.");
            }
          } else if (initializationProperty.type.kind === "endpoint") {
            sdkPathParameters = initializationProperty.type.templateArguments;
            baseUri = initializationProperty.type.serverUrl;
          }

          hostParameters = this.processHostParameters(sdkPathParameters);
          codeModelClient.addGlobalParameters(hostParameters);
        }
      });

      const clientContext = new ClientContext(
        baseUri,
        hostParameters,
        codeModelClient.globalParameters!,
        codeModelClient.apiVersions,
      );

      // preprocess operation groups and operations
      // operations without operation group
      const serviceMethodsWithoutSubClient = this.listServiceMethodsUnderClient(client);
      let codeModelGroup = new OperationGroup("");
      for (const serviceMethod of serviceMethodsWithoutSubClient) {
        if (!this.needToSkipProcessingOperation(serviceMethod.__raw, clientContext)) {
          codeModelGroup.addOperation(this.processOperation(serviceMethod, clientContext, ""));
        }
      }
      if (codeModelGroup.operations?.length > 0) {
        codeModelClient.operationGroups.push(codeModelGroup);
      }

      // operations under operation groups
      const subClients = this.listSubClientsUnderClient(client, true, true);
      for (const subClient of subClients) {
        const serviceMethods = this.listServiceMethodsUnderClient(subClient);
        // operation group with no operation is skipped
        if (serviceMethods.length > 0) {
          codeModelGroup = new OperationGroup(subClient.name);
          for (const serviceMethod of serviceMethods) {
            if (!this.needToSkipProcessingOperation(serviceMethod.__raw, clientContext)) {
              codeModelGroup.addOperation(this.processOperation(serviceMethod, clientContext, subClient.name));
            }
          }
          codeModelClient.operationGroups.push(codeModelGroup);
        }
      }
      this.codeModel.clients.push(codeModelClient);

      // postprocess for ServiceVersion
      let apiVersionSameForAllClients = true;
      let sharedApiVersions = undefined;
      for (const client of this.codeModel.clients) {
        const apiVersions = client.apiVersions;
        if (!apiVersions) {
          // client does not have apiVersions
          apiVersionSameForAllClients = false;
        } else if (!sharedApiVersions) {
          // first client, set it to sharedApiVersions
          sharedApiVersions = apiVersions;
        } else {
          apiVersionSameForAllClients = isEqual(sharedApiVersions, apiVersions);
        }
        if (!apiVersionSameForAllClients) {
          break;
        }
      }
      if (apiVersionSameForAllClients) {
        const serviceVersion = getServiceVersion(this.codeModel);
        for (const client of this.codeModel.clients) {
          client.serviceVersion = serviceVersion;
        }
      } else {
        for (const client of this.codeModel.clients) {
          const apiVersions = client.apiVersions;
          if (apiVersions) {
            client.serviceVersion = getServiceVersion(client);
          }
        }
      }
    }
  }

  private listSubClientsUnderClient(
    client: SdkClientType<SdkHttpOperation>,
    includeNestedOperationGroups: boolean,
    isRootClient: boolean,
  ): SdkClientType<SdkHttpOperation>[] {
    const operationGroups: SdkClientType<SdkHttpOperation>[] = [];
    for (const method of client.methods) {
      if (method.kind === "clientaccessor") {
        const subClient = method.response;
        if (!isRootClient) {
          // if it is not root client, append the parent client's name
          subClient.name = removeClientSuffix(client.name) + removeClientSuffix(pascalCase(subClient.name));
        }
        operationGroups.push(subClient);
        if (includeNestedOperationGroups) {
          for (const operationGroup of this.listSubClientsUnderClient(subClient, includeNestedOperationGroups, false)) {
            operationGroups.push(operationGroup);
          }
        }
      }
    }
    return operationGroups;
  }

  private listServiceMethodsUnderClient(client: SdkClientType<SdkHttpOperation>): SdkServiceMethod<SdkHttpOperation>[] {
    const methods: SdkServiceMethod<SdkHttpOperation>[] = [];
    for (const method of client.methods) {
      if (method.kind !== "clientaccessor") {
        methods.push(method);
      }
    }
    return methods;
  }

  /**
   * Filter api-versions for "ServiceVersion".
   * TODO(xiaofei) pending TCGC design: https://github.com/Azure/typespec-azure/issues/965
   *
   * @param pinnedApiVersion the api-version to use as filter base
   * @param versions api-versions to filter
   * @returns filtered api-versions
   */
  private getFilteredApiVersions(
    pinnedApiVersion: string | undefined,
    versions: string[],
    excludePreview: boolean = false,
  ): string[] {
    if (!pinnedApiVersion) {
      return versions;
    }
    return versions
      .slice(0, versions.indexOf(pinnedApiVersion) + 1)
      .filter((version) => !excludePreview || pinnedApiVersion.includes("preview") || !version.includes("preview"));
  }

  private needToSkipProcessingOperation(operation: Operation | undefined, clientContext: ClientContext): boolean {
    // don't generate protocol and convenience method for overloaded operations
    // issue link: https://github.com/Azure/autorest.java/issues/1958#issuecomment-1562558219 we will support generate overload methods for non-union type in future (TODO issue: https://github.com/Azure/autorest.java/issues/2160)
    if (operation && getOverloadedOperation(this.program, operation)) {
      this.trace(`Operation '${operation.name}' is temporary skipped, as it is an overloaded operation`);
      return true;
    }
    return false;
  }

  /**
   * Whether we support advanced versioning in non-breaking fashion.
   */
  private supportsAdvancedVersioning(): boolean {
    return Boolean(this.options["advanced-versioning"]);
  }

  private getOperationExample(sdkMethod: SdkServiceMethod<SdkHttpOperation>): Record<string, any> | undefined {
    const httpOperationExamples = sdkMethod.operation.examples;
    if (httpOperationExamples && httpOperationExamples.length > 0) {
      const operationExamples: Record<string, any> = {};
      for (const example of httpOperationExamples) {
        const operationExample = example.rawExample;
<<<<<<< HEAD
        operationExample["x-ms-original-file"] = pathToFileURL(example.filePath).toString();
        operationExamples[operationExample.title ?? operationExample.operationId ?? sdkMethod.name] = operationExample;
=======

        // resolve absolute path of the example file
        if (this.sdkContext.examplesDir) {
          operationExample["x-ms-original-file"] = pathToFileURL(
            join(this.sdkContext.examplesDir, example.filePath),
          ).toString();
        }

        operationExamples[operationExample.title ?? operationExample.operationId ?? operation.operation.name] =
          operationExample;
>>>>>>> 9487dc73
      }
      return operationExamples;
    } else {
      return undefined;
    }
  }

  private processOperation(
    sdkMethod: SdkServiceMethod<SdkHttpOperation>,
    clientContext: ClientContext,
    groupName: string,
  ): CodeModelOperation {
    const operationName = sdkMethod.name;
    const httpOperation = sdkMethod.operation;
    const operationId = groupName ? `${groupName}_${operationName}` : `${operationName}`;
    const operationGroup = this.codeModel.getOperationGroup(groupName);

    let operationExamples = undefined;
    if (sdkMethod.operation && sdkMethod.operation.__raw) {
      operationExamples = this.getOperationExample(sdkMethod);
    }

    const codeModelOperation = new CodeModelOperation(operationName, sdkMethod.details ?? "", {
      operationId: operationId,
      summary: sdkMethod.description,
      extensions: {
        "x-ms-examples": operationExamples,
      },
    });

    (codeModelOperation as CrossLanguageDefinition).crossLanguageDefinitionId = sdkMethod.crossLanguageDefintionId;
    codeModelOperation.internalApi = sdkMethod.access === "internal";

    const convenienceApiName = this.getConvenienceApiName(sdkMethod);
    let generateConvenienceApi: boolean = Boolean(convenienceApiName);
    let generateProtocolApi: boolean = sdkMethod.__raw
      ? shouldGenerateProtocol(this.sdkContext, sdkMethod.__raw)
      : true;

    let apiComment: string | undefined = undefined;
    if (generateConvenienceApi) {
      // check if the convenience API need to be disabled for some special cases
      if (operationIsMultipart(httpOperation)) {
        // do not generate protocol method for multipart/form-data, as it be very hard for user to prepare the request body as BinaryData
        generateProtocolApi = false;
        apiComment = `Protocol API requires serialization of parts with content-disposition and data, as operation '${operationName}' is 'multipart/form-data'`;
        this.logWarning(apiComment);
      } else if (operationIsMultipleContentTypes(httpOperation)) {
        // and multiple content types
        // issue link: https://github.com/Azure/autorest.java/issues/1958#issuecomment-1562558219
        generateConvenienceApi = false;
        apiComment = `Convenience API is not generated, as operation '${operationName}' is multiple content-type`;
        this.logWarning(apiComment);
      } else if (operationIsJsonMergePatch(httpOperation) && this.options["stream-style-serialization"] === false) {
        // do not generate convenient method for json merge patch operation if stream-style-serialization is not enabled
        generateConvenienceApi = false;
        apiComment = `Convenience API is not generated, as operation '${operationName}' is 'application/merge-patch+json' and stream-style-serialization is not enabled`;
        this.logWarning(apiComment);
      }
    }
    if (generateConvenienceApi && convenienceApiName) {
      codeModelOperation.convenienceApi = new ConvenienceApi(convenienceApiName);
    }
    if (apiComment) {
      codeModelOperation.language.java = new Language();
      codeModelOperation.language.java.comment = apiComment;
    }

    // check for generating protocol api or not
    codeModelOperation.generateProtocolApi = generateProtocolApi && !codeModelOperation.internalApi;

    codeModelOperation.addRequest(
      new Request({
        protocol: {
          http: {
            path: httpOperation.path,
            method: httpOperation.verb,
            uri: clientContext.baseUri,
          },
        },
      }),
    );

    // host
    clientContext.hostParameters.forEach((it) => codeModelOperation.addParameter(it));
    // path/query/header parameters
    for (const param of httpOperation.parameters) {
      // if it's paged operation with request body, skip content-type header added by TCGC, as next link call should not have content type header
      if (
        (sdkMethod.kind === "paging" || sdkMethod.kind === "lropaging") &&
        httpOperation.bodyParam &&
        param.kind === "header"
      ) {
        if (param.serializedName.toLocaleLowerCase() === "content-type") {
          continue;
        }
      }
      // if the request body is optional, skip content-type header added by TCGC
      if (httpOperation.bodyParam && httpOperation.bodyParam.optional) {
        if (param.serializedName.toLocaleLowerCase() === "content-type") {
          continue;
        }
      }
      this.processParameter(codeModelOperation, param, clientContext);
    }

    // body
    if (httpOperation.bodyParam && httpOperation.__raw && sdkMethod.__raw && httpOperation.bodyParam.type.__raw) {
      this.processParameterBody(codeModelOperation, httpOperation.__raw, httpOperation, httpOperation.bodyParam);
    }

    // group ETag header parameters, if exists
    if (this.options["group-etag-headers"]) {
      this.processEtagHeaderParameters(codeModelOperation, sdkMethod.operation);
    }

    // lro metadata
    let lroMetadata = new LongRunningMetadata(false);
    if (sdkMethod.kind === "lro" || sdkMethod.kind === "lropaging") {
      lroMetadata = this.processLroMetadata(codeModelOperation, sdkMethod);
    }

    // responses
    for (const [code, response] of sdkMethod.operation.responses) {
      this.processResponse(codeModelOperation, code, response, lroMetadata.longRunning, false);
    }

    // exception
    for (const [code, response] of sdkMethod.operation.exceptions) {
      this.processResponse(codeModelOperation, code, response, lroMetadata.longRunning, true);
    }

    // check for paged
    // this.processRouteForPaged(codeModelOperation, sdkMethod.operation.__raw.responses);
    this.processRouteForPaged(codeModelOperation, sdkMethod.operation.responses, sdkMethod);

    // check for long-running operation
    this.processRouteForLongRunning(codeModelOperation, sdkMethod.operation.responses, lroMetadata);

    operationGroup.addOperation(codeModelOperation);

    return codeModelOperation;
  }

  private processRouteForPaged(
    op: CodeModelOperation,
    responses: Map<number | HttpStatusCodeRange, SdkHttpResponse>,
    sdkMethod: SdkMethod<SdkHttpOperation>,
  ) {
    if (sdkMethod.kind === "paging" || sdkMethod.kind === "lropaging") {
      for (const [_, response] of responses) {
        const bodyType = response.type;
        if (bodyType && bodyType.kind === "model") {
          const pagedResult = sdkMethod.__raw_paged_metadata;
          if (pagedResult) {
            op.extensions = op.extensions ?? {};
            op.extensions["x-ms-pageable"] = {
              itemName: pagedResult.itemsProperty?.name,
              nextLinkName: pagedResult.nextLinkProperty?.name,
            };

            op.responses?.forEach((r) => {
              if (r instanceof SchemaResponse) {
                this.trackSchemaUsage(r.schema, { usage: [SchemaContext.Paged] });
              }
            });
            break;
          }
        }
      }
    }
  }

  private processLroMetadata(
    op: CodeModelOperation,
    sdkMethod: SdkLroServiceMethod<SdkHttpOperation> | SdkLroPagingServiceMethod<SdkHttpOperation>,
  ): LongRunningMetadata {
    const trackConvenienceApi: boolean = Boolean(op.convenienceApi);

    const lroMetadata = sdkMethod.__raw_lro_metadata;
    // needs lroMetadata.statusMonitorStep, as getLroMetadata would return for @pollingOperation operation
    if (lroMetadata && lroMetadata.pollingInfo && lroMetadata.statusMonitorStep) {
      let pollingSchema = undefined;
      let finalSchema = undefined;

      let pollingStrategy: Metadata | undefined = undefined;
      let finalResultPropertySerializedName: string | undefined = undefined;

      const verb = sdkMethod.operation.verb;
      const useNewPollStrategy = isLroNewPollingStrategy(sdkMethod.operation.__raw, lroMetadata);
      if (useNewPollStrategy) {
        // use OperationLocationPollingStrategy
        pollingStrategy = new Metadata({
          language: {
            java: {
              name: "OperationLocationPollingStrategy",
              namespace: this.getJavaNamespace(this.namespace) + ".implementation",
            },
          },
        });
      }

      // pollingSchema
      if (modelIs(lroMetadata.pollingInfo.responseModel, "OperationStatus", "Azure.Core.Foundations")) {
        pollingSchema = this.pollResultSchema;
      } else {
        const pollType = this.findResponseBody(lroMetadata.pollingInfo.responseModel);
        const sdkType = getClientType(this.sdkContext, pollType);
        pollingSchema = this.processSchemaFromSdkType(sdkType, "pollResult");
      }

      // finalSchema
      if (
        verb !== "delete" &&
        lroMetadata.finalResult &&
        lroMetadata.finalEnvelopeResult &&
        lroMetadata.finalResult !== "void" &&
        lroMetadata.finalEnvelopeResult !== "void"
      ) {
        const finalResult = useNewPollStrategy ? lroMetadata.finalResult : lroMetadata.finalEnvelopeResult;
        const finalType = this.findResponseBody(finalResult);
        const sdkType = getClientType(this.sdkContext, finalType);
        finalSchema = this.processSchemaFromSdkType(sdkType, "finalResult");

        if (
          useNewPollStrategy &&
          lroMetadata.finalStep &&
          lroMetadata.finalStep.kind === "pollingSuccessProperty" &&
          lroMetadata.finalStep.target
        ) {
          // final result is the value in lroMetadata.finalStep.target
          finalResultPropertySerializedName = this.getSerializedName(lroMetadata.finalStep.target);
        }
      }

      // track usage
      if (pollingSchema) {
        this.trackSchemaUsage(pollingSchema, { usage: [SchemaContext.Output] });
        if (trackConvenienceApi) {
          this.trackSchemaUsage(pollingSchema, {
            usage: [op.internalApi ? SchemaContext.Internal : SchemaContext.Public],
          });
        }
      }
      if (finalSchema) {
        this.trackSchemaUsage(finalSchema, { usage: [SchemaContext.Output] });
        if (trackConvenienceApi) {
          this.trackSchemaUsage(finalSchema, {
            usage: [op.internalApi ? SchemaContext.Internal : SchemaContext.Public],
          });
        }
      }

      op.lroMetadata = new LongRunningMetadata(
        true,
        pollingSchema,
        finalSchema,
        pollingStrategy,
        finalResultPropertySerializedName,
      );
      return op.lroMetadata;
    }

    return new LongRunningMetadata(false);
  }

  private processRouteForLongRunning(
    op: CodeModelOperation,
    responses: Map<number | HttpStatusCodeRange, SdkHttpResponse>,
    lroMetadata: LongRunningMetadata,
  ) {
    if (lroMetadata.longRunning) {
      op.extensions = op.extensions ?? {};
      op.extensions["x-ms-long-running-operation"] = true;
      return;
    }

    for (const [_, response] of responses) {
      if (response.headers) {
        for (const header of response.headers) {
          if (isPollingLocation(this.program, header.__raw)) {
            op.extensions = op.extensions ?? {};
            op.extensions["x-ms-long-running-operation"] = true;

            break;
          }
        }
      }
    }
  }

  private _armApiVersionParameter?: Parameter;

  private processParameter(
    op: CodeModelOperation,
    param: SdkQueryParameter | SdkPathParameter | SdkHeaderParameter,
    clientContext: ClientContext,
  ) {
    if (clientContext.apiVersions && isApiVersion(this.sdkContext, param)) {
      // pre-condition for "isApiVersion": the client supports ApiVersions
      if (this.isArm()) {
        // Currently we assume ARM tsp only have one client and one api-version.
        // TODO: How will service define mixed api-versions(like those in Compute RP)?
        const apiVersion = this.apiVersion;
        if (!this._armApiVersionParameter) {
          this._armApiVersionParameter = this.createApiVersionParameter(
            "api-version",
            param.kind === "query" ? ParameterLocation.Query : ParameterLocation.Path,
            apiVersion,
          );
          clientContext.addGlobalParameter(this._armApiVersionParameter);
        }
        op.addParameter(this._armApiVersionParameter);
      } else {
        const parameter = param.kind === "query" ? this.apiVersionParameter : this.apiVersionParameterInPath;
        op.addParameter(parameter);
        clientContext.addGlobalParameter(parameter);
      }
    } else if (param.kind === "path" && param.onClient && this.isSubscriptionId(param)) {
      const parameter = this.subscriptionIdParameter(param);
      op.addParameter(parameter);
      clientContext.addGlobalParameter(parameter);
    } else if (param.kind === "header" && SPECIAL_HEADER_NAMES.has(param.serializedName.toLowerCase())) {
      // special headers
      op.specialHeaders = op.specialHeaders ?? [];
      if (!stringArrayContainsIgnoreCase(op.specialHeaders, param.serializedName)) {
        op.specialHeaders.push(param.serializedName);
      }
    } else {
      // schema
      const sdkType = getNonNullSdkType(param.type);
      const schema = this.processSchemaFromSdkType(sdkType, param.name);

      let extensions: { [id: string]: any } | undefined = undefined;
      // TODO haoling: skip-url-encoding, pending on TCGC issue https://github.com/Azure/typespec-azure/issues/1318
      // if (param.kind === "path") {
      //   if (param.allowReserved) {
      //     extensions = extensions ?? {};
      //     extensions["x-ms-skip-url-encoding"] = true;
      //   }
      // }
      // TODO: deprecate this logic of string/url for x-ms-skip-url-encoding
      if (
        (param.kind === "query" || param.kind === "path") &&
        isSdkBuiltInKind(sdkType.kind) &&
        schema instanceof UriSchema
      ) {
        extensions = extensions ?? {};
        extensions["x-ms-skip-url-encoding"] = true;
      }

      if (this.supportsAdvancedVersioning() && param.__raw) {
        // versioning
        const addedOn = getAddedOnVersions(this.program, param.__raw);
        if (addedOn) {
          extensions = extensions ?? {};
          extensions["x-ms-versioning-added"] = clientContext.getAddedVersions(addedOn);
        }
      }

      // format if array
      let style = undefined;
      let explode = undefined;
      if (sdkType.kind === "array") {
        if (param.kind === "query") {
          const format = param.collectionFormat;
          switch (format) {
            case "csv":
              style = SerializationStyle.Simple;
              break;

            case "ssv":
              style = SerializationStyle.SpaceDelimited;
              break;

            case "tsv":
              style = SerializationStyle.TabDelimited;
              break;

            case "pipes":
              style = SerializationStyle.PipeDelimited;
              break;

            case "multi":
              style = SerializationStyle.Form;
              explode = true;
              break;

            default:
              if (format) {
                this.logWarning(`Unrecognized query parameter format: '${format}'.`);
              }
              break;
          }
        } else if (param.kind === "header") {
          const format = param.collectionFormat;
          switch (format) {
            case "csv":
              style = SerializationStyle.Simple;
              break;

            default:
              if (format) {
                this.logWarning(`Unrecognized header parameter format: '${format}'.`);
              }
              break;
          }
        }
      }

      const nullable = param.type.kind === "nullable";
      const onClient = param.onClient;
      const implementationLocation = onClient ? ImplementationLocation.Client : ImplementationLocation.Method;
      const parameter = new Parameter(param.name, param.details ?? "", schema, {
        summary: param.description,
        implementation: implementationLocation,
        required: !param.optional,
        nullable: nullable,
        protocol: {
          http: new HttpParameter(param.kind, {
            style: style,
            explode: explode,
          }),
        },
        language: {
          default: {
            serializedName: param.serializedName, // it uses param.name previously, but better to use param.serializedName directly
          },
        },
        extensions: extensions,
      });
      if (onClient) {
        clientContext.addGlobalParameter(parameter);
      } else {
        op.addParameter(parameter);
      }

      this.trackSchemaUsage(schema, { usage: [SchemaContext.Input] });

      if (op.convenienceApi) {
        this.trackSchemaUsage(schema, { usage: [op.internalApi ? SchemaContext.Internal : SchemaContext.Public] });
      }
    }
  }

  private processEtagHeaderParameters(op: CodeModelOperation, httpOperation: SdkHttpOperation) {
    if (op.convenienceApi && op.parameters && op.signatureParameters) {
      const etagHeadersNames = new Set<string>([
        "if-match",
        "if-none-match",
        "if-unmodified-since",
        "if-modified-since",
      ]);

      // collect etag headers in parameters
      const etagHeaders: string[] = [];
      if (op.parameters) {
        for (const parameter of op.parameters) {
          if (
            parameter.language.default.serializedName &&
            etagHeadersNames.has(parameter.language.default.serializedName.toLowerCase())
          ) {
            etagHeaders.push(parameter.language.default.serializedName);
          }
        }
      }

      let groupToRequestConditions = false;
      let groupToMatchConditions = false;

      if (etagHeaders.length === 4) {
        // all 4 headers available, use RequestConditions
        groupToRequestConditions = true;
      } else if (etagHeaders.length === 2) {
        const etagHeadersLowerCase = etagHeaders.map((it) => it.toLowerCase());
        if (etagHeadersLowerCase.includes("if-match") && etagHeadersLowerCase.includes("if-none-match")) {
          // only 2 headers available, use MatchConditions
          groupToMatchConditions = true;
        }
      }

      if (groupToRequestConditions || groupToMatchConditions) {
        op.convenienceApi.requests = [];
        const request = new Request({
          protocol: op.requests![0].protocol,
        });
        request.parameters = [];
        request.signatureParameters = [];
        op.convenienceApi.requests.push(request);

        for (const parameter of op.parameters) {
          // copy all parameters to request
          const clonedParameter = cloneOperationParameter(parameter);
          request.parameters.push(clonedParameter);

          // copy signatureParameters, but exclude etag headers (as they won't be in method signature)
          if (
            op.signatureParameters.includes(parameter) &&
            !(
              parameter.language.default.serializedName &&
              etagHeaders.includes(parameter.language.default.serializedName)
            )
          ) {
            request.signatureParameters.push(clonedParameter);
          }
        }

        const namespace = getNamespace(httpOperation.__raw.operation); // TODO: SdkHttpOperation does not have namespace
        const schemaName = groupToRequestConditions ? "RequestConditions" : "MatchConditions";
        const schemaDescription = groupToRequestConditions
          ? "Specifies HTTP options for conditional requests based on modification time."
          : "Specifies HTTP options for conditional requests.";

        // group schema
        const requestConditionsSchema = this.codeModel.schemas.add(
          new GroupSchema(schemaName, schemaDescription, {
            language: {
              default: {
                namespace: namespace,
              },
              java: {
                namespace: "com.azure.core.http",
              },
            },
          }),
        );

        // parameter (optional) of the group schema
        const requestConditionsParameter = new Parameter(
          schemaName,
          requestConditionsSchema.language.default.description,
          requestConditionsSchema,
          {
            implementation: ImplementationLocation.Method,
            required: false,
            nullable: true,
          },
        );

        this.trackSchemaUsage(requestConditionsSchema, { usage: [SchemaContext.Input] });
        if (op.convenienceApi) {
          this.trackSchemaUsage(requestConditionsSchema, {
            usage: [op.internalApi ? SchemaContext.Internal : SchemaContext.Public],
          });
        }

        // update group schema for properties
        for (const parameter of request.parameters) {
          if (
            parameter.language.default.serializedName &&
            etagHeaders.includes(parameter.language.default.serializedName)
          ) {
            parameter.groupedBy = requestConditionsParameter;

            requestConditionsSchema.add(
              // name is serializedName, as it must be same as that in RequestConditions class
              new GroupProperty(
                parameter.language.default.serializedName,
                parameter.language.default.description,
                parameter.schema,
                {
                  originalParameter: [parameter],
                  summary: parameter.summary,
                  required: false,
                  nullable: true,
                  readOnly: false,
                  serializedName: parameter.language.default.serializedName,
                },
              ),
            );
          }
        }

        // put RequestConditions/MatchConditions as last parameter/signatureParameters
        request.parameters.push(requestConditionsParameter);
        request.signatureParameters.push(requestConditionsParameter);
      }
    }
  }

  private processParameterBody(
    op: CodeModelOperation,
    rawHttpOperation: HttpOperation,
    sdkHttpOperation: SdkHttpOperation,
    sdkBody: SdkModelPropertyType,
  ) {
    // set contentTypes to mediaTypes
    op.requests![0].protocol.http!.mediaTypes = rawHttpOperation.parameters.body!.contentTypes;

    const unknownRequestBody =
      op.requests![0].protocol.http!.mediaTypes &&
      op.requests![0].protocol.http!.mediaTypes.length > 0 &&
      !isKnownContentType(op.requests![0].protocol.http!.mediaTypes);

    const sdkType: SdkType = sdkBody.type;

    let schema: Schema;
    if (unknownRequestBody && sdkType.kind === "bytes") {
      // if it's unknown request body, handle binary request body
      schema = this.processBinarySchemaFromSdkType(sdkType);
    } else {
      schema = this.processSchemaFromSdkType(getNonNullSdkType(sdkType), sdkBody.name);
    }

    const parameterName = sdkBody.name;
    const parameter = new Parameter(parameterName, sdkBody.description ?? "", schema, {
      summary: sdkBody.details,
      implementation: ImplementationLocation.Method,
      required: !sdkBody.optional,
      protocol: {
        http: new HttpParameter(ParameterLocation.Body),
      },
    });
    op.addParameter(parameter);

    this.trackSchemaUsage(schema, { usage: [SchemaContext.Input] });

    if (op.convenienceApi) {
      // model/schema does not need to be Public or Internal, if it is not to be used in convenience API
      this.trackSchemaUsage(schema, { usage: [op.internalApi ? SchemaContext.Internal : SchemaContext.Public] });
    }

    if (operationIsJsonMergePatch(sdkHttpOperation)) {
      this.trackSchemaUsage(schema, { usage: [SchemaContext.JsonMergePatch] });
    }
    if (op.convenienceApi && operationIsMultipart(sdkHttpOperation)) {
      this.trackSchemaUsage(schema, { serializationFormats: [KnownMediaType.Multipart] });
    }

    // Implicit body parameter would have usage flag: UsageFlags.Spread, for this case we need to do body parameter flatten
    const bodyParameterFlatten = sdkType.kind === "model" && sdkType.usage & UsageFlags.Spread && !this.isArm();

    if (schema instanceof ObjectSchema && bodyParameterFlatten) {
      // flatten body parameter
      const parameters = sdkHttpOperation.parameters;
      const bodyParameter = sdkHttpOperation.bodyParam;
      // name the schema for documentation
      schema.language.default.name = pascalCase(op.language.default.name) + "Request";

      if (!parameter.language.default.name) {
        // name the parameter for documentation
        parameter.language.default.name = "request";
      }

      if (operationIsJsonMergePatch(sdkHttpOperation)) {
        // skip model flatten, if "application/merge-patch+json"
        schema.language.default.name = pascalCase(op.language.default.name) + "PatchRequest";
        return;
      }

      this.trackSchemaUsage(schema, { usage: [SchemaContext.Anonymous] });

      if (op.convenienceApi && op.parameters) {
        op.convenienceApi.requests = [];
        const request = new Request({
          protocol: op.requests![0].protocol,
        });
        request.parameters = [];
        op.convenienceApi.requests.push(request);

<<<<<<< HEAD
        // header/query/path params
        for (const opParameter of parameters) {
          this.addParameterOrBodyPropertyToCodeModelRequest(opParameter, op, request, schema, parameter);
        }
        // body param
        if (bodyParameter) {
          if (bodyParameter.type.kind === "model") {
            for (const bodyProperty of bodyParameter.type.properties) {
              if (bodyProperty.kind === "property") {
                this.addParameterOrBodyPropertyToCodeModelRequest(bodyProperty, op, request, schema, parameter);
              }
=======
        for (const [_, opParameter] of parameters.properties) {
          const serializedName = this.getSerializedName(opParameter);
          const paramLocation = this.getParameterLocation(opParameter);
          let existParameter: Parameter | undefined;
          if (paramLocation === "BodyProperty") {
            // property of body, it won't match existing parameter (whose paramLocation be body, path, query, header)
            existParameter = undefined;
          } else {
            existParameter = op.parameters.find((it) => {
              const sameParamLocation = paramLocation === it.protocol.http?.in;
              const sameSerializedName = it.language.default.serializedName === serializedName;
              if (paramLocation === ParameterLocation.Body) {
                // body, same paramLocation, as there could only be 1 body in operation
                return sameParamLocation;
              } else {
                // path, query, header, require same serializedName and same paramLocation
                return sameParamLocation && sameSerializedName;
              }
            });
          }
          if (existParameter) {
            // parameter
            if (
              existParameter.implementation === ImplementationLocation.Method &&
              (existParameter.origin?.startsWith("modelerfour:synthesized/") ?? true) &&
              !(existParameter.schema instanceof ConstantSchema)
            ) {
              request.parameters.push(cloneOperationParameter(existParameter));
            }
          } else {
            // property from anonymous model
            const existBodyProperty = schema.properties?.find((it) => it.serializedName === serializedName);
            if (
              existBodyProperty &&
              !existBodyProperty.readOnly &&
              !(existBodyProperty.schema instanceof ConstantSchema)
            ) {
              request.parameters.push(
                new VirtualParameter(
                  existBodyProperty.language.default.name,
                  existBodyProperty.language.default.description,
                  existBodyProperty.schema,
                  {
                    originalParameter: parameter,
                    targetProperty: existBodyProperty,
                    language: {
                      default: {
                        serializedName: existBodyProperty.serializedName,
                      },
                    },
                    summary: existBodyProperty.summary,
                    implementation: ImplementationLocation.Method,
                    required: existBodyProperty.required,
                    nullable: existBodyProperty.nullable,
                  },
                ),
              );
>>>>>>> 9487dc73
            }
          }
        }
        request.signatureParameters = request.parameters;

        if (request.signatureParameters.length > 6) {
          // create an option bag
          const name = op.language.default.name + "Options";
          const namespace = getNamespace(rawHttpOperation.operation);
          // option bag schema
          const optionBagSchema = this.codeModel.schemas.add(
            new GroupSchema(name, `Options for ${op.language.default.name} API`, {
              language: {
                default: {
                  namespace: namespace,
                },
                java: {
                  namespace: this.getJavaNamespace(namespace),
                },
              },
            }),
          );
          request.parameters.forEach((it) => {
            optionBagSchema.add(
              new GroupProperty(it.language.default.name, it.language.default.description, it.schema, {
                originalParameter: [it],
                summary: it.summary,
                required: it.required,
                nullable: it.nullable,
                readOnly: false,
                serializedName: it.language.default.serializedName,
              }),
            );
          });

          this.trackSchemaUsage(optionBagSchema, { usage: [SchemaContext.Input] });
          if (op.convenienceApi) {
            this.trackSchemaUsage(optionBagSchema, {
              usage: [op.internalApi ? SchemaContext.Internal : SchemaContext.Public],
            });
          }

          // option bag parameter
          const optionBagParameter = new Parameter(
            "options",
            optionBagSchema.language.default.description,
            optionBagSchema,
            {
              implementation: ImplementationLocation.Method,
              required: true,
              nullable: false,
            },
          );

          request.signatureParameters = [optionBagParameter];
          request.parameters.forEach((it) => (it.groupedBy = optionBagParameter));
          request.parameters.push(optionBagParameter);
        }
      }
    }
  }

  private addParameterOrBodyPropertyToCodeModelRequest(
    opParameter: SdkPathParameter | SdkHeaderParameter | SdkQueryParameter | SdkBodyModelPropertyType,
    op: CodeModelOperation,
    request: Request,
    schema: ObjectSchema,
    originalParameter: Parameter,
  ) {
    const serializedName = opParameter.serializedName;
    const existParameter = op.parameters?.find((it) => it.language.default.serializedName === serializedName);
    request.parameters = request.parameters ?? [];
    if (existParameter) {
      // parameter
      if (
        existParameter.implementation === ImplementationLocation.Method &&
        (existParameter.origin?.startsWith("modelerfour:synthesized/") ?? true) &&
        !(existParameter.schema instanceof ConstantSchema)
      ) {
        request.parameters.push(cloneOperationParameter(existParameter));
      }
    } else {
      // property from anonymous model
      const existBodyProperty = schema.properties?.find((it) => it.serializedName === serializedName);
      if (existBodyProperty && !existBodyProperty.readOnly && !(existBodyProperty.schema instanceof ConstantSchema)) {
        request.parameters.push(
          new VirtualParameter(
            existBodyProperty.language.default.name,
            existBodyProperty.language.default.description,
            existBodyProperty.schema,
            {
              originalParameter: originalParameter,
              targetProperty: existBodyProperty,
              language: {
                default: {
                  serializedName: existBodyProperty.serializedName,
                },
              },
              summary: existBodyProperty.summary,
              implementation: ImplementationLocation.Method,
              required: existBodyProperty.required,
              nullable: existBodyProperty.nullable,
            },
          ),
        );
      }
    }
  }

  private findResponseBody(bodyType: Type): Type {
    // find a type that possibly without http metadata like @statusCode
    return this.getEffectiveSchemaType(bodyType);
  }

  private processResponse(
    op: CodeModelOperation,
    statusCode: number | HttpStatusCodeRange | "*",
    sdkResponse: SdkHttpResponse,
    longRunning: boolean,
    isErrorResponse: boolean,
  ) {
    // TODO: what to do if more than 1 response?
    // It happens when the response type is Union, on one status code.
    // let response: Response;
    let headers: Array<HttpHeader> | undefined = undefined;

    // headers
    headers = [];
    if (sdkResponse.headers) {
      for (const header of sdkResponse.headers) {
        const schema = this.processSchemaFromSdkType(header.type, header.serializedName);
        headers.push(
          new HttpHeader(header.serializedName, schema, {
            language: {
              default: {
                name: header.serializedName,
                description: header.description ?? header.details,
              },
            },
          }),
        );
      }
    }

    const bodyType: SdkType | undefined = sdkResponse.type;
    let trackConvenienceApi: boolean = Boolean(op.convenienceApi);

    const unknownResponseBody =
      sdkResponse.contentTypes && sdkResponse.contentTypes.length > 0 && !isKnownContentType(sdkResponse.contentTypes);

    let response: Response;
    if (unknownResponseBody && bodyType && bodyType.kind === "bytes") {
      // binary
      response = new BinaryResponse({
        protocol: {
          http: {
            statusCodes: this.getStatusCodes(statusCode),
            headers: headers,
            mediaTypes: sdkResponse.contentTypes,
            knownMediaType: KnownMediaType.Binary,
          },
        },
        language: {
          default: {
            name: op.language.default.name + "Response",
            description: sdkResponse.description,
          },
        },
      });
    } else if (bodyType) {
      // schema (usually JSON)
      let schema: Schema | undefined = undefined;
      if (longRunning) {
        // LRO uses the LroMetadata for poll/final result, not the response of activation request
        trackConvenienceApi = false;
      }
      if (!schema) {
        schema = this.processSchemaFromSdkType(bodyType, op.language.default.name + "Response");
      }
      response = new SchemaResponse(schema, {
        protocol: {
          http: {
            statusCodes: this.getStatusCodes(statusCode),
            headers: headers,
            mediaTypes: sdkResponse.contentTypes,
          },
        },
        language: {
          default: {
            name: op.language.default.name + "Response",
            description: sdkResponse.description,
          },
        },
      });
    } else {
      // not binary nor schema, usually NoContent
      response = new Response({
        protocol: {
          http: {
            statusCodes: this.getStatusCodes(statusCode),
            headers: headers,
          },
        },
        language: {
          default: {
            name: op.language.default.name + "Response",
            description: sdkResponse.description,
          },
        },
      });
    }

    if (isErrorResponse) {
      op.addException(response);

      if (response instanceof SchemaResponse) {
        this.trackSchemaUsage(response.schema, { usage: [SchemaContext.Exception] });
      }
    } else {
      op.addResponse(response);

      if (response instanceof SchemaResponse) {
        this.trackSchemaUsage(response.schema, { usage: [SchemaContext.Output] });

        if (trackConvenienceApi) {
          this.trackSchemaUsage(response.schema, {
            usage: [op.internalApi ? SchemaContext.Internal : SchemaContext.Public],
          });
        }
      }
    }
  }

  private getStatusCodes(statusCodes: HttpStatusCodesEntry): string[] {
    if (statusCodes === "*") {
      return ["default"];
    } else if (typeof statusCodes === "number") {
      return [statusCodes.toString()];
    } else {
      // HttpStatusCodeRange
      // azure-core does not support "status code range", hence here we expand the range to array of status codes
      return Array(statusCodes.end - statusCodes.start + 1)
        .fill(statusCodes.start)
        .map((it, index) => it + index)
        .map((it) => it.toString());
    }
  }

  private processSchemaFromSdkType(type: SdkType, nameHint: string): Schema {
    return this.schemaCache.process(type, nameHint) || fail("Unable to process schema.");
  }

  private processSchemaFromSdkTypeImpl(type: SdkType, nameHint: string): Schema {
    if (isSdkBuiltInKind(type.kind)) {
      return this.processBuiltInFromSdkType(type as SdkBuiltInType, nameHint);
    } else {
      switch (type.kind) {
        case "enum":
          return this.processChoiceSchemaFromSdkType(type, type.name);

        case "enumvalue":
          return this.processConstantSchemaFromEnumValueFromSdkType(type, nameHint);

        case "union":
          return this.processUnionSchemaFromSdkType(type, type.name);

        case "model":
          return this.processObjectSchemaFromSdkType(type, type.name);

        case "dict":
          return this.processDictionarySchemaFromSdkType(type, nameHint);

        case "array":
          return this.processArraySchemaFromSdkType(type, nameHint);

        case "duration":
          return this.processDurationSchemaFromSdkType(type, nameHint, getDurationFormatFromSdkType(type));

        case "constant":
          return this.processConstantSchemaFromSdkType(type, nameHint);

        case "utcDateTime":
        case "offsetDateTime":
          if (type.encode === "unixTimestamp") {
            return this.processUnixTimeSchemaFromSdkType(type, nameHint);
          } else {
            return this.processDateTimeSchemaFromSdkType(type, nameHint, type.encode === "rfc7231");
          }
      }
    }
    throw new Error(`Unrecognized type: '${type.kind}'.`);
  }

  private processBuiltInFromSdkType(type: SdkBuiltInType, nameHint: string): Schema {
    nameHint = nameHint || type.kind;

    if (isSdkIntKind(type.kind)) {
      const integerSize = type.kind === "safeint" || type.kind.includes("int64") ? 64 : 32;
      return this.processIntegerSchemaFromSdkType(type, nameHint, integerSize);
    } else {
      switch (type.kind) {
        case "any":
          return this.processAnySchemaFromSdkType();

        case "string":
          return this.processStringSchemaFromSdkType(type, nameHint);

        case "float":
        case "float32":
        case "float64":
          return this.processNumberSchemaFromSdkType(type, nameHint);

        case "decimal":
        case "decimal128":
          return this.processDecimalSchemaFromSdkType(type, nameHint);

        case "bytes":
          return this.processByteArraySchemaFromSdkType(type, nameHint);

        case "boolean":
          return this.processBooleanSchemaFromSdkType(type, nameHint);

        case "plainTime":
          return this.processTimeSchemaFromSdkType(type, nameHint);

        case "plainDate":
          return this.processDateSchemaFromSdkType(type, nameHint);

        case "url":
          return this.processUrlSchemaFromSdkType(type, nameHint);
      }
    }
  }

  private processAnySchemaFromSdkType(): AnySchema {
    return this.anySchema;
  }

  private processStringSchemaFromSdkType(type: SdkBuiltInType, name: string): StringSchema {
    return this.codeModel.schemas.add(
      new StringSchema(name, type.details ?? "", {
        summary: type.description,
      }),
    );
  }

  private processByteArraySchemaFromSdkType(type: SdkBuiltInType, name: string): ByteArraySchema {
    const base64Encoded: boolean = type.encode === "base64url";
    return this.codeModel.schemas.add(
      new ByteArraySchema(name, type.details ?? "", {
        summary: type.description,
        format: base64Encoded ? "base64url" : "byte",
      }),
    );
  }

  private processIntegerSchemaFromSdkType(type: SdkBuiltInType, name: string, precision: number): NumberSchema {
    const schema = new NumberSchema(name, type.details ?? "", SchemaType.Integer, precision, {
      summary: type.description,
    });
    if (type.encode === "string") {
      (schema as EncodedSchema).encode = type.encode;
    }
    return this.codeModel.schemas.add(schema);
  }

  private processNumberSchemaFromSdkType(type: SdkBuiltInType, name: string): NumberSchema {
    return this.codeModel.schemas.add(
      new NumberSchema(name, type.details ?? "", SchemaType.Number, 64, {
        summary: type.description,
      }),
    );
  }

  private processDecimalSchemaFromSdkType(type: SdkBuiltInType, name: string): NumberSchema {
    // "Infinity" maps to "BigDecimal" in Java
    return this.codeModel.schemas.add(
      new NumberSchema(name, type.details ?? "", SchemaType.Number, Infinity, {
        summary: type.description,
      }),
    );
  }

  private processBooleanSchemaFromSdkType(type: SdkBuiltInType, name: string): BooleanSchema {
    return this.codeModel.schemas.add(
      new BooleanSchema(name, type.details ?? "", {
        summary: type.description,
      }),
    );
  }

  private processArraySchemaFromSdkType(type: SdkArrayType, name: string): ArraySchema {
    let nullableItems = false;
    let elementType = type.valueType;
    if (elementType.kind === "nullable") {
      nullableItems = true;
      elementType = elementType.type;
    }

    const elementSchema = this.processSchemaFromSdkType(elementType, name);
    return this.codeModel.schemas.add(
      new ArraySchema(name, type.details ?? "", elementSchema, {
        summary: type.description,
        nullableItems: nullableItems,
      }),
    );
  }

  private processDictionarySchemaFromSdkType(type: SdkDictionaryType, name: string): DictionarySchema {
    const dictSchema = new DictionarySchema<any>(name, type.details ?? "", null, {
      summary: type.description,
    });

    // cache this now before we accidentally recurse on this type.
    if (!this.schemaCache.has(type)) {
      this.schemaCache.set(type, dictSchema);
    }

    let nullableItems = false;
    let elementType = type.valueType;
    if (elementType.kind === "nullable") {
      nullableItems = true;
      elementType = elementType.type;
    }
    const elementSchema = this.processSchemaFromSdkType(elementType, name);
    dictSchema.elementType = elementSchema;

    dictSchema.nullableItems = nullableItems;

    return this.codeModel.schemas.add(dictSchema);
  }

  private processChoiceSchemaFromSdkType(
    type: SdkEnumType,
    name: string,
  ): ChoiceSchema | SealedChoiceSchema | ConstantSchema {
    const rawEnumType = type.__raw;
    const namespace = getNamespace(rawEnumType);
    const valueType = this.processSchemaFromSdkType(type.valueType, type.valueType.kind);

    const choices: ChoiceValue[] = [];
    type.values.forEach((it: SdkEnumValueType) =>
      choices.push(new ChoiceValue(it.name, it.description ?? "", it.value ?? it.name)),
    );

    const schemaType = type.isFixed ? SealedChoiceSchema : ChoiceSchema;

    const schema = new schemaType(type.name ?? name, type.details ?? "", {
      summary: type.description,
      choiceType: valueType as any,
      choices: choices,
      language: {
        default: {
          namespace: namespace,
        },
        java: {
          namespace: this.getJavaNamespace(namespace),
        },
      },
    });
    schema.crossLanguageDefinitionId = type.crossLanguageDefinitionId;
    return this.codeModel.schemas.add(schema);
  }

  private processConstantSchemaFromSdkType(type: SdkConstantType, name: string): ConstantSchema {
    const valueType = this.processSchemaFromSdkType(type.valueType, type.valueType.kind);

    return this.codeModel.schemas.add(
      new ConstantSchema(type.name ?? name, type.details ?? "", {
        summary: type.description,
        valueType: valueType,
        value: new ConstantValue(type.value),
      }),
    );
  }

  private processConstantSchemaFromEnumValueFromSdkType(type: SdkEnumValueType, name: string): ConstantSchema {
    const valueType = this.processSchemaFromSdkType(type.enumType, type.enumType.name);

    return this.codeModel.schemas.add(
      new ConstantSchema(type.name ?? name, type.details ?? "", {
        summary: type.description,
        valueType: valueType,
        value: new ConstantValue(type.value ?? type.name),
      }),
    );
  }

  private processUnixTimeSchemaFromSdkType(type: SdkDateTimeType, name: string): UnixTimeSchema {
    return this.codeModel.schemas.add(
      new UnixTimeSchema(name, type.details ?? "", {
        summary: type.description,
      }),
    );
  }

  private processDateTimeSchemaFromSdkType(type: SdkDateTimeType, name: string, rfc1123: boolean): DateTimeSchema {
    return this.codeModel.schemas.add(
      new DateTimeSchema(name, type.details ?? "", {
        summary: type.description,
        format: rfc1123 ? "date-time-rfc1123" : "date-time",
      }),
    );
  }

  private processDateSchemaFromSdkType(type: SdkBuiltInType, name: string): DateSchema {
    return this.codeModel.schemas.add(
      new DateSchema(name, type.details ?? "", {
        summary: type.description,
      }),
    );
  }

  private processTimeSchemaFromSdkType(type: SdkBuiltInType, name: string): TimeSchema {
    return this.codeModel.schemas.add(
      new TimeSchema(name, type.details ?? "", {
        summary: type.description,
      }),
    );
  }

  private processDurationSchemaFromSdkType(
    type: SdkDurationType,
    name: string,
    format: DurationSchema["format"] = "duration-rfc3339",
  ): DurationSchema {
    return this.codeModel.schemas.add(
      new DurationSchema(name, type.details ?? "", {
        summary: type.description,
        format: format,
      }),
    );
  }

  private processUrlSchemaFromSdkType(type: SdkBuiltInType, name: string): UriSchema {
    return this.codeModel.schemas.add(
      new UriSchema(name, type.details ?? "", {
        summary: type.description,
      }),
    );
  }

  private processObjectSchemaFromSdkType(type: SdkModelType, name: string): ObjectSchema {
    const rawModelType = type.__raw;
    const namespace = getNamespace(rawModelType);
    const objectSchema = new ObjectSchema(name, type.details ?? "", {
      summary: type.description,
      language: {
        default: {
          namespace: namespace,
        },
        java: {
          namespace: this.getJavaNamespace(namespace),
        },
      },
    });
    (objectSchema as CrossLanguageDefinition).crossLanguageDefinitionId = type.crossLanguageDefinitionId;
    this.codeModel.schemas.add(objectSchema);

    // cache this now before we accidentally recurse on this type.
    if (!this.schemaCache.has(type)) {
      this.schemaCache.set(type, objectSchema);
    }

    // discriminator
    if (type.discriminatedSubtypes && type.discriminatorProperty) {
      objectSchema.discriminator = new Discriminator(this.processModelPropertyFromSdkType(type.discriminatorProperty));
      for (const discriminatorValue in type.discriminatedSubtypes) {
        const subType = type.discriminatedSubtypes[discriminatorValue];
        this.processSchemaFromSdkType(subType, subType.name);
      }
    }

    // type is a subtype
    if (type.baseModel) {
      const parentSchema = this.processSchemaFromSdkType(type.baseModel, type.baseModel.name);
      objectSchema.parents = new Relations();
      objectSchema.parents.immediate.push(parentSchema);

      if (parentSchema instanceof ObjectSchema) {
        pushDistinct(objectSchema.parents.all, parentSchema);

        parentSchema.children = parentSchema.children || new Relations();
        pushDistinct(parentSchema.children.immediate, objectSchema);
        pushDistinct(parentSchema.children.all, objectSchema);

        if (parentSchema.parents) {
          pushDistinct(objectSchema.parents.all, ...parentSchema.parents.all);

          parentSchema.parents.all.forEach((it) => {
            if (it instanceof ObjectSchema && it.children) {
              pushDistinct(it.children.all, objectSchema);
            }
          });
        }
      }
      objectSchema.discriminatorValue = type.discriminatorValue;
    }
    if (type.additionalProperties) {
      // model has additional property
      const sdkDictType: SdkDictionaryType = {
        kind: "dict",
        keyType: {
          kind: "string",
          encode: "string",
          decorators: [],
          name: "string",
          crossLanguageDefinitionId: type.crossLanguageDefinitionId,
        },
        description: type.description,
        valueType: type.additionalProperties,
        decorators: [],
      };
      const parentSchema = this.processSchemaFromSdkType(sdkDictType, "Record");
      objectSchema.parents = objectSchema.parents ?? new Relations();
      objectSchema.parents.immediate.push(parentSchema);
      pushDistinct(objectSchema.parents.all, parentSchema);
      objectSchema.discriminatorValue = type.discriminatorValue;
    }

    // properties
    for (const prop of type.properties) {
      if (prop.kind === "property" && !prop.discriminator) {
        objectSchema.addProperty(this.processModelPropertyFromSdkType(prop));
      }
    }

    return objectSchema;
  }

  private getEffectiveSchemaType(type: Type): Type {
    const program = this.program;
    function isSchemaProperty(property: ModelProperty) {
      return isPayloadProperty(program, property);
    }

    if (type.kind === "Model") {
      const effective = getEffectiveModelType(program, type, isSchemaProperty);
      if (this.isArm() && getNamespace(effective as Model)?.startsWith("Azure.ResourceManager")) {
        // Catalog is TrackedResource<CatalogProperties>
        return type;
      } else if (effective.name) {
        return effective;
      }
    }
    return type;
  }

  private processModelPropertyFromSdkType(prop: SdkModelPropertyType): Property {
    let nullable = false;
    let nonNullType = prop.type;
    if (nonNullType.kind === "nullable") {
      nullable = true;
      nonNullType = nonNullType.type;
    }
    let schema;

    let extensions: Record<string, any> | undefined = undefined;
    if (this.isSecret(prop)) {
      extensions = extensions ?? {};
      extensions["x-ms-secret"] = true;
      // if the property does not return in response, it had to be nullable
      nullable = true;
    }
    if (prop.kind === "property" && prop.flatten) {
      extensions = extensions ?? {};
      extensions["x-ms-client-flatten"] = true;
    }
    const mutability = this.getMutability(prop);
    if (mutability) {
      extensions = extensions ?? {};
      extensions["x-ms-mutability"] = mutability;
    }

    if (prop.kind === "property" && prop.multipartOptions) {
      // TODO: handle MultipartOptions.isMulti
      if (prop.multipartOptions.isFilePart) {
        schema = this.processMultipartFormDataFilePropertySchemaFromSdkType(prop);
      } else {
        schema = this.processSchemaFromSdkType(nonNullType, "");
      }
    } else {
      schema = this.processSchemaFromSdkType(nonNullType, "");
    }

    return new Property(prop.name, prop.details ?? "", schema, {
      summary: prop.description,
      required: !prop.optional,
      nullable: nullable,
      readOnly: this.isReadOnly(prop),
      serializedName: prop.kind === "property" ? prop.serializedName : undefined,
      extensions: extensions,
    });
  }

  private processUnionSchemaFromSdkType(type: SdkUnionType, name: string): Schema {
    if (!(type.__raw && type.__raw.kind === "Union")) {
      throw new Error(`Invalid type for union: '${type.kind}'.`);
    }
    const rawUnionType: Union = type.__raw as Union;
    const namespace = getNamespace(rawUnionType);
    const baseName = type.name ?? pascalCase(name) + "Model";
    this.logWarning(
      `Convert TypeSpec Union '${getUnionDescription(rawUnionType, this.typeNameOptions)}' to Class '${baseName}'`,
    );
    const unionSchema = new OrSchema(baseName + "Base", type.details ?? "", {
      summary: type.description,
    });
    unionSchema.anyOf = [];
    type.values.forEach((it) => {
      const variantName = this.getUnionVariantName(it.__raw, { depth: 0 });
      const modelName = variantName + baseName;
      const propertyName = "value";

      // these ObjectSchema is not added to codeModel.schemas
      const objectSchema = new ObjectSchema(modelName, it.details ?? "", {
        summary: it.description,
        language: {
          default: {
            namespace: namespace,
          },
          java: {
            namespace: this.getJavaNamespace(namespace),
          },
        },
      });

      const variantSchema = this.processSchemaFromSdkType(it, variantName);
      objectSchema.addProperty(
        new Property(propertyName, type.details ?? "", variantSchema, {
          summary: type.description,
          required: true,
          readOnly: false,
        }),
      );
      unionSchema.anyOf.push(objectSchema);
    });
    return this.codeModel.schemas.add(unionSchema);
  }

  private processBinarySchemaFromSdkType(type: SdkBuiltInType): BinarySchema {
    return this.codeModel.schemas.add(
      new BinarySchema(type.description ?? "", {
        summary: type.details,
      }),
    );
  }

  private getUnionVariantName(type: Type | undefined, option: any): string {
    if (type === undefined) {
      throw new Error("type is undefined.");
    }
    switch (type.kind) {
      case "Scalar": {
        const scalarName = type.name;
        let name = type.name;
        if (scalarName.startsWith("int") || scalarName.startsWith("uint") || scalarName === "safeint") {
          name = scalarName === "safeint" || scalarName.includes("int64") ? "Long" : "Integer";
        } else if (scalarName.startsWith("float")) {
          name = "Double";
        } else if (scalarName === "bytes") {
          name = "ByteArray";
        } else if (scalarName === "utcDateTime" || scalarName === "offsetDateTime") {
          name = "Time";
        }
        return pascalCase(name);
      }
      case "Enum":
        return pascalCase(type.name);
      case "Model":
        if (isArrayModelType(this.program, type)) {
          ++option.depth;
          if (option.depth == 1) {
            return this.getUnionVariantName(type.indexer.value, option) + "List";
          } else {
            return "ListOf" + this.getUnionVariantName(type.indexer.value, option);
          }
        } else if (isRecordModelType(this.program, type)) {
          ++option.depth;
          if (option.depth == 1) {
            return this.getUnionVariantName(type.indexer.value, option) + "Map";
          } else {
            return "MapOf" + this.getUnionVariantName(type.indexer.value, option);
          }
        } else {
          return pascalCase(type.name);
        }
      case "String":
        return pascalCase(type.value);
      case "Number":
        return pascalCase(type.valueAsString);
      case "Boolean":
        return pascalCase(type.value ? "True" : "False");
      case "Union":
        return type.name ?? "Union";
      default:
        throw new Error(`Unrecognized type for union variable: '${type.kind}'.`);
    }
  }

  private processMultipartFormDataFilePropertySchemaFromSdkType(property: SdkBodyModelPropertyType): Schema {
    const processSchemaFunc = (type: SdkType) => this.processSchemaFromSdkType(type, "");
    if (property.type.kind === "bytes" || property.type.kind === "model") {
      const namespace =
        property.type.kind === "model" ? (getNamespace(property.type.__raw) ?? this.namespace) : this.namespace;
      return getFileDetailsSchema(
        property,
        getNamespace(property.type.__raw) ?? this.namespace,
        namespace,
        this.codeModel.schemas,
        this.binarySchema,
        this.stringSchema,
        processSchemaFunc,
      );
    } else if (
      property.type.kind === "array" &&
      (property.type.valueType.kind === "bytes" || property.type.valueType.kind === "model")
    ) {
      const namespace =
        property.type.valueType.kind === "model"
          ? (getNamespace(property.type.valueType.__raw) ?? this.namespace)
          : this.namespace;
      return new ArraySchema(
        property.name,
        property.details ?? "",
        getFileDetailsSchema(
          property,
          namespace,
          this.getJavaNamespace(namespace),
          this.codeModel.schemas,
          this.binarySchema,
          this.stringSchema,
          processSchemaFunc,
        ),
        {
          summary: property.description,
        },
      );
    } else {
      throw new Error(`Invalid type for multipart form data: '${property.type.kind}'.`);
    }
  }

  private getDoc(target: Type | undefined): string {
    return target ? getDoc(this.program, target) || "" : "";
  }

  private getSummary(target: Type | undefined): string | undefined {
    return target ? getSummary(this.program, target) : undefined;
  }

  private getSerializedName(target: ModelProperty): string {
    if (isHeader(this.program, target)) {
      return getHeaderFieldName(this.program, target);
    } else if (isQueryParam(this.program, target)) {
      return getQueryParamName(this.program, target);
    } else if (isPathParam(this.program, target)) {
      return getPathParamName(this.program, target);
    } else {
      // TODO: currently this is only for JSON
      return getWireName(this.sdkContext, target);
    }
  }

  private getParameterLocation(target: ModelProperty): ParameterLocation | "BodyProperty" {
    if (isHeader(this.program, target)) {
      return ParameterLocation.Header;
    } else if (isQueryParam(this.program, target)) {
      return ParameterLocation.Query;
    } else if (isPathParam(this.program, target)) {
      return ParameterLocation.Path;
    } else if (
      isBody(this.program, target) ||
      isBodyRoot(this.program, target) ||
      isMultipartBodyProperty(this.program, target)
    ) {
      return ParameterLocation.Body;
    } else {
      return "BodyProperty";
    }
  }

  private isReadOnly(target: SdkModelPropertyType): boolean {
    const segment = target.__raw ? getSegment(this.program, target.__raw) !== undefined : false;
    if (segment) {
      return true;
    } else {
      const visibility = target.__raw ? getVisibility(this.program, target.__raw) : undefined;
      if (visibility) {
        return (
          !visibility.includes("write") &&
          !visibility.includes("create") &&
          !visibility.includes("update") &&
          !visibility.includes("delete") &&
          !visibility.includes("query")
        );
      } else {
        return false;
      }
    }
  }

  private isSecret(target: SdkModelPropertyType): boolean {
    if (target.kind === "property" && target.visibility) {
      return !target.visibility.includes(Visibility.Read);
    } else {
      return false;
    }
  }

  private getMutability(target: SdkModelPropertyType): string[] | undefined {
    if (target.kind === "property" && target.visibility) {
      const mutability: string[] = [];
      if (target.visibility.includes(Visibility.Create)) {
        mutability.push("create");
      }
      if (target.visibility.includes(Visibility.Update)) {
        mutability.push("update");
      }
      if (target.visibility.includes(Visibility.Read)) {
        mutability.push("read");
      }
      if (mutability.length === 3) {
        // if all 3 (supported) mutability values are present, there is no need to set the x-ms-mutability
        return undefined;
      } else {
        return mutability;
      }
    } else {
      return undefined;
    }
  }

  private getConvenienceApiName(sdkMethod: SdkServiceMethod<SdkHttpOperation>): string | undefined {
    // check @convenienceAPI
    if (sdkMethod.generateConvenient) {
      return sdkMethod.name;
    } else {
      return undefined;
    }
  }

  private getJavaNamespace(namespace: string | undefined): string | undefined {
    const tspNamespace = this.namespace;
    const baseJavaNamespace = this.emitterContext.options.namespace;
    if (!namespace) {
      return undefined;
    } else if (baseJavaNamespace && (namespace === tspNamespace || namespace.startsWith(tspNamespace + "."))) {
      return baseJavaNamespace + namespace.slice(tspNamespace.length).toLowerCase();
    } else {
      return "com." + namespace.toLowerCase();
    }
  }

  private logWarning(msg: string) {
    if (this.loggingEnabled) {
      logWarning(this.program, msg);
    }
  }

  private trace(msg: string) {
    trace(this.program, msg);
  }

  private _stringSchema?: StringSchema;
  get stringSchema(): StringSchema {
    return (
      this._stringSchema ||
      (this._stringSchema = this.codeModel.schemas.add(new StringSchema("string", "simple string")))
    );
  }

  private _integerSchema?: NumberSchema;
  get integerSchema(): NumberSchema {
    return (
      this._integerSchema ||
      (this._integerSchema = this.codeModel.schemas.add(
        new NumberSchema("integer", "simple integer", SchemaType.Integer, 64),
      ))
    );
  }

  private _doubleSchema?: NumberSchema;
  get doubleSchema(): NumberSchema {
    return (
      this._doubleSchema ||
      (this._doubleSchema = this.codeModel.schemas.add(
        new NumberSchema("double", "simple float", SchemaType.Number, 64),
      ))
    );
  }

  private _booleanSchema?: BooleanSchema;
  get booleanSchema(): BooleanSchema {
    return (
      this._booleanSchema ||
      (this._booleanSchema = this.codeModel.schemas.add(new BooleanSchema("boolean", "simple boolean")))
    );
  }

  private _anySchema?: AnySchema;
  get anySchema(): AnySchema {
    return this._anySchema ?? (this._anySchema = this.codeModel.schemas.add(new AnySchema("Anything")));
  }

  private _binarySchema?: BinarySchema;
  get binarySchema(): BinarySchema {
    return this._binarySchema || (this._binarySchema = this.codeModel.schemas.add(new BinarySchema("simple binary")));
  }

  private _pollResultSchema?: ObjectSchema;
  get pollResultSchema(): ObjectSchema {
    return (
      this._pollResultSchema ??
      (this._pollResultSchema = createPollOperationDetailsSchema(this.codeModel.schemas, this.stringSchema))
    );
  }

  private createApiVersionParameter(
    serializedName: string,
    parameterLocation: ParameterLocation,
    value = "",
  ): Parameter {
    return new Parameter(
      serializedName,
      "Version parameter",
      this.codeModel.schemas.add(
        new ConstantSchema(serializedName, "API Version", {
          valueType: this.stringSchema,
          value: new ConstantValue(value),
        }),
      ),
      {
        implementation: ImplementationLocation.Client,
        origin: ORIGIN_API_VERSION,
        required: true,
        protocol: {
          http: new HttpParameter(parameterLocation),
        },
        language: {
          default: {
            serializedName: serializedName,
          },
        },
      },
    );
  }

  private _apiVersionParameter?: Parameter;
  get apiVersionParameter(): Parameter {
    return (
      this._apiVersionParameter ||
      (this._apiVersionParameter = this.createApiVersionParameter("api-version", ParameterLocation.Query))
    );
  }

  private _apiVersionParameterInPath?: Parameter;
  get apiVersionParameterInPath(): Parameter {
    return (
      this._apiVersionParameterInPath ||
      // TODO: hardcode as "apiVersion", as it is what we get from compiler
      (this._apiVersionParameterInPath = this.createApiVersionParameter("apiVersion", ParameterLocation.Path))
    );
  }

  private isSubscriptionId(param: SdkPathParameter): boolean {
    return "subscriptionId".toLocaleLowerCase() === param.name.toLocaleLowerCase();
  }

  private subscriptionIdParameter(parameter: SdkPathParameter): Parameter {
    if (!this._subscriptionParameter) {
      const description = parameter.description;
      this._subscriptionParameter = new Parameter(
        "subscriptionId",
        description ? description : "The ID of the target subscription.",
        this.stringSchema,
        {
          implementation: ImplementationLocation.Client,
          required: true,
          protocol: {
            http: new HttpParameter(ParameterLocation.Path),
          },
          language: {
            default: {
              serializedName: "subscriptionId",
            },
          },
        },
      );
    }
    return this._subscriptionParameter;
  }

  private _subscriptionParameter?: Parameter;

  private propagateSchemaUsage(schema: Schema): void {
    const processedSchemas = new Set<Schema>();

    const innerApplySchemaUsage = (schema: Schema, schemaUsage: SchemaUsage) => {
      this.trackSchemaUsage(schema, schemaUsage);
      innerPropagateSchemaUsage(schema, schemaUsage);
    };

    const innerPropagateSchemaUsage = (schema: Schema, schemaUsage: SchemaUsage) => {
      if (processedSchemas.has(schema)) {
        return;
      }

      processedSchemas.add(schema);
      if (schema instanceof ObjectSchema || schema instanceof GroupSchema) {
        if (schemaUsage.usage || schemaUsage.serializationFormats) {
          schema.properties?.forEach((p) => {
            if (p.readOnly && schemaUsage.usage?.includes(SchemaContext.Input)) {
              const schemaUsageWithoutInput = {
                usage: schemaUsage.usage.filter((it) => it != SchemaContext.Input),
                serializationFormats: schemaUsage.serializationFormats,
              };
              innerApplySchemaUsage(p.schema, schemaUsageWithoutInput);
            } else {
              innerApplySchemaUsage(p.schema, schemaUsage);
            }
          });

          if (schema instanceof ObjectSchema) {
            schema.parents?.all?.forEach((p) => innerApplySchemaUsage(p, schemaUsage));
            schema.parents?.immediate?.forEach((p) => innerApplySchemaUsage(p, schemaUsage));

            if (schema.discriminator) {
              // propagate access/usage to immediate children, if the schema is a discriminated model
              // if the schema is not a discriminated model, its children likely not valid for the mode/API
              // TODO: it does not handle the case that concrete model (kind: "type1") for the discriminated model have depth larger than 1 (e.g. kind: "type1" | "type2" in middle)
              schema.children?.immediate?.forEach((c) => innerApplySchemaUsage(c, schemaUsage));
            }

            if (schema.discriminator?.property?.schema) {
              innerApplySchemaUsage(schema.discriminator?.property?.schema, schemaUsage);
            }
          }
        }
      } else if (schema instanceof DictionarySchema) {
        innerApplySchemaUsage(schema.elementType, schemaUsage);
      } else if (schema instanceof ArraySchema) {
        innerApplySchemaUsage(schema.elementType, schemaUsage);
      } else if (schema instanceof OrSchema) {
        schema.anyOf?.forEach((it) => innerApplySchemaUsage(it, schemaUsage));
      } else if (schema instanceof ConstantSchema) {
        innerApplySchemaUsage(schema.valueType, schemaUsage);
      }
    };

    // Exclude context that not to be propagated
    const schemaUsage = {
      usage: (schema as SchemaUsage).usage?.filter(
        (it) => it !== SchemaContext.Paged && it !== SchemaContext.Anonymous,
      ),
      serializationFormats: (schema as SchemaUsage).serializationFormats?.filter(
        (it) => it !== KnownMediaType.Multipart,
      ),
    };
    // Propagate the usage of the initial schema itself
    innerPropagateSchemaUsage(schema, schemaUsage);
  }

  private trackSchemaUsage(schema: Schema, schemaUsage: SchemaUsage): void {
    if (
      schema instanceof ObjectSchema ||
      schema instanceof GroupSchema ||
      schema instanceof ChoiceSchema ||
      schema instanceof SealedChoiceSchema ||
      schema instanceof OrSchema ||
      schema instanceof ConstantSchema
    ) {
      if (schemaUsage.usage) {
        pushDistinct((schema.usage = schema.usage || []), ...schemaUsage.usage);
      }
      if (schemaUsage.serializationFormats) {
        pushDistinct(
          (schema.serializationFormats = schema.serializationFormats || []),
          ...schemaUsage.serializationFormats,
        );
      }
    } else if (schema instanceof DictionarySchema) {
      this.trackSchemaUsage(schema.elementType, schemaUsage);
    } else if (schema instanceof ArraySchema) {
      this.trackSchemaUsage(schema.elementType, schemaUsage);
    }
  }

  private isArm(): boolean {
    return Boolean(this.codeModel.arm);
  }
}<|MERGE_RESOLUTION|>--- conflicted
+++ resolved
@@ -108,13 +108,10 @@
   getHeaderFieldName,
   getPathParamName,
   getQueryParamName,
-<<<<<<< HEAD
-=======
   getServers,
   getStatusCodeDescription,
   isBody,
   isBodyRoot,
->>>>>>> 9487dc73
   isHeader,
   isMultipartBodyProperty,
   isPathParam,
@@ -712,10 +709,6 @@
       const operationExamples: Record<string, any> = {};
       for (const example of httpOperationExamples) {
         const operationExample = example.rawExample;
-<<<<<<< HEAD
-        operationExample["x-ms-original-file"] = pathToFileURL(example.filePath).toString();
-        operationExamples[operationExample.title ?? operationExample.operationId ?? sdkMethod.name] = operationExample;
-=======
 
         // resolve absolute path of the example file
         if (this.sdkContext.examplesDir) {
@@ -724,9 +717,8 @@
           ).toString();
         }
 
-        operationExamples[operationExample.title ?? operationExample.operationId ?? operation.operation.name] =
+        operationExamples[operationExample.title ?? operationExample.operationId ?? sdkMethod.name] =
           operationExample;
->>>>>>> 9487dc73
       }
       return operationExamples;
     } else {
@@ -1387,7 +1379,6 @@
         request.parameters = [];
         op.convenienceApi.requests.push(request);
 
-<<<<<<< HEAD
         // header/query/path params
         for (const opParameter of parameters) {
           this.addParameterOrBodyPropertyToCodeModelRequest(opParameter, op, request, schema, parameter);
@@ -1399,65 +1390,6 @@
               if (bodyProperty.kind === "property") {
                 this.addParameterOrBodyPropertyToCodeModelRequest(bodyProperty, op, request, schema, parameter);
               }
-=======
-        for (const [_, opParameter] of parameters.properties) {
-          const serializedName = this.getSerializedName(opParameter);
-          const paramLocation = this.getParameterLocation(opParameter);
-          let existParameter: Parameter | undefined;
-          if (paramLocation === "BodyProperty") {
-            // property of body, it won't match existing parameter (whose paramLocation be body, path, query, header)
-            existParameter = undefined;
-          } else {
-            existParameter = op.parameters.find((it) => {
-              const sameParamLocation = paramLocation === it.protocol.http?.in;
-              const sameSerializedName = it.language.default.serializedName === serializedName;
-              if (paramLocation === ParameterLocation.Body) {
-                // body, same paramLocation, as there could only be 1 body in operation
-                return sameParamLocation;
-              } else {
-                // path, query, header, require same serializedName and same paramLocation
-                return sameParamLocation && sameSerializedName;
-              }
-            });
-          }
-          if (existParameter) {
-            // parameter
-            if (
-              existParameter.implementation === ImplementationLocation.Method &&
-              (existParameter.origin?.startsWith("modelerfour:synthesized/") ?? true) &&
-              !(existParameter.schema instanceof ConstantSchema)
-            ) {
-              request.parameters.push(cloneOperationParameter(existParameter));
-            }
-          } else {
-            // property from anonymous model
-            const existBodyProperty = schema.properties?.find((it) => it.serializedName === serializedName);
-            if (
-              existBodyProperty &&
-              !existBodyProperty.readOnly &&
-              !(existBodyProperty.schema instanceof ConstantSchema)
-            ) {
-              request.parameters.push(
-                new VirtualParameter(
-                  existBodyProperty.language.default.name,
-                  existBodyProperty.language.default.description,
-                  existBodyProperty.schema,
-                  {
-                    originalParameter: parameter,
-                    targetProperty: existBodyProperty,
-                    language: {
-                      default: {
-                        serializedName: existBodyProperty.serializedName,
-                      },
-                    },
-                    summary: existBodyProperty.summary,
-                    implementation: ImplementationLocation.Method,
-                    required: existBodyProperty.required,
-                    nullable: existBodyProperty.nullable,
-                  },
-                ),
-              );
->>>>>>> 9487dc73
             }
           }
         }
@@ -1528,7 +1460,14 @@
     originalParameter: Parameter,
   ) {
     const serializedName = opParameter.serializedName;
-    const existParameter = op.parameters?.find((it) => it.language.default.serializedName === serializedName);
+    let existParameter: Parameter | undefined;
+    if (opParameter.kind !== "property") {
+      // property of body, only check parameter location as there could only be 1 body in operation
+    //   existParameter = op.parameters?.find((it) => it.protocol.http?.in === ParameterLocation.Body);
+    // } else {
+      // header/query/path, same location
+      existParameter = op.parameters?.find((it) => it.protocol.http?.in === opParameter.kind && it.language.default.serializedName === serializedName);
+    }
     request.parameters = request.parameters ?? [];
     if (existParameter) {
       // parameter
