--- conflicted
+++ resolved
@@ -2335,7 +2335,6 @@
               pushDistinct(it.children.all, objectSchema);
             }
           });
-<<<<<<< HEAD
         }   
       } 
       objectSchema.discriminatorValue = type.discriminatorValue;
@@ -2354,26 +2353,6 @@
         valueType: type.additionalProperties
       };
       const parentSchema = this.processDictionarySchemaFromSdkType(sdkDictType, "Record");
-=======
-        }
-      } else {
-        // parentSchema could be DictionarySchema, which means the model is "additionalProperties"
-        pushDistinct(objectSchema.parents.all, parentSchema);
-      }
-    } else if (isRecordModelType(this.program, type)) {
-      // "pure" Record processed elsewhere
-
-      // "mixed" Record that have properties, treat the model as "additionalProperties"
-      /* type should have sourceModel, as
-      model Type is Record<> {
-        prop1: string
-      }
-      */
-      const parentSchema = type.sourceModel
-        ? this.processSchema(type.sourceModel, this.getName(type.sourceModel))
-        : // process self as pure Record (instead of Model = Record + properties), do not use cache
-          this.processDictionarySchema(type, this.getName(type));
->>>>>>> 21ad54a9
       objectSchema.parents = new Relations();
       objectSchema.parents.immediate.push(parentSchema);
       pushDistinct(objectSchema.parents.all, parentSchema);
