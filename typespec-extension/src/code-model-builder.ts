import {
  AnySchema,
  ApiVersion,
  ArraySchema,
  BinaryResponse,
  BinarySchema,
  BooleanSchema,
  ByteArraySchema,
  ChoiceValue,
  DateSchema,
  DateTimeSchema,
  DictionarySchema,
  Discriminator,
  GroupProperty,
  GroupSchema,
  HttpHeader,
  HttpParameter,
  ImplementationLocation,
  KeySecurityScheme,
  Language,
  Metadata,
  NumberSchema,
  OAuth2SecurityScheme,
  ObjectSchema,
  OperationGroup,
  Parameter,
  ParameterLocation,
  Property,
  Relations,
  Response,
  Schema,
  SchemaResponse,
  SchemaType,
  Security,
  SecurityScheme,
  SerializationStyle,
  StringSchema,
  TimeSchema,
  UnixTimeSchema,
  UriSchema,
  VirtualParameter,
} from "@autorest/codemodel";
import { KnownMediaType } from "@azure-tools/codegen";
import { getLroMetadata, getPagedResult, isPollingLocation } from "@azure-tools/typespec-azure-core";
import {
  SdkArrayType,
  SdkBuiltInType,
  SdkClient,
  SdkConstantType,
  SdkContext,
  SdkDatetimeType,
  SdkDictionaryType,
  SdkDurationType,
  SdkEnumType,
  SdkEnumValueType,
  SdkModelPropertyType,
  SdkModelType,
  SdkType,
  SdkUnionType,
  createSdkContext,
  getAllModels,
  getClientNameOverride,
  getClientType,
  getCrossLanguageDefinitionId,
  getDefaultApiVersion,
  getWireName,
  isApiVersion,
  isInternal,
  isSdkBuiltInKind,
  isSdkIntKind,
  listClients,
  listOperationGroups,
  listOperationsInOperationGroup,
  shouldGenerateConvenient,
  shouldGenerateProtocol,
} from "@azure-tools/typespec-client-generator-core";
import {
  EmitContext,
  Enum,
  EnumMember,
  Model,
  ModelProperty,
  Operation,
  Program,
  Scalar,
  Type,
  TypeNameOptions,
  Union,
  UnionVariant,
  getDoc,
  getEffectiveModelType,
  getEncode,
  getFriendlyName,
  getNamespaceFullName,
  getOverloadedOperation,
  getProjectedName,
  getSummary,
  getTypeName,
  ignoreDiagnostics,
  isArrayModelType,
  isErrorModel,
  isRecordModelType,
  isVoidType,
  listServices,
} from "@typespec/compiler";
import {
  Authentication,
  HttpOperation,
  HttpOperationBody,
  HttpOperationParameter,
  HttpOperationResponse,
  HttpServer,
  HttpStatusCodesEntry,
  Visibility,
  getAuthentication,
  getHeaderFieldOptions,
  getHttpOperation,
  getQueryParamOptions,
  getServers,
  getStatusCodeDescription,
  isPathParam,
} from "@typespec/http";
import { getResourceOperation } from "@typespec/rest";
import { Version, getAddedOnVersions, getVersion } from "@typespec/versioning";
import { fail } from "assert";
import pkg from "lodash";
import { Client as CodeModelClient, ObjectScheme } from "./common/client.js";
import { CodeModel } from "./common/code-model.js";
import { LongRunningMetadata } from "./common/long-running-metadata.js";
import { Operation as CodeModelOperation, ConvenienceApi, Request } from "./common/operation.js";
import { ChoiceSchema, SealedChoiceSchema } from "./common/schemas/choice.js";
import { ConstantSchema, ConstantValue } from "./common/schemas/constant.js";
import { OrSchema } from "./common/schemas/relationship.js";
import { DurationSchema } from "./common/schemas/time.js";
import { SchemaContext, SchemaUsage } from "./common/schemas/usage.js";
import { EmitterOptions } from "./emitter.js";
import { createPollOperationDetailsSchema, getFileDetailsSchema } from "./external-schemas.js";
import { ClientContext } from "./models.js";
import {
  CONTENT_TYPE_KEY,
  ORIGIN_API_VERSION,
  SPECIAL_HEADER_NAMES,
  cloneOperationParameter,
  getServiceVersion,
  isKnownContentType,
  isLroNewPollingStrategy,
  isPayloadProperty,
  loadExamples,
  operationIsJsonMergePatch,
  operationIsMultipart,
  operationIsMultipleContentTypes,
} from "./operation-utils.js";
import { PreNamer } from "./prenamer/prenamer.js";
import {
  ProcessingCache,
  getAccess,
  getDurationFormatFromSdkType,
  getNameForTemplate,
  getNamePrefixForProperty,
  getUnionDescription,
  getUsage,
  hasScalarAsBase,
  isArmCommonType,
  isModelReferredInTemplate,
  isNullableType,
  isStable,
  modelIs,
  pushDistinct,
} from "./type-utils.js";
import {
  getJavaNamespace,
  getNamespace,
  logWarning,
  pascalCase,
  stringArrayContainsIgnoreCase,
  trace,
} from "./utils.js";
const { isEqual } = pkg;

export class CodeModelBuilder {
  private program: Program;
  private typeNameOptions: TypeNameOptions;
  private namespace: string;
  private sdkContext: SdkContext;
  private options: EmitterOptions;
  private codeModel: CodeModel;
  private loggingEnabled: boolean = false;

  readonly schemaCache = new ProcessingCache((type: SdkType, name: string) =>
    this.processSchemaFromSdkTypeImpl(type, name),
  );
  readonly typeUnionRefCache = new Map<Type, Union | null | undefined>(); // Union means it ref a Union type, null means it does not ref any Union, undefined means type visited but not completed

  private operationExamples: Map<Operation, any> = new Map<Operation, any>();
  // current apiVersion name to generate code
  private apiVersion: Version | undefined;

  public constructor(program1: Program, context: EmitContext<EmitterOptions>) {
    this.options = context.options;
    this.program = program1;
    if (this.options["dev-options"]?.loglevel) {
      this.loggingEnabled = true;
    }

    if (this.options["skip-special-headers"]) {
      this.options["skip-special-headers"].forEach((it) => SPECIAL_HEADER_NAMES.add(it.toLowerCase()));
    }

    this.sdkContext = createSdkContext(context, "@azure-tools/typespec-java");
    const service = listServices(this.program)[0];
    const serviceNamespace = service.type;
    if (serviceNamespace === undefined) {
      throw Error("Cannot emit yaml for a namespace that doesn't exist.");
    }

    // java namespace
    this.namespace = getNamespaceFullName(serviceNamespace) || "Azure.Client";
    const javaNamespace = getJavaNamespace(this.namespace);

    const namespace1 = this.namespace;
    this.typeNameOptions = {
      // shorten type names by removing TypeSpec and service namespace
      namespaceFilter(ns) {
        const name = getNamespaceFullName(ns);
        return name !== "Cadl" && name !== namespace1;
      },
    };

    // init code model
    const title = this.options["service-name"] ?? serviceNamespace.name;

    const description = this.getDoc(serviceNamespace);
    this.codeModel = new CodeModel(title, false, {
      info: {
        description: description,
      },
      language: {
        default: {
          name: title,
          description: description,
          summary: this.getSummary(serviceNamespace),
          namespace: this.namespace,
        },
        java: {
          namespace: javaNamespace,
        },
      },
    });

    // auth
    // TODO: it is not very likely, but different client could have different auth
    const auth = getAuthentication(this.program, serviceNamespace);
    if (auth) {
      this.processAuth(auth);
    }
  }

  public async build(): Promise<CodeModel> {
    this.operationExamples = await loadExamples(this.program, this.options, this.sdkContext);

    if (this.sdkContext.arm) {
      // ARM
      this.codeModel.arm = true;
      this.options["group-etag-headers"] = false;
    }

    const clients = this.processClients();

    this.processModels(clients);

    this.processSchemaUsage();

    if (this.options.namer) {
      this.codeModel = new PreNamer(this.codeModel).init().process();
    }

    this.deduplicateSchemaName();

    return this.codeModel;
  }

  private processHost(server: HttpServer | undefined): Parameter[] {
    const hostParameters: Parameter[] = [];
    if (server && !this.isArmSynthesizedServer(server)) {
      server.parameters.forEach((it) => {
        let parameter;

        if (isApiVersion(this.sdkContext, it)) {
          parameter = this.createApiVersionParameter(it.name, ParameterLocation.Uri);
        } else {
          const sdkType = getClientType(this.sdkContext, it.type);
          const schema = this.processSchemaFromSdkType(sdkType, it.name);
          this.trackSchemaUsage(schema, {
            usage: [SchemaContext.Input, SchemaContext.Output /*SchemaContext.Public*/],
          });
          parameter = new Parameter(it.name, this.getDoc(it), schema, {
            implementation: ImplementationLocation.Client,
            origin: "modelerfour:synthesized/host",
            required: true,
            protocol: {
              http: new HttpParameter(ParameterLocation.Uri),
            },
            // clientDefaultValue: this.getDefaultValue(it.default),
            language: {
              default: {
                serializedName: it.name,
              },
            },
            extensions: {
              "x-ms-skip-url-encoding": schema instanceof UriSchema,
            },
          });
        }

        hostParameters.push(this.codeModel.addGlobalParameter(parameter));
      });
      return hostParameters;
    } else {
      hostParameters.push(
        this.codeModel.addGlobalParameter(
          new Parameter("endpoint", "Server parameter", this.stringSchema, {
            implementation: ImplementationLocation.Client,
            origin: "modelerfour:synthesized/host",
            required: true,
            protocol: {
              http: new HttpParameter(ParameterLocation.Uri),
            },
            language: {
              default: {
                serializedName: "endpoint",
              },
            },
            extensions: {
              "x-ms-skip-url-encoding": true,
            },
          }),
        ),
      );
      return hostParameters;
    }
  }

  private processAuth(auth: Authentication) {
    const securitySchemes: SecurityScheme[] = [];
    for (const option of auth.options) {
      for (const scheme of option.schemes) {
        switch (scheme.type) {
          case "oauth2":
            {
              const oauth2Scheme = new OAuth2SecurityScheme({
                scopes: [],
              });
              scheme.flows.forEach((it) => oauth2Scheme.scopes.push(...it.scopes.map((it) => it.value)));
              securitySchemes.push(oauth2Scheme);
            }
            break;

          case "apiKey":
            {
              const keyScheme = new KeySecurityScheme({
                name: scheme.name,
              });
              securitySchemes.push(keyScheme);
            }
            break;

          case "http":
            {
              let schemeOrApiKeyPrefix: string = scheme.scheme;
              if (schemeOrApiKeyPrefix === "basic" || schemeOrApiKeyPrefix === "bearer") {
                // HTTP Authentication should use "Basic token" or "Bearer token"
                schemeOrApiKeyPrefix = pascalCase(schemeOrApiKeyPrefix);

                if (this.isBranded()) {
                  // Azure would not allow BasicAuth or BearerAuth
                  this.logWarning(`{scheme.scheme} auth method is currently not supported.`);
                  continue;
                }
              }

              const keyScheme = new KeySecurityScheme({
                name: "authorization",
              });
              (keyScheme as any).prefix = schemeOrApiKeyPrefix; // TODO: modify KeySecurityScheme, after design stable
              securitySchemes.push(keyScheme);
            }
            break;
        }
      }
    }
    if (securitySchemes.length > 0) {
      this.codeModel.security = new Security(true, {
        schemes: securitySchemes,
      });
    }
  }

  private isBranded(): boolean {
    return !this.options["flavor"] || this.options["flavor"].toLocaleLowerCase() === "azure";
  }

  private isInternal(context: SdkContext, operation: Operation): boolean {
    const access = getAccess(operation);
    if (access) {
      return access === "internal";
    } else {
      // TODO: deprecate "internal"
      // eslint-disable-next-line deprecation/deprecation
      return isInternal(context, operation);
    }
  }

  private processModels(clients: SdkClient[]) {
    const processedSdkModels: Set<SdkModelType | SdkEnumType> = new Set();

    // lambda to mark model as public
    const modelAsPublic = (model: SdkModelType | SdkEnumType) => {
      const schema = this.processSchemaFromSdkType(model, "");

      this.trackSchemaUsage(schema, {
        usage: [SchemaContext.Public],
      });
    };

    const sdkModels: (SdkModelType | SdkEnumType)[] = getAllModels(this.sdkContext);

    // process sdk models
    for (const model of sdkModels) {
      if (!processedSdkModels.has(model)) {
        const access = getAccess(model.__raw);
        if (access === "public") {
          modelAsPublic(model);
        } else if (access === "internal") {
          const schema = this.processSchemaFromSdkType(model, model.name);

          this.trackSchemaUsage(schema, {
            usage: [SchemaContext.Internal],
          });
        }

        const usage = getUsage(model.__raw);
        if (usage) {
          const schema = this.processSchemaFromSdkType(model, "");

          this.trackSchemaUsage(schema, {
            usage: usage,
          });
        }

        processedSdkModels.add(model);
      }
    }
  }

  private processSchemaUsage() {
    this.codeModel.schemas.objects?.forEach((it) => this.propagateSchemaUsage(it));

    // post process for schema usage
    this.codeModel.schemas.objects?.forEach((it) => this.resolveSchemaUsage(it));
    this.codeModel.schemas.groups?.forEach((it) => this.resolveSchemaUsage(it));
    this.codeModel.schemas.choices?.forEach((it) => this.resolveSchemaUsage(it));
    this.codeModel.schemas.sealedChoices?.forEach((it) => this.resolveSchemaUsage(it));
    this.codeModel.schemas.ors?.forEach((it) => this.resolveSchemaUsage(it));
    this.codeModel.schemas.constants?.forEach((it) => this.resolveSchemaUsage(it));
  }

  private deduplicateSchemaName() {
    // deduplicate model name
    const nameCount = new Map<string, number>();
    const deduplicateName = (schema: Schema) => {
      const name = schema.language.default.name;
      // skip models under "com.azure.core."
      if (name && !schema.language.java?.namespace?.startsWith("com.azure.core.")) {
        if (!nameCount.has(name)) {
          nameCount.set(name, 1);
        } else {
          const count = nameCount.get(name)!;
          nameCount.set(name, count + 1);
          schema.language.default.name = name + count;
        }
      }
    };
    this.codeModel.schemas.objects?.forEach((it) => deduplicateName(it));
    this.codeModel.schemas.groups?.forEach((it) => deduplicateName(it)); // it may contain RequestConditions under "com.azure.core."
    this.codeModel.schemas.choices?.forEach((it) => deduplicateName(it));
    this.codeModel.schemas.sealedChoices?.forEach((it) => deduplicateName(it));
    this.codeModel.schemas.ors?.forEach((it) => deduplicateName(it));
    this.codeModel.schemas.constants?.forEach((it) => deduplicateName(it));
  }

  private resolveSchemaUsage(schema: Schema) {
    if (
      schema instanceof ObjectSchema ||
      schema instanceof GroupSchema ||
      schema instanceof ChoiceSchema ||
      schema instanceof SealedChoiceSchema ||
      schema instanceof OrSchema ||
      schema instanceof ConstantSchema
    ) {
      const schemaUsage: SchemaContext[] | undefined = schema.usage;
      // Public override Internal
      if (schemaUsage?.includes(SchemaContext.Public)) {
        const index = schemaUsage.indexOf(SchemaContext.Internal);
        if (index >= 0) {
          schemaUsage.splice(index, 1);
        }
      }

      // Internal on Anonymous
      if (schemaUsage?.includes(SchemaContext.Anonymous)) {
        const index = schemaUsage.indexOf(SchemaContext.Internal);
        if (index < 0) {
          schemaUsage.push(SchemaContext.Internal);
        }
      }
    }
  }

  private processClients(): SdkClient[] {
    const clients = listClients(this.sdkContext);
    // preprocess group-etag-headers
    this.options["group-etag-headers"] = this.options["group-etag-headers"] ?? true;

    for (const client of clients) {
      const codeModelClient = new CodeModelClient(client.name, this.getDoc(client.type), {
        summary: this.getSummary(client.type),

        // at present, use global security definition
        security: this.codeModel.security,
      });
      codeModelClient.crossLanguageDefinitionId = client.crossLanguageDefinitionId;

      // versioning
      const versioning = getVersion(this.program, client.service);
      if (versioning && versioning.getVersions()) {
        // @versioned in versioning
        if (!this.sdkContext.apiVersion || ["all", "latest"].includes(this.sdkContext.apiVersion)) {
          this.apiVersion = getDefaultApiVersion(this.sdkContext, client.service);
        } else {
          this.apiVersion = versioning.getVersions().find((it: Version) => it.value === this.sdkContext.apiVersion);
          if (!this.apiVersion) {
            throw new Error("Unrecognized api-version: " + this.sdkContext.apiVersion);
          }
        }

        codeModelClient.apiVersions = [];
        for (const version of this.getFilteredApiVersions(this.apiVersion, versioning.getVersions())) {
          const apiVersion = new ApiVersion();
          apiVersion.version = version.value;
          codeModelClient.apiVersions.push(apiVersion);
        }
      }

      // server
      let baseUri = "{endpoint}";
      const servers = getServers(this.program, client.service);
      if (servers && servers.length === 1 && !this.isArmSynthesizedServer(servers[0])) {
        baseUri = servers[0].url;
      }
      const hostParameters = this.processHost(servers?.length === 1 ? servers[0] : undefined);
      codeModelClient.addGlobalParameters(hostParameters);
      const clientContext = new ClientContext(
        baseUri,
        hostParameters,
        codeModelClient.globalParameters!,
        codeModelClient.apiVersions,
      );
      clientContext.preProcessOperations(this.sdkContext, client);

      const operationGroups = listOperationGroups(this.sdkContext, client, true);

      const operationWithoutGroup = listOperationsInOperationGroup(this.sdkContext, client);
      let codeModelGroup = new OperationGroup("");
      for (const operation of operationWithoutGroup) {
        if (!this.needToSkipProcessingOperation(operation, clientContext)) {
          codeModelGroup.addOperation(this.processOperation("", operation, clientContext));
        }
      }
      if (codeModelGroup.operations?.length > 0) {
        codeModelClient.operationGroups.push(codeModelGroup);
      }

      for (const operationGroup of operationGroups) {
        const operations = listOperationsInOperationGroup(this.sdkContext, operationGroup);
        // operation group with no operation is skipped
        if (operations.length > 0) {
          const groupPath = operationGroup.groupPath.split(".");
          let operationGroupName: string;
          if (groupPath.length > 1) {
            // groupPath should be in format of "OpenAIClient.Chat.Completions"
            operationGroupName = groupPath.slice(1).join("");
          } else {
            // protection
            operationGroupName = operationGroup.type.name;
          }
          codeModelGroup = new OperationGroup(operationGroupName);
          for (const operation of operations) {
            if (!this.needToSkipProcessingOperation(operation, clientContext)) {
              codeModelGroup.addOperation(this.processOperation(operationGroupName, operation, clientContext));
            }
          }
          codeModelClient.operationGroups.push(codeModelGroup);
        }
      }

      this.codeModel.clients.push(codeModelClient);
    }

    // postprocess for ServiceVersion
    let apiVersionSameForAllClients = true;
    let sharedApiVersions = undefined;
    for (const client of this.codeModel.clients) {
      const apiVersions = client.apiVersions;
      if (!apiVersions) {
        // client does not have apiVersions
        apiVersionSameForAllClients = false;
      } else if (!sharedApiVersions) {
        // first client, set it to sharedApiVersions
        sharedApiVersions = apiVersions;
      } else {
        apiVersionSameForAllClients = isEqual(sharedApiVersions, apiVersions);
      }
      if (!apiVersionSameForAllClients) {
        break;
      }
    }
    if (apiVersionSameForAllClients) {
      const serviceVersion = getServiceVersion(this.codeModel);
      for (const client of this.codeModel.clients) {
        client.serviceVersion = serviceVersion;
      }
    } else {
      for (const client of this.codeModel.clients) {
        const apiVersions = client.apiVersions;
        if (apiVersions) {
          client.serviceVersion = getServiceVersion(client);
        }
      }
    }

    return clients;
  }

  /**
   * Filter api-versions for "ServiceVersion".
   * TODO(xiaofei) pending TCGC design: https://github.com/Azure/typespec-azure/issues/746
   *
   * @param pinnedApiVersion the api-version to use as filter base
   * @param versions api-versions to filter
   * @returns filtered api-versions
   */
  private getFilteredApiVersions(pinnedApiVersion: Version | undefined, versions: Version[]): Version[] {
    if (!pinnedApiVersion) {
      return versions;
    }
    return versions
      .slice(0, versions.indexOf(pinnedApiVersion) + 1)
      .filter((version) => !isStable(pinnedApiVersion) || isStable(version));
  }

  /**
   * `@armProviderNamespace` currently will add a default server if not defined globally:
   * https://github.com/Azure/typespec-azure/blob/8b8d7c05f168d9305a09691c4fedcb88f4a57652/packages/typespec-azure-resource-manager/src/namespace.ts#L121-L128
   * TODO: if the synthesized server has the right hostParameter, we can use that insteadß
   *
   * @param server returned by getServers
   * @returns whether it's synthesized by `@armProviderNamespace`
   */
  private isArmSynthesizedServer(server: HttpServer): boolean {
    return this.isArm() && (!server.parameters || server.parameters.size == 0);
  }

  private needToSkipProcessingOperation(operation: Operation, clientContext: ClientContext): boolean {
    // don't generate protocol and convenience method for overloaded operations
    // issue link: https://github.com/Azure/autorest.java/issues/1958#issuecomment-1562558219 we will support generate overload methods for non-union type in future (TODO issue: https://github.com/Azure/autorest.java/issues/2160)
    if (getOverloadedOperation(this.program, operation)) {
      this.trace(`Operation '${operation.name}' is temporary skipped, as it is an overloaded operation`);
      return true;
    }
    return false;
  }

  /**
   * Whether we support advanced versioning in non-breaking fashion.
   */
  private supportsAdvancedVersioning(): boolean {
    return Boolean(this.options["advanced-versioning"]);
  }

  private getOperationExample(operation: Operation): any | undefined {
    if (operation.projectionSource?.kind === "Operation") {
      // always use the projectionSource, if available
      operation = operation.projectionSource;
    }
    let operationExample = this.operationExamples.get(operation);
    if (!operationExample && operation.sourceOperation) {
      // if the operation is customized in client.tsp, the operation would be different from that of main.tsp
      // try the operation.sourceOperation
      operation = operation.sourceOperation;
      if (operation.projectionSource?.kind === "Operation") {
        operation = operation.projectionSource;
      }
      operationExample = this.operationExamples.get(operation);
    }
    return operationExample;
  }

  private processOperation(groupName: string, operation: Operation, clientContext: ClientContext): CodeModelOperation {
    const op = ignoreDiagnostics(getHttpOperation(this.program, operation));

    const operationGroup = this.codeModel.getOperationGroup(groupName);
    const operationName = this.getName(operation);
    const opId = groupName ? `${groupName}_${operationName}` : `${operationName}`;

    const operationExample = this.getOperationExample(operation);

    const codeModelOperation = new CodeModelOperation(operationName, this.getDoc(operation), {
      operationId: opId,
      summary: this.getSummary(operation),
      extensions: {
        "x-ms-examples": operationExample
          ? { [operationExample.title ?? operationExample.operationId ?? operation.name]: operationExample }
          : undefined,
      },
    });

    codeModelOperation.crossLanguageDefinitionId = getCrossLanguageDefinitionId(operation);
    codeModelOperation.internalApi = this.isInternal(this.sdkContext, operation);

    const convenienceApiName = this.getConvenienceApiName(operation);
    let generateConvenienceApi: boolean = Boolean(convenienceApiName);
    let generateProtocolApi: boolean = shouldGenerateProtocol(this.sdkContext, operation);

    let apiComment: string | undefined = undefined;
    if (generateConvenienceApi) {
      // check if the convenience API need to be disabled for some special cases
      if (operationIsMultipart(op)) {
        // do not generate protocol method for multipart/form-data, as it be very hard for user to prepare the request body as BinaryData
        generateProtocolApi = false;
        apiComment = `Protocol API requires serialization of parts with content-disposition and data, as operation '${op.operation.name}' is 'multipart/form-data'`;
        this.logWarning(apiComment);
      } else if (operationIsMultipleContentTypes(op)) {
        // and multiple content types
        // issue link: https://github.com/Azure/autorest.java/issues/1958#issuecomment-1562558219
        generateConvenienceApi = false;
        apiComment = `Convenience API is not generated, as operation '${op.operation.name}' is multiple content-type`;
        this.logWarning(apiComment);
      } else if (operationIsJsonMergePatch(op) && this.options["stream-style-serialization"] === false) {
        // do not generate convenient method for json merge patch operation if stream-style-serialization is not enabled
        generateConvenienceApi = false;
        apiComment = `Convenience API is not generated, as operation '${op.operation.name}' is 'application/merge-patch+json' and stream-style-serialization is not enabled`;
        this.logWarning(apiComment);
      }
      // else {
      //   const union = operationRefersUnion(this.program, op, this.typeUnionRefCache);
      //   if (union) {
      //     // and Union
      //     generateConvenienceApi = false;
      //     apiComment = `Convenience API is not generated, as operation '${
      //       op.operation.name
      //     }' refers Union '${getUnionDescription(union, this.typeNameOptions)}'`;
      //     this.logWarning(apiComment);
      //   }
      // }
    }
    if (generateConvenienceApi && convenienceApiName) {
      codeModelOperation.convenienceApi = new ConvenienceApi(convenienceApiName);
    }
    if (apiComment) {
      codeModelOperation.language.java = new Language();
      codeModelOperation.language.java.comment = apiComment;
    }

    // check for generating protocol api or not
    codeModelOperation.generateProtocolApi = generateProtocolApi && !codeModelOperation.internalApi;

    codeModelOperation.addRequest(
      new Request({
        protocol: {
          http: {
            path: op.path,
            method: op.verb,
            uri: clientContext.baseUri,
          },
        },
      }),
    );

    // host
    clientContext.hostParameters.forEach((it) => codeModelOperation.addParameter(it));
    // parameters
    op.parameters.parameters.map((it) => this.processParameter(codeModelOperation, it, clientContext));
    // "accept" header
    this.addAcceptHeaderParameter(codeModelOperation, op.responses);
    // body
    if (op.parameters.body) {
      if (op.parameters.body.parameter) {
        if (!isVoidType(op.parameters.body.parameter.type)) {
          this.processParameterBody(codeModelOperation, op, op.parameters.body.parameter);
        }
      } else if (op.parameters.body.type) {
        let bodyType = this.getEffectiveSchemaType(op.parameters.body.type);

        if (bodyType.kind === "Model") {
          // try use resource type as round-trip model
          const resourceType = getResourceOperation(this.program, operation)?.resourceType;
          if (resourceType && op.responses && op.responses.length > 0) {
            const resp = op.responses[0];
            if (resp.responses && resp.responses.length > 0 && resp.responses[0].body) {
              const responseBody = resp.responses[0].body;
              const bodyTypeInResponse = this.findResponseBody(responseBody.type);
              // response body type is resource type, and request body type (if templated) contains resource type
              if (bodyTypeInResponse === resourceType && isModelReferredInTemplate(bodyType, resourceType)) {
                bodyType = resourceType;
              }
            }
          }

          this.processParameterBody(codeModelOperation, op, bodyType);
        }
      }
    }

    // group ETag header parameters, if exists
    if (this.options["group-etag-headers"]) {
      this.processEtagHeaderParameters(codeModelOperation, op);
    }

    // lro metadata
    const lroMetadata = this.processLroMetadata(codeModelOperation, op);

    // responses
    const candidateResponseSchema = lroMetadata.pollResultType; // candidate: response body type of pollingOperation
    op.responses.map((it) => this.processResponse(codeModelOperation, it, candidateResponseSchema));

    // check for paged
    this.processRouteForPaged(codeModelOperation, op.responses);
    // check for long-running operation
    this.processRouteForLongRunning(codeModelOperation, operation, op.responses, lroMetadata);

    operationGroup.addOperation(codeModelOperation);

    return codeModelOperation;
  }

  private processRouteForPaged(op: CodeModelOperation, responses: HttpOperationResponse[]) {
    for (const response of responses) {
      if (response.responses && response.responses.length > 0 && response.responses[0].body) {
        const responseBody = response.responses[0].body;
        const bodyType = this.findResponseBody(responseBody.type);
        if (bodyType.kind === "Model") {
          const pagedResult = getPagedResult(this.program, bodyType);
          if (pagedResult) {
            op.extensions = op.extensions ?? {};
            op.extensions["x-ms-pageable"] = {
              itemName: pagedResult.itemsProperty?.name,
              nextLinkName: pagedResult.nextLinkProperty?.name,
            };

            op.responses?.forEach((r) => {
              if (r instanceof SchemaResponse) {
                this.trackSchemaUsage(r.schema, { usage: [SchemaContext.Paged] });
              }
            });

            break;
          }
        }
      }
    }
  }

  private processLroMetadata(op: CodeModelOperation, httpOperation: HttpOperation): LongRunningMetadata {
    const operation = httpOperation.operation;

    const lroMetadata = getLroMetadata(this.program, operation);
    // needs lroMetadata.statusMonitorStep, as getLroMetadata would return for @pollingOperation operation
    if (lroMetadata && lroMetadata.pollingInfo && lroMetadata.statusMonitorStep) {
      let pollingSchema = undefined;
      let finalSchema = undefined;

      const verb = httpOperation.verb;
      const useNewPollStrategy = isLroNewPollingStrategy(httpOperation, lroMetadata);

      let pollingStrategy: Metadata | undefined = undefined;
      if (useNewPollStrategy) {
        // use new experimental OperationLocationPollingStrategy
        pollingStrategy = new Metadata({
          language: {
            java: {
              name: "OperationLocationPollingStrategy",
              namespace: "com.azure.core.experimental.util.polling",
            },
          },
        });
      }

      // pollingSchema
      if (useNewPollStrategy) {
        // com.azure.core.experimental.models.PollResult
        pollingSchema = this.pollResultSchema;
      } else {
        if (modelIs(lroMetadata.pollingInfo.responseModel, "OperationStatus", "Azure.Core.Foundations")) {
          pollingSchema = this.pollResultSchema;
        } else {
          const pollType = this.findResponseBody(lroMetadata.pollingInfo.responseModel);
          const sdkType = getClientType(this.sdkContext, pollType);
          pollingSchema = this.processSchemaFromSdkType(sdkType, "pollResult");
        }
      }

      // finalSchema
      if (
        verb !== "delete" &&
        lroMetadata.finalResult &&
        lroMetadata.finalEnvelopeResult &&
        lroMetadata.finalResult !== "void" &&
        lroMetadata.finalEnvelopeResult !== "void"
      ) {
        const finalResult = useNewPollStrategy ? lroMetadata.finalResult : lroMetadata.finalEnvelopeResult;
        const finalType = this.findResponseBody(finalResult);
        const sdkType = getClientType(this.sdkContext, finalType);
        finalSchema = this.processSchemaFromSdkType(sdkType, "finalResult");
      }

      // track usage
      if (pollingSchema) {
        this.trackSchemaUsage(pollingSchema, { usage: [SchemaContext.Output] });
        if (op.internalApi) {
          this.trackSchemaUsage(pollingSchema, { usage: [SchemaContext.Internal] });
        } else if (op.convenienceApi) {
          this.trackSchemaUsage(pollingSchema, { usage: [SchemaContext.Public] });
        }
      }
      if (finalSchema) {
        this.trackSchemaUsage(finalSchema, { usage: [SchemaContext.Output] });
        if (op.internalApi) {
          this.trackSchemaUsage(pollingSchema, { usage: [SchemaContext.Internal] });
        } else if (op.convenienceApi) {
          this.trackSchemaUsage(finalSchema, { usage: [SchemaContext.Public] });
        }
      }

      op.lroMetadata = new LongRunningMetadata(true, pollingSchema, finalSchema, pollingStrategy);
      return op.lroMetadata;
    }

    return new LongRunningMetadata(false);
  }

  private processRouteForLongRunning(
    op: CodeModelOperation,
    operation: Operation,
    responses: HttpOperationResponse[],
    lroMetadata: LongRunningMetadata,
  ) {
    if (lroMetadata.longRunning) {
      op.extensions = op.extensions ?? {};
      op.extensions["x-ms-long-running-operation"] = true;
      return;
    }

    for (const resp of responses) {
      if (resp.responses && resp.responses.length > 0 && resp.responses[0].headers) {
        for (const [_, header] of Object.entries(resp.responses[0].headers)) {
          if (isPollingLocation(this.program, header)) {
            op.extensions = op.extensions ?? {};
            op.extensions["x-ms-long-running-operation"] = true;

            break;
          }
        }
      }
    }
  }

  private _armApiVersionParameter?: Parameter;

  private processParameter(op: CodeModelOperation, param: HttpOperationParameter, clientContext: ClientContext) {
    if (clientContext.apiVersions && isApiVersion(this.sdkContext, param)) {
      // pre-condition for "isApiVersion": the client supports ApiVersions
      if (this.isArm()) {
        // Currently we assume ARM tsp only have one client and one api-version.
        // TODO: How will service define mixed api-versions(like those in Compute RP)?
        const apiVersion = this.apiVersion?.value;
        if (!this._armApiVersionParameter) {
          this._armApiVersionParameter = this.createApiVersionParameter(
            "api-version",
            param.type === "query" ? ParameterLocation.Query : ParameterLocation.Path,
            apiVersion,
          );
          clientContext.addGlobalParameter(this._armApiVersionParameter);
        }
        op.addParameter(this._armApiVersionParameter);
      } else {
        const parameter = param.type === "query" ? this.apiVersionParameter : this.apiVersionParameterInPath;
        op.addParameter(parameter);
        clientContext.addGlobalParameter(parameter);
      }
    } else if (this.isSubscriptionId(param)) {
      const parameter = this.subscriptionIdParameter(param);
      op.addParameter(parameter);
      clientContext.addGlobalParameter(parameter);
    } else if (SPECIAL_HEADER_NAMES.has(param.name.toLowerCase())) {
      // special headers
      op.specialHeaders = op.specialHeaders ?? [];
      if (!stringArrayContainsIgnoreCase(op.specialHeaders, param.name)) {
        op.specialHeaders.push(param.name);
      }
    } else {
      // schema
      let schema;
      const sdkType = getClientType(this.sdkContext, param.param);
      if (
        param.type === "header" &&
        param.param.type.kind === "Scalar" &&
        getEncode(this.program, param.param) === undefined &&
        getEncode(this.program, param.param.type) === undefined &&
        (hasScalarAsBase(param.param.type, "utcDateTime") || hasScalarAsBase(param.param.type, "offsetDateTime")) &&
        (sdkType.kind === "utcDateTime" || sdkType.kind === "offsetDateTime")
      ) {
        // utcDateTime in header maps to rfc7231
        schema = this.processDateTimeSchemaFromSdkType(sdkType, param.param.name, true);
      } else {
        schema = this.processSchemaFromSdkType(sdkType, param.param.name);
      }

      // skip-url-encoding
      let extensions: { [id: string]: any } | undefined = undefined;
      if (
        (param.type === "query" || param.type === "path") &&
        param.param.type.kind === "Scalar" &&
        schema instanceof UriSchema
      ) {
        extensions = { "x-ms-skip-url-encoding": true };
      }

      if (this.supportsAdvancedVersioning()) {
        // versioning
        const addedOn = getAddedOnVersions(this.program, param.param);
        if (addedOn) {
          extensions = extensions ?? {};
          extensions["x-ms-versioning-added"] = clientContext.getAddedVersions(addedOn);
        }
      }

      // format if array
      let style = undefined;
      let explode = undefined;
      if (param.param.type.kind === "Model" && isArrayModelType(this.program, param.param.type)) {
        if (param.type === "query") {
          const queryParamOptions = getQueryParamOptions(this.program, param.param);
          switch (queryParamOptions?.format) {
            case "csv":
              style = SerializationStyle.Simple;
              break;

            case "ssv":
              style = SerializationStyle.SpaceDelimited;
              break;

            case "tsv":
              style = SerializationStyle.TabDelimited;
              break;

            case "pipes":
              style = SerializationStyle.PipeDelimited;
              break;

            case "multi":
              style = SerializationStyle.Form;
              explode = true;
              break;

            default:
              if (queryParamOptions?.format) {
                this.logWarning(`Unrecognized query parameter format: '${queryParamOptions?.format}'.`);
              }
              break;
          }
        } else if (param.type === "header") {
          const headerFieldOptions = getHeaderFieldOptions(this.program, param.param);
          switch (headerFieldOptions?.format) {
            case "csv":
              style = SerializationStyle.Simple;
              break;

            default:
              if (headerFieldOptions?.format) {
                this.logWarning(`Unrecognized header parameter format: '${headerFieldOptions?.format}'.`);
              }
              break;
          }
        }
      }

      const nullable = isNullableType(param.param.type);
      const parameter = new Parameter(this.getName(param.param), this.getDoc(param.param), schema, {
        summary: this.getSummary(param.param),
        implementation: ImplementationLocation.Method,
        required: !param.param.optional,
        nullable: nullable,
        protocol: {
          http: new HttpParameter(param.type, {
            style: style,
            explode: explode,
          }),
        },
        // clientDefaultValue: this.getDefaultValue(param.param.default),
        language: {
          default: {
            serializedName: param.name,
          },
        },
        extensions: extensions,
      });
      op.addParameter(parameter);

      this.trackSchemaUsage(schema, { usage: [SchemaContext.Input] });

      if (op.internalApi) {
        this.trackSchemaUsage(schema, { usage: [SchemaContext.Internal] });
      } else if (op.convenienceApi) {
        this.trackSchemaUsage(schema, { usage: [SchemaContext.Public] });
      }

      if (param.name.toLowerCase() === CONTENT_TYPE_KEY) {
        let mediaTypes = ["application/json"];
        if (schema instanceof ConstantSchema) {
          mediaTypes = [schema.value.value.toString()];
        } else if (schema instanceof SealedChoiceSchema) {
          mediaTypes = schema.choices.map((it) => it.value.toString());
        }
        op.requests![0].protocol.http!.mediaTypes = mediaTypes;
      }
    }
  }

  private addAcceptHeaderParameter(op: CodeModelOperation, responses: HttpOperationResponse[]) {
    if (op.parameters?.some((it) => it.language.default.serializedName?.toLowerCase() === "accept")) {
      // parameters already include "accept" header
      return;
    }

    const produces = new Set<string>();
    for (const resp of responses) {
      if (resp.responses && resp.responses.length > 0) {
        for (const response of resp.responses) {
          response.body?.contentTypes.forEach((it) => produces.add(it));
        }
      }
    }
    if (produces.size === 0) {
      produces.add("application/json");
    }
    const acceptTypes = Array.from(produces.values()).join(", ");

    const acceptSchema =
      this.codeModel.schemas.constants?.find(
        (it) => it.language.default.name === "accept" && it.value.value === acceptTypes,
      ) ||
      this.codeModel.schemas.add(
        new ConstantSchema("accept", `Accept: ${acceptTypes}`, {
          valueType: this.stringSchema,
          value: new ConstantValue(acceptTypes),
        }),
      );
    op.addParameter(
      new Parameter("accept", "Accept header", acceptSchema, {
        implementation: ImplementationLocation.Method,
        origin: "modelerfour:synthesized/accept",
        required: true,
        protocol: {
          http: new HttpParameter(ParameterLocation.Header),
        },
        language: {
          default: {
            serializedName: "accept",
          },
        },
      }),
    );
  }

  private processEtagHeaderParameters(op: CodeModelOperation, httpOperation: HttpOperation) {
    if (op.convenienceApi && op.parameters && op.signatureParameters) {
      const etagHeadersNames = new Set<string>([
        "if-match",
        "if-none-match",
        "if-unmodified-since",
        "if-modified-since",
      ]);

      // collect etag headers in parameters
      const etagHeaders: string[] = [];
      if (op.parameters) {
        for (const parameter of op.parameters) {
          if (
            parameter.language.default.serializedName &&
            etagHeadersNames.has(parameter.language.default.serializedName.toLowerCase())
          ) {
            etagHeaders.push(parameter.language.default.serializedName);
          }
        }
      }

      let groupToRequestConditions = false;
      let groupToMatchConditions = false;

      if (etagHeaders.length === 4) {
        // all 4 headers available, use RequestConditions
        groupToRequestConditions = true;
      } else if (etagHeaders.length === 2) {
        const etagHeadersLowerCase = etagHeaders.map((it) => it.toLowerCase());
        if (etagHeadersLowerCase.includes("if-match") && etagHeadersLowerCase.includes("if-none-match")) {
          // only 2 headers available, use MatchConditions
          groupToMatchConditions = true;
        }
      }

      if (groupToRequestConditions || groupToMatchConditions) {
        op.convenienceApi.requests = [];
        const request = new Request({
          protocol: op.requests![0].protocol,
        });
        request.parameters = [];
        request.signatureParameters = [];
        op.convenienceApi.requests.push(request);

        for (const parameter of op.parameters) {
          // copy all parameters to request
          const clonedParameter = cloneOperationParameter(parameter);
          request.parameters.push(clonedParameter);

          // copy signatureParameters, but exclude etag headers (as they won't be in method signature)
          if (
            op.signatureParameters.includes(parameter) &&
            !(
              parameter.language.default.serializedName &&
              etagHeaders.includes(parameter.language.default.serializedName)
            )
          ) {
            request.signatureParameters.push(clonedParameter);
          }
        }

        const namespace = getNamespace(httpOperation.operation);
        const schemaName = groupToRequestConditions ? "RequestConditions" : "MatchConditions";
        const schemaDescription = groupToRequestConditions
          ? "Specifies HTTP options for conditional requests based on modification time."
          : "Specifies HTTP options for conditional requests.";

        // group schema
        const requestConditionsSchema = this.codeModel.schemas.add(
          new GroupSchema(schemaName, schemaDescription, {
            language: {
              default: {
                namespace: namespace,
              },
              java: {
                namespace: "com.azure.core.http",
              },
            },
          }),
        );

        // parameter (optional) of the group schema
        const requestConditionsParameter = new Parameter(
          schemaName,
          requestConditionsSchema.language.default.description,
          requestConditionsSchema,
          {
            implementation: ImplementationLocation.Method,
            required: false,
            nullable: true,
          },
        );

        this.trackSchemaUsage(requestConditionsSchema, { usage: [SchemaContext.Input] });
        if (op.internalApi) {
          this.trackSchemaUsage(requestConditionsSchema, { usage: [SchemaContext.Internal] });
        } else if (op.convenienceApi) {
          this.trackSchemaUsage(requestConditionsSchema, { usage: [SchemaContext.Public] });
        }

        // update group schema for properties
        for (const parameter of request.parameters) {
          if (
            parameter.language.default.serializedName &&
            etagHeaders.includes(parameter.language.default.serializedName)
          ) {
            parameter.groupedBy = requestConditionsParameter;

            requestConditionsSchema.add(
              // name is serializedName, as it must be same as that in RequestConditions class
              new GroupProperty(
                parameter.language.default.serializedName,
                parameter.language.default.description,
                parameter.schema,
                {
                  originalParameter: [parameter],
                  summary: parameter.summary,
                  required: false,
                  nullable: true,
                  readOnly: false,
                  serializedName: parameter.language.default.serializedName,
                },
              ),
            );
          }
        }

        // put RequestConditions/MatchConditions as last parameter/signatureParameters
        request.parameters.push(requestConditionsParameter);
        request.signatureParameters.push(requestConditionsParameter);
      }
    }
  }

  private processParameterBody(op: CodeModelOperation, httpOperation: HttpOperation, body: ModelProperty | Model) {
    const parameters = httpOperation.operation.parameters;

    const unknownRequestBody =
      op.requests![0].protocol.http!.mediaTypes &&
      op.requests![0].protocol.http!.mediaTypes.length > 0 &&
      !isKnownContentType(op.requests![0].protocol.http!.mediaTypes);

    const sdkType: SdkType = getClientType(this.sdkContext, body, httpOperation.operation);

    let schema: Schema;
    if (
      unknownRequestBody &&
      body.kind === "ModelProperty" &&
      body.type.kind === "Scalar" &&
      body.type.name === "bytes"
    ) {
      // handle binary request body
      schema = this.processBinarySchema(body.type);
    } else {
      schema = this.processSchemaFromSdkType(sdkType, body.name);
    }

    const isAnonymousModel = sdkType.kind === "model" && sdkType.isGeneratedName === true;
    const parameter = new Parameter(this.getName(body), this.getDoc(body), schema, {
      summary: this.getSummary(body),
      implementation: ImplementationLocation.Method,
      required: body.kind === "Model" || !body.optional,
      protocol: {
        http: new HttpParameter(ParameterLocation.Body),
      },
      // clientDefaultValue: this.getDefaultValue(body.default),
    });
    op.addParameter(parameter);

    this.trackSchemaUsage(schema, { usage: [SchemaContext.Input] });

    if (op.internalApi) {
      this.trackSchemaUsage(schema, { usage: [SchemaContext.Internal] });
    } else if (op.convenienceApi) {
      this.trackSchemaUsage(schema, { usage: [SchemaContext.Public] });
    }

    if (operationIsJsonMergePatch(httpOperation)) {
      this.trackSchemaUsage(schema, { usage: [SchemaContext.JsonMergePatch] });
    }
    if (op.convenienceApi && operationIsMultipart(httpOperation)) {
      this.trackSchemaUsage(schema, { serializationFormats: [KnownMediaType.Multipart] });
    }

    if (schema instanceof ObjectSchema && isAnonymousModel) {
      // anonymous model

      // name the schema for documentation
      schema.language.default.name = pascalCase(op.language.default.name) + "Request";

      if (!parameter.language.default.name) {
        // name the parameter for documentation
        parameter.language.default.name = "request";
      }

      if (operationIsJsonMergePatch(httpOperation)) {
        // skip model flatten, if "application/merge-patch+json"
        schema.language.default.name = pascalCase(op.language.default.name) + "PatchRequest";
        return;
      }

      this.trackSchemaUsage(schema, { usage: [SchemaContext.Anonymous] });

      if (op.convenienceApi && op.parameters) {
        op.convenienceApi.requests = [];
        const request = new Request({
          protocol: op.requests![0].protocol,
        });
        request.parameters = [];
        op.convenienceApi.requests.push(request);

        for (const [_, opParameter] of parameters.properties) {
          const serializedName = this.getSerializedName(opParameter);
          const existParameter = op.parameters.find((it) => it.language.default.serializedName === serializedName);
          if (existParameter) {
            // parameter
            if (
              existParameter.implementation === ImplementationLocation.Method &&
              (existParameter.origin?.startsWith("modelerfour:synthesized/") ?? true)
            ) {
              request.parameters.push(cloneOperationParameter(existParameter));
            }
          } else {
            // property from anonymous model
            const existBodyProperty = schema.properties?.find((it) => it.serializedName === serializedName);
            if (
              existBodyProperty &&
              !existBodyProperty.readOnly &&
              !(existBodyProperty.schema instanceof ConstantSchema)
            ) {
              request.parameters.push(
                new VirtualParameter(
                  existBodyProperty.language.default.name,
                  existBodyProperty.language.default.description,
                  existBodyProperty.schema,
                  {
                    originalParameter: parameter,
                    targetProperty: existBodyProperty,
                    language: {
                      default: {
                        serializedName: existBodyProperty.serializedName,
                      },
                    },
                    summary: existBodyProperty.summary,
                    implementation: ImplementationLocation.Method,
                    required: existBodyProperty.required,
                    nullable: existBodyProperty.nullable,
                  },
                ),
              );
            }
          }
        }
        request.signatureParameters = request.parameters;

        if (request.signatureParameters.length > 6) {
          // create an option bag
          const name = op.language.default.name + "Options";
          const namespace = getNamespace(httpOperation.operation);
          // option bag schema
          const optionBagSchema = this.codeModel.schemas.add(
            new GroupSchema(name, `Options for ${op.language.default.name} API`, {
              language: {
                default: {
                  namespace: namespace,
                },
                java: {
                  namespace: getJavaNamespace(namespace),
                },
              },
            }),
          );
          request.parameters.forEach((it) => {
            optionBagSchema.add(
              new GroupProperty(it.language.default.name, it.language.default.description, it.schema, {
                originalParameter: [it],
                summary: it.summary,
                required: it.required,
                nullable: it.nullable,
                readOnly: false,
                serializedName: it.language.default.serializedName,
              }),
            );
          });

          this.trackSchemaUsage(optionBagSchema, { usage: [SchemaContext.Input] });
          if (op.internalApi) {
            this.trackSchemaUsage(optionBagSchema, { usage: [SchemaContext.Internal] });
          } else if (op.convenienceApi) {
            this.trackSchemaUsage(optionBagSchema, { usage: [SchemaContext.Public] });
          }

          // option bag parameter
          const optionBagParameter = new Parameter(
            "options",
            optionBagSchema.language.default.description,
            optionBagSchema,
            {
              implementation: ImplementationLocation.Method,
              required: true,
              nullable: false,
            },
          );

          request.signatureParameters = [optionBagParameter];
          request.parameters.forEach((it) => (it.groupedBy = optionBagParameter));
          request.parameters.push(optionBagParameter);
        }
      }
    }
  }

  private findResponseBody(bodyType: Type): Type {
    // find a type that possibly without http metadata like @statusCode
    return this.getEffectiveSchemaType(bodyType);
  }

  private processResponse(
    op: CodeModelOperation,
    resp: HttpOperationResponse,
    candidateResponseSchema: Schema | undefined = undefined,
  ) {
    // TODO: what to do if more than 1 response?
    // It happens when the response type is Union, on one status code.
    let response: Response;
    let headers: Array<HttpHeader> | undefined = undefined;
    if (resp.responses && resp.responses.length > 0) {
      // headers
      headers = [];
      for (const response of resp.responses.values()) {
        if (response.headers) {
          for (const [key, header] of Object.entries(response.headers)) {
            const sdkType = getClientType(this.sdkContext, header);
            const schema = this.processSchemaFromSdkType(sdkType, key);
            headers.push(
              new HttpHeader(key, schema, {
                language: {
                  default: {
                    name: key,
                    description: this.getDoc(header),
                  },
                },
              }),
            );
          }
        }
      }
    }

    let responseBody: HttpOperationBody | undefined = undefined;
    let bodyType: Type | undefined = undefined;
    let trackConvenienceApi = op.convenienceApi ?? false;
    if (resp.responses && resp.responses.length > 0 && resp.responses[0].body) {
      responseBody = resp.responses[0].body;
    }
    if (responseBody) {
      const unknownResponseBody =
        responseBody.contentTypes.length > 0 && !isKnownContentType(responseBody.contentTypes);

      bodyType = this.findResponseBody(responseBody.type);
      if (unknownResponseBody && bodyType.kind === "Scalar" && bodyType.name === "bytes") {
        // binary
        response = new BinaryResponse({
          protocol: {
            http: {
              statusCodes: this.getStatusCodes(resp.statusCodes),
              headers: headers,
              mediaTypes: responseBody.contentTypes,
              knownMediaType: KnownMediaType.Binary,
            },
          },
          language: {
            default: {
              name: op.language.default.name + "Response",
              description: this.getResponseDescription(resp),
            },
          },
        });
      } else {
        // schema (usually JSON)
        let schema: Schema | undefined = undefined;
        const verb = op.requests?.[0].protocol?.http?.method;
        if (
          // LRO, candidateResponseSchema is Model/ObjectSchema
          candidateResponseSchema &&
          candidateResponseSchema instanceof ObjectSchema &&
          // bodyType is templated Model
          bodyType.kind === "Model" &&
          bodyType.templateMapper &&
          bodyType.templateMapper.args &&
          bodyType.templateMapper.args.length > 0
        ) {
          if (verb === "post") {
            // for LRO ResourceAction, the standard does not require a final type, hence it can be the same as intermediate type
            // https://github.com/microsoft/api-guidelines/blob/vNext/azure/ConsiderationsForServiceDesign.md#long-running-action-operations

            // check if we can use candidateResponseSchema as response schema (instead of the templated Model), for LRO ResourceAction
            if (candidateResponseSchema.properties?.length === bodyType.properties.size) {
              let match = true;
              for (const prop of Array.from(bodyType.properties.values())) {
                const name = this.getName(prop);
                if (!candidateResponseSchema.properties?.find((it) => it.language.default.name === name)) {
                  match = false;
                  break;
                }
              }
              if (match) {
                schema = candidateResponseSchema;
                this.trace(
                  `Replace TypeSpec model '${this.getName(bodyType)}' with '${
                    candidateResponseSchema.language.default.name
                  }'`,
                );
              }
            }
          } else if (verb === "delete") {
            // for LRO ResourceDelete, final type will be replaced to "Void" in convenience API, hence do not generate the class
            trackConvenienceApi = false;
          }
        }
        if (!schema) {
          if (verb === "post" && op.lroMetadata && op.lroMetadata.pollResultType) {
            // for standard LRO action, return type is the pollResultType
            schema = op.lroMetadata.pollResultType;
          } else {
            const sdkType = getClientType(this.sdkContext, bodyType);
            schema = this.processSchemaFromSdkType(sdkType, op.language.default.name + "Response");
          }
        }
        response = new SchemaResponse(schema, {
          protocol: {
            http: {
              statusCodes: this.getStatusCodes(resp.statusCodes),
              headers: headers,
              mediaTypes: responseBody.contentTypes,
            },
          },
          language: {
            default: {
              name: op.language.default.name + "Response",
              description: this.getResponseDescription(resp),
            },
          },
        });
      }
    } else {
      // not binary nor schema, usually NoContent
      response = new Response({
        protocol: {
          http: {
            statusCodes: this.getStatusCodes(resp.statusCodes),
            headers: headers,
          },
        },
        language: {
          default: {
            name: op.language.default.name + "Response",
            description: this.getResponseDescription(resp),
          },
        },
      });
    }
    if (resp.statusCodes === "*" || (bodyType && isErrorModel(this.program, bodyType))) {
      // "*", or the model is @error
      op.addException(response);

      if (response instanceof SchemaResponse) {
        this.trackSchemaUsage(response.schema, { usage: [SchemaContext.Exception] });
      }
    } else {
      op.addResponse(response);

      if (response instanceof SchemaResponse) {
        this.trackSchemaUsage(response.schema, { usage: [SchemaContext.Output] });

        if (op.internalApi) {
          this.trackSchemaUsage(response.schema, { usage: [SchemaContext.Internal] });
        } else if (trackConvenienceApi) {
          this.trackSchemaUsage(response.schema, { usage: [SchemaContext.Public] });
        }
      }
    }
  }

  private getStatusCodes(statusCodes: HttpStatusCodesEntry): string[] {
    if (statusCodes === "*") {
      return ["default"];
    } else if (typeof statusCodes === "number") {
      return [statusCodes.toString()];
    } else {
      // HttpStatusCodeRange
      // azure-core does not support "status code range", hence here we expand the range to array of status codes
      return Array(statusCodes.end - statusCodes.start + 1)
        .fill(statusCodes.start)
        .map((it, index) => it + index)
        .map((it) => it.toString());
    }
  }

  private getResponseDescription(resp: HttpOperationResponse): string {
    return (
      resp.description ||
      (resp.statusCodes === "*" ? "An unexpected error response" : getStatusCodeDescription(resp.statusCodes)) ||
      ""
    );
  }

  private processSchemaFromSdkType(type: SdkType, nameHint: string): Schema {
    return this.schemaCache.process(type, nameHint) || fail("Unable to process schema.");
  }

  private processSchemaFromSdkTypeImpl(type: SdkType, nameHint: string): Schema {
    if (isSdkBuiltInKind(type.kind)) {
      return this.processBuiltInFromSdkType(type as SdkBuiltInType, nameHint);
    } else {
      switch (type.kind) {
        case "enum":
          return this.processChoiceSchemaFromSdkType(type, type.name);

        case "enumvalue":
          return this.processConstantSchemaFromEnumValueFromSdkType(type, nameHint);

        case "union":
          return this.processUnionSchemaFromSdkType(type, type.name);

        case "model":
          return this.processObjectSchemaFromSdkType(type, type.name);

        case "dict":
          return this.processDictionarySchemaFromSdkType(type, nameHint);

        case "array":
          return this.processArraySchemaFromSdkType(type, nameHint);

        case "duration":
          return this.processDurationSchemaFromSdkType(type, nameHint, getDurationFormatFromSdkType(type));

        case "constant":
          return this.processConstantSchemaFromSdkType(type, nameHint);

        case "utcDateTime":
        case "offsetDateTime":
          if (type.encode === "unixTimestamp") {
            return this.processUnixTimeSchemaFromSdkType(type, nameHint);
          } else {
            return this.processDateTimeSchemaFromSdkType(type, nameHint, type.encode === "rfc7231");
          }
      }
    }
    throw new Error(`Unrecognized type: '${type.kind}'.`);
  }

  private processBuiltInFromSdkType(type: SdkBuiltInType, nameHint: string): Schema {
    nameHint = nameHint || type.kind;

    if (isSdkIntKind(type.kind)) {
      const integerSize = type.kind === "safeint" || type.kind.includes("int64") ? 64 : 32;
      return this.processIntegerSchemaFromSdkType(type, nameHint, integerSize);
    } else {
      switch (type.kind) {
        case "any":
          return this.processAnySchemaFromSdkType();

        case "string":
        case "password":
        case "guid":
        case "ipAddress":
        case "uuid":
        case "ipV4Address":
        case "ipV6Address":
        case "eTag":
        case "armId":
        case "azureLocation":
          return this.processStringSchemaFromSdkType(type, type.kind);

        case "float":
        case "float32":
        case "float64":
          return this.processNumberSchemaFromSdkType(type, nameHint);

        case "decimal":
        case "decimal128":
          return this.processDecimalSchemaFromSdkType(type, nameHint);

        case "bytes":
          return this.processByteArraySchemaFromSdkType(type, nameHint);

        case "boolean":
          return this.processBooleanSchemaFromSdkType(type, nameHint);

        case "plainTime":
          return this.processTimeSchemaFromSdkType(type, nameHint);

        case "plainDate":
          return this.processDateSchemaFromSdkType(type, nameHint);

        case "url":
        case "uri":
          return this.processUrlSchemaFromSdkType(type, nameHint);
      }
    }
  }

  private processAnySchemaFromSdkType(): AnySchema {
    return this.anySchema;
  }

  private processStringSchemaFromSdkType(type: SdkBuiltInType, name: string): StringSchema {
    return this.codeModel.schemas.add(
      new StringSchema(name, this.getDoc(type.__raw), {
        summary: this.getSummary(type.__raw),
      }),
    );
  }

  private processByteArraySchemaFromSdkType(type: SdkBuiltInType, name: string): ByteArraySchema {
    const base64Encoded: boolean = type.encode === "base64url";
    return this.codeModel.schemas.add(
      new ByteArraySchema(name, this.getDoc(type.__raw), {
        summary: this.getSummary(type.__raw),
        format: base64Encoded ? "base64url" : "byte",
      }),
    );
  }

  private processIntegerSchemaFromSdkType(type: SdkBuiltInType, name: string, precision: number): NumberSchema {
    return this.codeModel.schemas.add(
      new NumberSchema(name, this.getDoc(type.__raw), SchemaType.Integer, precision, {
        summary: this.getSummary(type.__raw),
      }),
    );
  }

  private processNumberSchemaFromSdkType(type: SdkBuiltInType, name: string): NumberSchema {
    return this.codeModel.schemas.add(
      new NumberSchema(name, this.getDoc(type.__raw), SchemaType.Number, 64, {
        summary: this.getSummary(type.__raw),
      }),
    );
  }

  private processDecimalSchemaFromSdkType(type: SdkBuiltInType, name: string): NumberSchema {
    // "Infinity" maps to "BigDecimal" in Java
    return this.codeModel.schemas.add(
      new NumberSchema(name, this.getDoc(type.__raw), SchemaType.Number, Infinity, {
        summary: this.getSummary(type.__raw),
      }),
    );
  }

  private processBooleanSchemaFromSdkType(type: SdkBuiltInType, name: string): BooleanSchema {
    return this.codeModel.schemas.add(
      new BooleanSchema(name, this.getDoc(type.__raw), {
        summary: this.getSummary(type.__raw),
      }),
    );
  }

  private processArraySchemaFromSdkType(type: SdkArrayType, name: string): ArraySchema {
    const elementSchema = this.processSchemaFromSdkType(type.valueType, name);
    return this.codeModel.schemas.add(
      new ArraySchema(name, this.getDoc(type.__raw), elementSchema, {
        summary: this.getSummary(type.__raw),
      }),
    );
  }

  private processDictionarySchemaFromSdkType(type: SdkDictionaryType, name: string): DictionarySchema {
    const dictSchema = new DictionarySchema<any>(name, type.details ? type.details : "", null, {
      summary: type.description,
    });

    // cache this now before we accidentally recurse on this type.
    if (!this.schemaCache.has(type)) {
      this.schemaCache.set(type, dictSchema);
    }

    const elementSchema = this.processSchemaFromSdkType(type.valueType, name);
    dictSchema.elementType = elementSchema;

    dictSchema.nullableItems = type.nullableValues;

    return this.codeModel.schemas.add(dictSchema);
  }

  private processChoiceSchemaFromSdkType(
    type: SdkEnumType,
    name: string,
  ): ChoiceSchema | SealedChoiceSchema | ConstantSchema {
    const rawEnumType = type.__raw;
    const namespace = getNamespace(rawEnumType);
    const valueType = this.processSchemaFromSdkType(type.valueType, type.valueType.kind);

    const choices: ChoiceValue[] = [];
    type.values.forEach((it: SdkEnumValueType) =>
      choices.push(new ChoiceValue(it.name, it.description ?? "", it.value ?? it.name)),
    );

    const schemaType = type.isFixed ? SealedChoiceSchema : ChoiceSchema;

    const schema = new schemaType(type.name ? type.name : name, type.description ?? "", {
      summary: this.getSummary(rawEnumType),
      choiceType: valueType as any,
      choices: choices,
      language: {
        default: {
          namespace: namespace,
        },
        java: {
          namespace: getJavaNamespace(namespace),
        },
      },
    });
    schema.crossLanguageDefinitionId = type.crossLanguageDefinitionId;
    return this.codeModel.schemas.add(schema);
  }

  private processConstantSchemaFromSdkType(type: SdkConstantType, name: string): ConstantSchema {
    const valueType = this.processSchemaFromSdkType(type.valueType, type.valueType.kind);

    return this.codeModel.schemas.add(
      new ConstantSchema(name, this.getDoc(type.__raw), {
        summary: this.getSummary(type.__raw),
        valueType: valueType,
        value: new ConstantValue(type.value),
      }),
    );
  }

  private processConstantSchemaFromEnumValueFromSdkType(type: SdkEnumValueType, name: string): ConstantSchema {
    const valueType = this.processSchemaFromSdkType(type.enumType, type.enumType.name);

    return this.codeModel.schemas.add(
      new ConstantSchema(name, this.getDoc(type.__raw), {
        summary: this.getSummary(type.__raw),
        valueType: valueType,
        value: new ConstantValue(type.value ?? type.name),
      }),
    );
  }

  private processUnixTimeSchemaFromSdkType(type: SdkDatetimeType, name: string): UnixTimeSchema {
    return this.codeModel.schemas.add(
      new UnixTimeSchema(name, this.getDoc(type.__raw), {
        summary: this.getSummary(type.__raw),
      }),
    );
  }

  private processDateTimeSchemaFromSdkType(type: SdkDatetimeType, name: string, rfc1123: boolean): DateTimeSchema {
    return this.codeModel.schemas.add(
      new DateTimeSchema(name, this.getDoc(type.__raw), {
        summary: this.getSummary(type.__raw),
        format: rfc1123 ? "date-time-rfc1123" : "date-time",
      }),
    );
  }

  private processDateSchemaFromSdkType(type: SdkBuiltInType, name: string): DateSchema {
    return this.codeModel.schemas.add(
      new DateSchema(name, this.getDoc(type.__raw), {
        summary: this.getSummary(type.__raw),
      }),
    );
  }

  private processTimeSchemaFromSdkType(type: SdkBuiltInType, name: string): TimeSchema {
    return this.codeModel.schemas.add(
      new TimeSchema(name, this.getDoc(type.__raw), {
        summary: this.getSummary(type.__raw),
      }),
    );
  }

  private processDurationSchemaFromSdkType(
    type: SdkDurationType,
    name: string,
    format: DurationSchema["format"] = "duration-rfc3339",
  ): DurationSchema {
    return this.codeModel.schemas.add(
      new DurationSchema(name, this.getDoc(type.__raw), {
        summary: this.getSummary(type.__raw),
        format: format,
      }),
    );
  }

  private processUrlSchemaFromSdkType(type: SdkBuiltInType, name: string): UriSchema {
    return this.codeModel.schemas.add(
      new UriSchema(name, this.getDoc(type.__raw), {
        summary: this.getSummary(type.__raw),
      }),
    );
  }

  private processObjectSchemaFromSdkType(type: SdkModelType, name: string): ObjectSchema {
    const rawModelType = type.__raw;
    const namespace = getNamespace(rawModelType);
    const objectSchema = new ObjectScheme(name, this.getDoc(rawModelType), {
      summary: this.getSummary(rawModelType),
      language: {
        default: {
          namespace: namespace,
        },
        java: {
          namespace: getJavaNamespace(namespace),
        },
      },
    });
    objectSchema.crossLanguageDefinitionId = type.crossLanguageDefinitionId;
    this.codeModel.schemas.add(objectSchema);

    // cache this now before we accidentally recurse on this type.
    if (!this.schemaCache.has(type)) {
      this.schemaCache.set(type, objectSchema);
    }

    // discriminator
    if (type.discriminatedSubtypes && type.discriminatorProperty) {
      objectSchema.discriminator = new Discriminator(this.processModelPropertyFromSdkType(type.discriminatorProperty));
      for (const discriminatorValue in type.discriminatedSubtypes) {
        const subType = type.discriminatedSubtypes[discriminatorValue];
        this.processSchemaFromSdkType(subType, subType.name);
      }
    }

    // type is a subtype
    if (type.baseModel) {
      const parentSchema = this.processSchemaFromSdkType(type.baseModel, type.baseModel.name);
      objectSchema.parents = new Relations();
      objectSchema.parents.immediate.push(parentSchema);

      if (parentSchema instanceof ObjectSchema) {
        pushDistinct(objectSchema.parents.all, parentSchema);

        parentSchema.children = parentSchema.children || new Relations();
        pushDistinct(parentSchema.children.immediate, objectSchema);
        pushDistinct(parentSchema.children.all, objectSchema);

        if (parentSchema.parents) {
          pushDistinct(objectSchema.parents.all, ...parentSchema.parents.all);

          parentSchema.parents.all.forEach((it) => {
            if (it instanceof ObjectSchema && it.children) {
              pushDistinct(it.children.all, objectSchema);
            }
          });
        }
      }
      objectSchema.discriminatorValue = type.discriminatorValue;
    }
    if (type.additionalProperties) {
      // model has additional property
      const sdkDictType: SdkDictionaryType = {
        kind: "dict",
        keyType: {
          kind: "string",
          encode: "string",
          nullable: false,
        },
        description: type.description,
        nullableValues: false,
        nullable: false,
        valueType: type.additionalProperties,
      };
      const parentSchema = this.processSchemaFromSdkType(sdkDictType, "Record");
      objectSchema.parents = objectSchema.parents ?? new Relations();
      objectSchema.parents.immediate.push(parentSchema);
      pushDistinct(objectSchema.parents.all, parentSchema);
      objectSchema.discriminatorValue = type.discriminatorValue;
    }

    // properties
    for (const prop of type.properties) {
      if (prop.kind === "property" && !prop.discriminator) {
        objectSchema.addProperty(this.processModelPropertyFromSdkType(prop));
      }
    }

    return objectSchema;
  }

  private getEffectiveSchemaType(type: Type): Type {
    const program = this.program;
    function isSchemaProperty(property: ModelProperty) {
      return isPayloadProperty(program, property);
    }

    if (type.kind === "Model") {
      const effective = getEffectiveModelType(program, type, isSchemaProperty);
      if (this.isArm() && getNamespace(effective as Model)?.startsWith("Azure.ResourceManager")) {
        // Catalog is TrackedResource<CatalogProperties>
        return type;
      } else if (effective.name) {
        return effective;
      }
    }
    return type;
  }

  private processModelPropertyFromSdkType(prop: SdkModelPropertyType): Property {
    const rawModelPropertyType = prop.__raw as ModelProperty | undefined;
    // TODO: This case is related with literal.tsp, once TCGC supports giving a name, we can use TCGC generatedName
    const schemaNameHint = pascalCase(getNamePrefixForProperty(rawModelPropertyType)) + pascalCase(prop.name);
    let schema = this.processSchemaFromSdkType(prop.type, schemaNameHint);
    let nullable = prop.nullable;

    let extensions: Record<string, any> | undefined = undefined;
    if (this.isSecret(prop)) {
      extensions = extensions ?? {};
      extensions["x-ms-secret"] = true;
      // if the property does not return in response, it had to be nullable
      nullable = true;
    }
    if (prop.kind === "property" && prop.flatten) {
      extensions = extensions ?? {};
      extensions["x-ms-client-flatten"] = true;
    }

    if (prop.kind === "property" && prop.isMultipartFileInput) {
      schema = this.processMultipartFormDataFilePropertySchemaFromSdkType(prop, this.namespace);
    }

    return new Property(prop.name, this.getDoc(rawModelPropertyType), schema, {
      summary: this.getSummary(rawModelPropertyType),
      required: !prop.optional,
      nullable: nullable,
      readOnly: this.isReadOnly(prop),
      // clientDefaultValue: this.getDefaultValue(prop.default),
      serializedName: prop.kind === "property" ? prop.serializedName : undefined,
      extensions: extensions,
    });
  }

  private processUnionSchemaFromSdkType(type: SdkUnionType, name: string): Schema {
    if (!(type.__raw && type.__raw.kind === "Union")) {
      throw new Error(`Invalid type for union: '${type.kind}'.`);
    }
    const rawUnionType: Union = type.__raw as Union;
    // TODO: name from typespec-client-generator-core
    const namespace = getNamespace(rawUnionType);
    const baseName = type.name ?? pascalCase(name) + "Model";
    this.logWarning(
      `Convert TypeSpec Union '${getUnionDescription(rawUnionType, this.typeNameOptions)}' to Class '${baseName}'`,
    );
    const unionSchema = new OrSchema(baseName + "Base", this.getDoc(rawUnionType), {
      summary: this.getSummary(rawUnionType),
    });
    unionSchema.anyOf = [];
    type.values.forEach((it) => {
      const variantName = this.getUnionVariantName(it.__raw, { depth: 0 });
      const modelName = variantName + baseName;
      const propertyName = "value";

      // these ObjectSchema is not added to codeModel.schemas
      const objectSchema = new ObjectSchema(modelName, this.getDoc(rawUnionType), {
        summary: this.getSummary(rawUnionType),
        language: {
          default: {
            namespace: namespace,
          },
          java: {
            namespace: getJavaNamespace(namespace),
          },
        },
      });

      const variantSchema = this.processSchemaFromSdkType(it, variantName);
      objectSchema.addProperty(
        new Property(propertyName, this.getDoc(rawUnionType), variantSchema, {
          summary: this.getSummary(rawUnionType),
          required: true,
          readOnly: false,
        }),
      );
      unionSchema.anyOf.push(objectSchema);
    });
    return this.codeModel.schemas.add(unionSchema);
  }

  private processBinarySchema(type: Scalar): BinarySchema {
    return this.codeModel.schemas.add(
      new BinarySchema(this.getDoc(type), {
        summary: this.getSummary(type),
      }),
    );
  }

  private getUnionVariantName(type: Type | undefined, option: any): string {
    if (type === undefined) {
      throw new Error("type is undefined.");
    }
    switch (type.kind) {
      case "Scalar": {
        const scalarName = type.name;
        let name = type.name;
        if (scalarName.startsWith("int") || scalarName.startsWith("uint") || scalarName === "safeint") {
          name = scalarName === "safeint" || scalarName.includes("int64") ? "Long" : "Integer";
        } else if (scalarName.startsWith("float")) {
          name = "Double";
        } else if (scalarName === "bytes") {
          name = "ByteArray";
        } else if (scalarName === "utcDateTime" || scalarName === "offsetDateTime") {
          name = "Time";
        }
        return pascalCase(name);
      }
      case "Enum":
        return pascalCase(type.name);
      case "Model":
        if (isArrayModelType(this.program, type)) {
          ++option.depth;
          if (option.depth == 1) {
            return this.getUnionVariantName(type.indexer.value, option) + "List";
          } else {
            return "ListOf" + this.getUnionVariantName(type.indexer.value, option);
          }
        } else if (isRecordModelType(this.program, type)) {
          ++option.depth;
          if (option.depth == 1) {
            return this.getUnionVariantName(type.indexer.value, option) + "Map";
          } else {
            return "MapOf" + this.getUnionVariantName(type.indexer.value, option);
          }
        } else {
          return pascalCase(type.name);
        }
      case "String":
        return pascalCase(type.value);
      case "Number":
        return pascalCase(type.valueAsString);
      case "Boolean":
        return pascalCase(type.value ? "True" : "False");
      case "Union":
        return type.name ?? "Union";
      default:
        throw new Error(`Unrecognized type for union variable: '${type.kind}'.`);
    }
  }

  private processMultipartFormDataFilePropertySchemaFromSdkType(
    property: SdkModelPropertyType,
    namespace: string,
  ): Schema {
    if (property.type.kind === "bytes") {
      return getFileDetailsSchema(
        property.name,
        namespace,
        this.codeModel.schemas,
        this.binarySchema,
        this.stringSchema,
      );
    } else if (property.type.kind === "array" && property.type.valueType.kind === "bytes") {
      return new ArraySchema(
        property.name,
        property.description ?? "",
        getFileDetailsSchema(property.name, namespace, this.codeModel.schemas, this.binarySchema, this.stringSchema),
      );
    }
    throw new Error(`Invalid type for multipart form data: '${property.type.kind}'.`);
  }

<<<<<<< HEAD
  private getDoc(target: Type): string {
    return getDoc(this.program, target) || "";
=======
  private getDefaultValue(type: Type | undefined): any {
    if (type) {
      switch (type.kind) {
        case "String":
          return type.value;
        case "Number":
          return type.value;
        case "Boolean":
          return type.value;
        // case "Tuple":
        //   return type.values.map(getDefaultValue);
      }
    }
    return undefined;
  }

  private getDoc(target: Type | undefined): string {
    return target ? getDoc(this.program, target) || "" : "";
>>>>>>> 82c36142
  }

  private getSummary(target: Type | undefined): string | undefined {
    return target ? getSummary(this.program, target) : undefined;
  }

  private getName(
    target: Model | Union | UnionVariant | Enum | EnumMember | ModelProperty | Scalar | Operation | undefined,
    nameHint: string | undefined = undefined,
  ): string {
    if (!target) {
      return nameHint || "";
    }

    // TODO: once getLibraryName API in typespec-client-generator-core can get projected name from language and client, as well as can handle template case, use getLibraryName API
    const emitterClientName = getClientNameOverride(this.sdkContext, target);
    if (emitterClientName && typeof emitterClientName === "string") {
      return emitterClientName;
    }
    // TODO: deprecate getProjectedName
    const languageProjectedName = getProjectedName(this.program, target, "java");
    if (languageProjectedName) {
      return languageProjectedName;
    }

    const clientProjectedName = getProjectedName(this.program, target, "client");
    if (clientProjectedName) {
      return clientProjectedName;
    }

    const friendlyName = getFriendlyName(this.program, target);
    if (friendlyName) {
      return friendlyName;
    }

    // if no projectedName and friendlyName found, return the name of the target (including special handling for template)
    if (
      target.kind === "Model" &&
      target.templateMapper &&
      target.templateMapper.args &&
      target.templateMapper.args.length > 0
    ) {
      const tspName = getTypeName(target, this.typeNameOptions);
      const newName = getNameForTemplate(target);
      this.logWarning(`Rename TypeSpec Model '${tspName}' to '${newName}'`);
      return newName;
    }

    if (!target.name && nameHint) {
      const newName = nameHint;
      this.logWarning(`Rename anonymous TypeSpec ${target.kind} to '${newName}'`);
      return newName;
    }
    if (typeof target.name === "symbol") {
      return "";
    }
    return target.name || "";
  }

  private getSerializedName(target: ModelProperty): string {
    // TODO: currently this is only for JSON
    return getWireName(this.sdkContext, target);
  }

  private isReadOnly(target: SdkModelPropertyType): boolean {
    if (target.kind === "property" && target.visibility) {
      return (
        !target.visibility.includes(Visibility.Create) &&
        !target.visibility.includes(Visibility.Update) &&
        !target.visibility.includes(Visibility.Delete) &&
        !target.visibility.includes(Visibility.Query)
      );
    } else {
      return false;
    }
  }

  private isSecret(target: SdkModelPropertyType): boolean {
    if (target.kind === "property" && target.visibility) {
      return !target.visibility.includes(Visibility.Read);
    } else {
      return false;
    }
  }

  private getConvenienceApiName(op: Operation): string | undefined {
    // check @convenienceMethod
    if (shouldGenerateConvenient(this.sdkContext, op)) {
      return this.getName(op);
    } else {
      return undefined;
    }
  }

  private logWarning(msg: string) {
    if (this.loggingEnabled) {
      logWarning(this.program, msg);
    }
  }

  private trace(msg: string) {
    trace(this.program, msg);
  }

  private _stringSchema?: StringSchema;
  get stringSchema(): StringSchema {
    return (
      this._stringSchema ||
      (this._stringSchema = this.codeModel.schemas.add(new StringSchema("string", "simple string")))
    );
  }

  private _integerSchema?: NumberSchema;
  get integerSchema(): NumberSchema {
    return (
      this._integerSchema ||
      (this._integerSchema = this.codeModel.schemas.add(
        new NumberSchema("integer", "simple integer", SchemaType.Integer, 64),
      ))
    );
  }

  private _doubleSchema?: NumberSchema;
  get doubleSchema(): NumberSchema {
    return (
      this._doubleSchema ||
      (this._doubleSchema = this.codeModel.schemas.add(
        new NumberSchema("double", "simple float", SchemaType.Number, 64),
      ))
    );
  }

  private _booleanSchema?: BooleanSchema;
  get booleanSchema(): BooleanSchema {
    return (
      this._booleanSchema ||
      (this._booleanSchema = this.codeModel.schemas.add(new BooleanSchema("boolean", "simple boolean")))
    );
  }

  private _anySchema?: AnySchema;
  get anySchema(): AnySchema {
    return this._anySchema ?? (this._anySchema = this.codeModel.schemas.add(new AnySchema("Anything")));
  }

  private _binarySchema?: BinarySchema;
  get binarySchema(): BinarySchema {
    return this._binarySchema || (this._binarySchema = this.codeModel.schemas.add(new BinarySchema("simple binary")));
  }

  private _pollResultSchema?: ObjectSchema;
  get pollResultSchema(): ObjectSchema {
    return (
      this._pollResultSchema ??
      (this._pollResultSchema = createPollOperationDetailsSchema(this.codeModel.schemas, this.stringSchema))
    );
  }

  private createApiVersionParameter(
    serializedName: string,
    parameterLocation: ParameterLocation,
    value = "",
  ): Parameter {
    return new Parameter(
      serializedName,
      "Version parameter",
      this.codeModel.schemas.add(
        new ConstantSchema(serializedName, "API Version", {
          valueType: this.stringSchema,
          value: new ConstantValue(value),
        }),
      ),
      {
        implementation: ImplementationLocation.Client,
        origin: ORIGIN_API_VERSION,
        required: true,
        protocol: {
          http: new HttpParameter(parameterLocation),
        },
        language: {
          default: {
            serializedName: serializedName,
          },
        },
      },
    );
  }

  private _apiVersionParameter?: Parameter;
  get apiVersionParameter(): Parameter {
    return (
      this._apiVersionParameter ||
      (this._apiVersionParameter = this.createApiVersionParameter("api-version", ParameterLocation.Query))
    );
  }

  private _apiVersionParameterInPath?: Parameter;
  get apiVersionParameterInPath(): Parameter {
    return (
      this._apiVersionParameterInPath ||
      // TODO: hardcode as "apiVersion", as it is what we get from compiler
      (this._apiVersionParameterInPath = this.createApiVersionParameter("apiVersion", ParameterLocation.Path))
    );
  }

  private isSubscriptionId(param: HttpOperationParameter): boolean {
    return (
      "subscriptionId".toLocaleLowerCase() === param?.name?.toLocaleLowerCase() &&
      param.param &&
      isArmCommonType(param.param) &&
      isPathParam(this.program, param.param)
    );
  }

  private subscriptionIdParameter(parameter: HttpOperationParameter): Parameter {
    if (!this._subscriptionParameter) {
      const param = parameter.param;
      const description = getDoc(this.program, param);
      this._subscriptionParameter = new Parameter(
        "subscriptionId",
        description ? description : "The ID of the target subscription.",
        this.stringSchema,
        {
          implementation: ImplementationLocation.Client,
          required: true,
          protocol: {
            http: new HttpParameter(ParameterLocation.Path),
          },
          language: {
            default: {
              serializedName: "subscriptionId",
            },
          },
        },
      );
    }
    return this._subscriptionParameter;
  }

  private _subscriptionParameter?: Parameter;

  private propagateSchemaUsage(schema: Schema): void {
    const processedSchemas = new Set<Schema>();

    const innerApplySchemaUsage = (schema: Schema, schemaUsage: SchemaUsage) => {
      this.trackSchemaUsage(schema, schemaUsage);
      innerPropagateSchemaUsage(schema, schemaUsage);
    };

    const innerPropagateSchemaUsage = (schema: Schema, schemaUsage: SchemaUsage) => {
      if (processedSchemas.has(schema)) {
        return;
      }

      processedSchemas.add(schema);
      if (schema instanceof ObjectSchema || schema instanceof GroupSchema) {
        if (schemaUsage.usage || schemaUsage.serializationFormats) {
          schema.properties?.forEach((p) => {
            if (p.readOnly && schemaUsage.usage?.includes(SchemaContext.Input)) {
              const schemaUsageWithoutInput = {
                usage: schemaUsage.usage.filter((it) => it != SchemaContext.Input),
                serializationFormats: schemaUsage.serializationFormats,
              };
              innerApplySchemaUsage(p.schema, schemaUsageWithoutInput);
            } else {
              innerApplySchemaUsage(p.schema, schemaUsage);
            }
          });

          if (schema instanceof ObjectSchema) {
            schema.parents?.all?.forEach((p) => innerApplySchemaUsage(p, schemaUsage));
            schema.parents?.immediate?.forEach((p) => innerApplySchemaUsage(p, schemaUsage));

            if (schema.discriminator) {
              // propagate access/usage to immediate children, if the schema is a discriminated model
              // if the schema is not a discriminated model, its children likely not valid for the mode/API
              // TODO: it does not handle the case that concrete model (kind: "type1") for the discriminated model have depth larger than 1 (e.g. kind: "type1" | "type2" in middle)
              schema.children?.immediate?.forEach((c) => innerApplySchemaUsage(c, schemaUsage));
            }

            if (schema.discriminator?.property?.schema) {
              innerApplySchemaUsage(schema.discriminator?.property?.schema, schemaUsage);
            }
          }
        }
      } else if (schema instanceof DictionarySchema) {
        innerApplySchemaUsage(schema.elementType, schemaUsage);
      } else if (schema instanceof ArraySchema) {
        innerApplySchemaUsage(schema.elementType, schemaUsage);
      } else if (schema instanceof OrSchema) {
        schema.anyOf?.forEach((it) => innerApplySchemaUsage(it, schemaUsage));
      } else if (schema instanceof ConstantSchema) {
        innerApplySchemaUsage(schema.valueType, schemaUsage);
      }
    };

    // Exclude context that not to be propagated
    const schemaUsage = {
      usage: (schema as SchemaUsage).usage?.filter(
        (it) => it !== SchemaContext.Paged && it !== SchemaContext.Anonymous,
      ),
      serializationFormats: (schema as SchemaUsage).serializationFormats?.filter(
        (it) => it !== KnownMediaType.Multipart,
      ),
    };
    // Propagate the usage of the initial schema itself
    innerPropagateSchemaUsage(schema, schemaUsage);
  }

  private trackSchemaUsage(schema: Schema, schemaUsage: SchemaUsage): void {
    if (
      schema instanceof ObjectSchema ||
      schema instanceof GroupSchema ||
      schema instanceof ChoiceSchema ||
      schema instanceof SealedChoiceSchema ||
      schema instanceof OrSchema ||
      schema instanceof ConstantSchema
    ) {
      if (schemaUsage.usage) {
        pushDistinct((schema.usage = schema.usage || []), ...schemaUsage.usage);
      }
      if (schemaUsage.serializationFormats) {
        pushDistinct(
          (schema.serializationFormats = schema.serializationFormats || []),
          ...schemaUsage.serializationFormats,
        );
      }
    } else if (schema instanceof DictionarySchema) {
      this.trackSchemaUsage(schema.elementType, schemaUsage);
    } else if (schema instanceof ArraySchema) {
      this.trackSchemaUsage(schema.elementType, schemaUsage);
    }
  }

  private isArm(): boolean {
    return Boolean(this.codeModel.arm);
  }
}<|MERGE_RESOLUTION|>--- conflicted
+++ resolved
@@ -2245,29 +2245,8 @@
     throw new Error(`Invalid type for multipart form data: '${property.type.kind}'.`);
   }
 
-<<<<<<< HEAD
-  private getDoc(target: Type): string {
-    return getDoc(this.program, target) || "";
-=======
-  private getDefaultValue(type: Type | undefined): any {
-    if (type) {
-      switch (type.kind) {
-        case "String":
-          return type.value;
-        case "Number":
-          return type.value;
-        case "Boolean":
-          return type.value;
-        // case "Tuple":
-        //   return type.values.map(getDefaultValue);
-      }
-    }
-    return undefined;
-  }
-
   private getDoc(target: Type | undefined): string {
     return target ? getDoc(this.program, target) || "" : "";
->>>>>>> 82c36142
   }
 
   private getSummary(target: Type | undefined): string | undefined {
