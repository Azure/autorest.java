import {
  ArrayModelType,
  BooleanLiteral,
  Enum,
  getDoc,
  getEffectiveModelType,
  getFormat,
  getFriendlyName,
  getKnownValues,
  getSummary,
  getVisibility,
  ignoreDiagnostics,
  IntrinsicType,
  isArrayModelType,
  isRecordModelType,
  isUnknownType,
  Model,
  ModelProperty,
  NumericLiteral,
  Operation,
  Program,
  RecordModelType,
  StringLiteral,
  Type,
  TypeNameOptions,
  Union,
  UnionVariant,
  getDiscriminator,
  isNeverType,
  Scalar,
  listServices,
  getNamespaceFullName,
  isNullType,
  getTypeName,
  EmitContext,
  getProjectedName,
  getEncode,
  getOverloadedOperation,
  isErrorModel,
  EnumMember,
} from "@typespec/compiler";
import { getResourceOperation, getSegment } from "@typespec/rest";
import {
  getAuthentication,
  getServers,
  getStatusCodeDescription,
  HttpOperation,
  HttpOperationParameter,
  HttpOperationResponse,
  HttpServer,
  ServiceAuthentication,
  HttpStatusCodesEntry,
  getHttpOperation,
  getQueryParamOptions,
  getHeaderFieldOptions,
} from "@typespec/http";
import { getAddedOnVersions, getVersion } from "@typespec/versioning";
import { isPollingLocation, getPagedResult, isFixed, getLroMetadata } from "@azure-tools/typespec-azure-core";
import {
  SdkContext,
  listClients,
  listOperationGroups,
  listOperationsInOperationGroup,
  isApiVersion,
  shouldGenerateConvenient,
  createSdkContext,
  shouldGenerateProtocol,
  isInternal,
  SdkClient,
  getCrossLanguageDefinitionId,
} from "@azure-tools/typespec-client-generator-core";
import { fail } from "assert";
import {
  AnySchema,
  ArraySchema,
  BinaryResponse,
  BinarySchema,
  BooleanSchema,
  ByteArraySchema,
  ChoiceValue,
  DateTimeSchema,
  DateSchema,
  DictionarySchema,
  Discriminator,
  HttpHeader,
  HttpParameter,
  ImplementationLocation,
  NumberSchema,
  ObjectSchema,
  Parameter,
  ParameterLocation,
  Property,
  Relations,
  Response,
  Schema,
  SchemaResponse,
  SchemaType,
  SecurityScheme,
  StringSchema,
  TimeSchema,
  Security,
  OAuth2SecurityScheme,
  KeySecurityScheme,
  OperationGroup,
  UriSchema,
  VirtualParameter,
  GroupSchema,
  GroupProperty,
  ApiVersion,
  SerializationStyle,
  Metadata,
  UnixTimeSchema,
  Language,
} from "@autorest/codemodel";
import { CodeModel } from "./common/code-model.js";
import { Client as CodeModelClient, ObjectScheme } from "./common/client.js";
import { ConvenienceApi, Operation as CodeModelOperation, Request } from "./common/operation.js";
import { SchemaContext, SchemaUsage } from "./common/schemas/usage.js";
import { ChoiceSchema, SealedChoiceSchema } from "./common/schemas/choice.js";
import { ConstantSchema, ConstantValue } from "./common/schemas/constant.js";
import { OrSchema } from "./common/schemas/relationship.js";
import { LongRunningMetadata } from "./common/long-running-metadata.js";
import { DurationSchema } from "./common/schemas/time.js";
import { PreNamer } from "./prenamer/prenamer.js";
import { EmitterOptions } from "./emitter.js";
import { createPollOperationDetailsSchema } from "./external-schemas.js";
import { ClientContext } from "./models.js";
import {
  stringArrayContainsIgnoreCase,
  getJavaNamespace,
  getNamespace,
  pascalCase,
  logWarning,
  trace,
} from "./utils.js";
import {
  ProcessingCache,
  isModelReferredInTemplate,
  pushDistinct,
  modelContainsDerivedModel,
  getNameForTemplate,
  getDurationFormat,
  hasScalarAsBase,
  isNullableType,
  isSameLiteralTypes,
  getAccess,
  getUsage,
  getUnionDescription,
  modelIs,
  getModelNameForProperty,
  isAllValueInteger,
} from "./type-utils.js";
import {
  getClientApiVersions,
  getServiceVersion,
  operationIsJsonMergePatch,
  isPayloadProperty,
  ORIGIN_API_VERSION,
  SPECIAL_HEADER_NAMES,
  loadExamples,
  isLroNewPollingStrategy,
  operationIsMultipleContentTypes,
  cloneOperationParameter,
  operationIsMultipart,
  isKnownContentType,
  CONTENT_TYPE_KEY,
} from "./operation-utils.js";
import pkg from "lodash";
import { getExtensions } from "@typespec/openapi";
import { isArmCommonType } from "@azure-tools/typespec-azure-resource-manager";
const { isEqual } = pkg;

export class CodeModelBuilder {
  private program: Program;
  private typeNameOptions: TypeNameOptions;
  private namespace: string;
  private sdkContext: SdkContext;

  private options: EmitterOptions;

  private codeModel: CodeModel;

  readonly schemaCache = new ProcessingCache((type: Type, name: string) => this.processSchemaImpl(type, name));
  readonly typeUnionRefCache = new Map<Type, Union | null | undefined>(); // Union means it ref a Union type, null means it does not ref any Union, nndefined means type visited but not completed

  private operationExamples: Map<Operation, any> = new Map<Operation, any>();

  public constructor(program1: Program, context: EmitContext<EmitterOptions>) {
    this.options = context.options;
    this.program = program1;

    if (this.options["skip-special-headers"]) {
      this.options["skip-special-headers"].forEach((it) => SPECIAL_HEADER_NAMES.add(it.toLowerCase()));
    }

    this.sdkContext = createSdkContext(context, "@azure-tools/typespec-java");
    const service = listServices(this.program)[0];
    const serviceNamespace = service.type;
    if (serviceNamespace === undefined) {
      throw Error("Can not emit yaml for a namespace that doesn't exist.");
    }

    // java namespace
    this.namespace = getNamespaceFullName(serviceNamespace) || "Azure.Client";
    const javaNamespace = getJavaNamespace(this.namespace);

    const namespace1 = this.namespace;
    this.typeNameOptions = {
      // shorten type names by removing TypeSpec and service namespace
      namespaceFilter(ns) {
        const name = getNamespaceFullName(ns);
        return name !== "Cadl" && name !== namespace1;
      },
    };

    // init code model
    const title = this.options["service-name"] ?? serviceNamespace.name;

    const description = this.getDoc(serviceNamespace);
    this.codeModel = new CodeModel(title, false, {
      info: {
        description: description,
      },
      language: {
        default: {
          name: title,
          description: description,
          summary: this.getSummary(serviceNamespace),
          namespace: this.namespace,
        },
        java: {
          namespace: javaNamespace,
        },
      },
    });

    // auth
    // TODO: it is not very likely, but different client could have different auth
    const auth = getAuthentication(this.program, serviceNamespace);
    if (auth) {
      this.processAuth(auth);
    }
  }

  public async build(): Promise<CodeModel> {
    this.operationExamples = await loadExamples(this.program, this.options);

    const clients = this.processClients();

    this.processModels(clients);

    this.processSchemaUsage();

    if (this.options.namer) {
      this.codeModel = new PreNamer(this.codeModel).init().process();
    }

    this.deduplicateSchemaName();

    return this.codeModel;
  }

  private processHost(server: HttpServer | undefined): Parameter[] {
    const hostParameters: Parameter[] = [];
    if (server) {
      server.parameters.forEach((it) => {
        let parameter;

        if (isApiVersion(this.sdkContext, it)) {
          parameter = this.createApiVersionParameter(it.name, ParameterLocation.Uri);
        } else {
          const schema = this.processSchema(it.type, it.name);
          this.trackSchemaUsage(schema, {
            usage: [SchemaContext.Input, SchemaContext.Output /*SchemaContext.Public*/],
          });
          parameter = new Parameter(it.name, this.getDoc(it), schema, {
            implementation: ImplementationLocation.Client,
            origin: "modelerfour:synthesized/host",
            required: true,
            protocol: {
              http: new HttpParameter(ParameterLocation.Uri),
            },
            clientDefaultValue: this.getDefaultValue(it.default),
            language: {
              default: {
                serializedName: it.name,
              },
            },
            extensions: {
              "x-ms-skip-url-encoding": schema instanceof UriSchema,
            },
          });
        }

        hostParameters.push(this.codeModel.addGlobalParameter(parameter));
      });
      return hostParameters;
    } else {
      hostParameters.push(
        this.codeModel.addGlobalParameter(
          new Parameter("endpoint", "Server parameter", this.stringSchema, {
            implementation: ImplementationLocation.Client,
            origin: "modelerfour:synthesized/host",
            required: true,
            protocol: {
              http: new HttpParameter(ParameterLocation.Uri),
            },
            language: {
              default: {
                serializedName: "endpoint",
              },
            },
            extensions: {
              "x-ms-skip-url-encoding": true,
            },
          }),
        ),
      );
      return hostParameters;
    }
  }

  private processAuth(auth: ServiceAuthentication) {
    const securitySchemes: SecurityScheme[] = [];
    for (const option of auth.options) {
      for (const scheme of option.schemes) {
        switch (scheme.type) {
          case "oauth2":
            {
              const oauth2Scheme = new OAuth2SecurityScheme({
                scopes: [],
              });
              scheme.flows.forEach((it) => oauth2Scheme.scopes.push(...it.scopes.map((it) => it.value)));
              securitySchemes.push(oauth2Scheme);
            }
            break;

          case "apiKey":
            {
              const keyScheme = new KeySecurityScheme({
                name: scheme.name,
              });
              securitySchemes.push(keyScheme);
            }
            break;

          case "http":
            {
              let schemeOrApiKeyPrefix: string = scheme.scheme;
              if (schemeOrApiKeyPrefix === "basic" || schemeOrApiKeyPrefix === "bearer") {
                // HTTP Authentication should use "Basic token" or "Bearer token"
                schemeOrApiKeyPrefix = pascalCase(schemeOrApiKeyPrefix);

                if (!(this.options.branded === false)) {
                  // Azure would not allow BasicAuth or BearerAuth
                  this.logWarning(`{scheme.scheme} auth method is currently not supported.`);
                  continue;
                }
              }

              const keyScheme = new KeySecurityScheme({
                name: "authorization",
              });
              (keyScheme as any).prefix = schemeOrApiKeyPrefix; // TODO: modify KeySecurityScheme, after design stable
              securitySchemes.push(keyScheme);
            }
            break;
        }
      }
    }
    if (securitySchemes.length > 0) {
      this.codeModel.security = new Security(true, {
        schemes: securitySchemes,
      });
    }
  }

  private isInternal(context: SdkContext, operation: Operation): boolean {
    const access = getAccess(operation);
    if (access) {
      return access === "internal";
    } else {
      // TODO: deprecate "internal"
      // eslint-disable-next-line deprecation/deprecation
      return isInternal(context, operation);
    }
  }

  private processModels(clients: SdkClient[]) {
    const processedModels: Set<Type> = new Set();
    for (const client of clients) {
      const models: (Model | Enum)[] = Array.from(client.service.models.values());
      Array.from(client.service.enums.values()).forEach((it) => models.push(it));

      // lambda to mark model as public
      const modelAsPublic = (model: Model | Enum) => {
        // check it does not contain Union
        // const union = unionReferredByType(this.program, model, this.typeUnionRefCache);
        // if (union) {
        //   const errorMsg = `Model '${getTypeName(
        //     model,
        //     this.typeNameOptions,
        //   )}' cannot be set as access=public, as it refers Union '${getUnionDescription(union, this.typeNameOptions)}'`;
        //   throw new Error(errorMsg);
        // }

        const schema = this.processSchema(model, model.name);

        this.trackSchemaUsage(schema, {
          usage: [SchemaContext.Public],
        });
      };

      for (const model of models) {
        if (!processedModels.has(model)) {
          const access = getAccess(model);
          if (access === "public") {
            modelAsPublic(model);
          } else if (access === "internal") {
            const schema = this.processSchema(model, model.name);

            this.trackSchemaUsage(schema, {
              usage: [SchemaContext.Internal],
            });
          }

          const usage = getUsage(model);
          if (usage) {
            const schema = this.processSchema(model, model.name);

            this.trackSchemaUsage(schema, {
              usage: usage,
            });
          }

          processedModels.add(model);
        }
      }
    }
  }

  private processSchemaUsage() {
    this.codeModel.schemas.objects?.forEach((it) => this.propagateSchemaUsage(it));

    // post process for schema usage
    this.codeModel.schemas.objects?.forEach((it) => this.resolveSchemaUsage(it));
    this.codeModel.schemas.groups?.forEach((it) => this.resolveSchemaUsage(it));
    this.codeModel.schemas.choices?.forEach((it) => this.resolveSchemaUsage(it));
    this.codeModel.schemas.sealedChoices?.forEach((it) => this.resolveSchemaUsage(it));
    this.codeModel.schemas.ors?.forEach((it) => this.resolveSchemaUsage(it));
    this.codeModel.schemas.constants?.forEach((it) => this.resolveSchemaUsage(it));
  }

  private deduplicateSchemaName() {
    // deduplicate model name
    const nameCount = new Map<string, number>();
    const deduplicateName = (schema: Schema) => {
      const name = schema.language.default.name;
      // skip models under "com.azure.core."
      if (name && !schema.language.java?.namespace?.startsWith("com.azure.core.")) {
        if (!nameCount.has(name)) {
          nameCount.set(name, 1);
        } else {
          const count = nameCount.get(name)!;
          nameCount.set(name, count + 1);
          schema.language.default.name = name + count;
        }
      }
    };
    this.codeModel.schemas.objects?.forEach((it) => deduplicateName(it));
    this.codeModel.schemas.groups?.forEach((it) => deduplicateName(it)); // it may contain RequestConditions under "com.azure.core."
    this.codeModel.schemas.choices?.forEach((it) => deduplicateName(it));
    this.codeModel.schemas.sealedChoices?.forEach((it) => deduplicateName(it));
    this.codeModel.schemas.ors?.forEach((it) => deduplicateName(it));
    this.codeModel.schemas.constants?.forEach((it) => deduplicateName(it));
  }

  private resolveSchemaUsage(schema: Schema) {
    if (
      schema instanceof ObjectSchema ||
      schema instanceof GroupSchema ||
      schema instanceof ChoiceSchema ||
      schema instanceof SealedChoiceSchema ||
      schema instanceof OrSchema ||
      schema instanceof ConstantSchema
    ) {
      const schemaUsage: SchemaContext[] | undefined = schema.usage;
      // Public override Internal
      if (schemaUsage?.includes(SchemaContext.Public)) {
        const index = schemaUsage.indexOf(SchemaContext.Internal);
        if (index >= 0) {
          schemaUsage.splice(index, 1);
        }
      }
    }
  }

  private processClients(): SdkClient[] {
    const clients = listClients(this.sdkContext);
    for (const client of clients) {
      if (client.arm) {
        this.codeModel.arm = true;
      }
      const codeModelClient = new CodeModelClient(client.name, this.getDoc(client.type), {
        summary: this.getSummary(client.type),

        // at present, use global security definition
        security: this.codeModel.security,
      });
      codeModelClient.crossLanguageDefinitionId = client.crossLanguageDefinitionId;

      // versioning
      const versioning = getVersion(this.program, client.service);
      if (versioning && versioning.getVersions()) {
        // @versioned in versioning
        codeModelClient.apiVersions = [];
        for (const version of versioning.getVersions()) {
          const apiVersion = new ApiVersion();
          apiVersion.version = version.value;
          codeModelClient.apiVersions.push(apiVersion);
        }
      }
      // } else {
      //   // fallback to @service.version
      //   const service = getService(this.program, client.service);
      //   if (service?.version) {
      //     codeModelClient.apiVersions = [];
      //     const apiVersion = new ApiVersion();
      //     apiVersion.version = service.version;
      //     codeModelClient.apiVersions.push(apiVersion);
      //   } else {
      //     throw new Error(`API version not available for client ${client.name}.`);
      //   }
      // }

      // server
      let baseUri = "{endpoint}";
      const servers = getServers(this.program, client.service);
      if (servers && servers.length === 1) {
        baseUri = servers[0].url;
      }
      const hostParameters = this.processHost(servers?.length === 1 ? servers[0] : undefined);
      codeModelClient.addGlobalParameters(hostParameters);
      const clientContext = new ClientContext(
        baseUri,
        hostParameters,
        codeModelClient.globalParameters!,
        codeModelClient.apiVersions,
      );
      clientContext.preProcessOperations(this.sdkContext, client);

      const operationGroups = listOperationGroups(this.sdkContext, client, true);

      const operationWithoutGroup = listOperationsInOperationGroup(this.sdkContext, client);
      let codeModelGroup = new OperationGroup("");
      for (const operation of operationWithoutGroup) {
        if (!this.needToSkipProcessingOperation(operation, clientContext)) {
          codeModelGroup.addOperation(this.processOperation("", operation, clientContext));
        }
      }
      if (codeModelGroup.operations?.length > 0) {
        codeModelClient.operationGroups.push(codeModelGroup);
      }

      for (const operationGroup of operationGroups) {
        const operations = listOperationsInOperationGroup(this.sdkContext, operationGroup);
        // operation group with no operation is skipped
        if (operations.length > 0) {
          const groupPath = operationGroup.groupPath.split(".");
          let oprationGroupName: string;
          if (groupPath.length > 1) {
            // groupPath should be in format of "OpenAIClient.Chat.Completions"
            oprationGroupName = groupPath.slice(1).join("");
          } else {
            // protection
            oprationGroupName = operationGroup.type.name;
          }
          codeModelGroup = new OperationGroup(oprationGroupName);
          for (const operation of operations) {
            if (!this.needToSkipProcessingOperation(operation, clientContext)) {
              codeModelGroup.addOperation(this.processOperation(oprationGroupName, operation, clientContext));
            }
          }
          codeModelClient.operationGroups.push(codeModelGroup);
        }
      }

      this.codeModel.clients.push(codeModelClient);
    }

    // postprocess for ServiceVersion
    let apiVersionSameForAllClients = true;
    let sharedApiVersions = undefined;
    for (const client of this.codeModel.clients) {
      const apiVersions = getClientApiVersions(client);
      if (!apiVersions) {
        // client does not have apiVersions
        apiVersionSameForAllClients = false;
      } else if (!sharedApiVersions) {
        // first client, set it to sharedApiVersions
        sharedApiVersions = apiVersions;
      } else {
        apiVersionSameForAllClients = isEqual(sharedApiVersions, apiVersions);
      }
      if (!apiVersionSameForAllClients) {
        break;
      }
    }
    if (apiVersionSameForAllClients) {
      const serviceVersion = getServiceVersion(this.codeModel);
      for (const client of this.codeModel.clients) {
        client.serviceVersion = serviceVersion;
      }
    } else {
      for (const client of this.codeModel.clients) {
        const apiVersions = getClientApiVersions(client);
        if (apiVersions) {
          client.serviceVersion = getServiceVersion(client);
        }
      }
    }

    return clients;
  }

  private needToSkipProcessingOperation(operation: Operation, clientContext: ClientContext): boolean {
    // don't generate protocol and convenience method for overloaded operations
    // issue link: https://github.com/Azure/autorest.java/issues/1958#issuecomment-1562558219 we will support generate overload methods for non-union type in future (TODO issue: https://github.com/Azure/autorest.java/issues/2160)
    if (getOverloadedOperation(this.program, operation)) {
      this.trace(`Operation '${operation.name}' is temporary skipped, as it is an overloaded operation`);
      return true;
    }
    return false;
  }

  private processOperation(groupName: string, operation: Operation, clientContext: ClientContext): CodeModelOperation {
    const op = ignoreDiagnostics(getHttpOperation(this.program, operation));

    const operationGroup = this.codeModel.getOperationGroup(groupName);
    const operationName = this.getName(operation);
    const opId = groupName ? `${groupName}_${operationName}` : `${operationName}`;

    const operationExample = this.operationExamples.get(operation);

    const codeModelOperation = new CodeModelOperation(operationName, this.getDoc(operation), {
      operationId: opId,
      summary: this.getSummary(operation),
      extensions: {
        "x-ms-examples": operationExample
          ? { [operationExample.title ?? operationExample.operationId ?? operation.name]: operationExample }
          : undefined,
      },
    });

    codeModelOperation.crossLanguageDefinitionId = getCrossLanguageDefinitionId(operation);
    codeModelOperation.internalApi = this.isInternal(this.sdkContext, operation);

    const convenienceApiName = this.getConvenienceApiName(operation);
    let generateConvenienceApi: boolean = Boolean(convenienceApiName);
    let generateProtocolApi: boolean = shouldGenerateProtocol(this.sdkContext, operation);

    let apiComment: string | undefined = undefined;
    if (generateConvenienceApi) {
      // check if the convenience API need to be disabled for some special cases
      if (operationIsMultipart(op)) {
        // do not generate protocol method for multipart/form-data, as it be very hard for user to prepare the request body as BinaryData
        generateProtocolApi = false;
        apiComment = `Protocol API requires serialization of parts with content-disposition and data, as operation '${op.operation.name}' is 'multipart/form-data'`;
        this.logWarning(apiComment);
      } else if (operationIsMultipleContentTypes(op)) {
        // and multiple content types
        // issue link: https://github.com/Azure/autorest.java/issues/1958#issuecomment-1562558219
        generateConvenienceApi = false;
        apiComment = `Convenience API is not generated, as operation '${op.operation.name}' is multiple content-type`;
        this.logWarning(apiComment);
      }
      // else {
      //   const union = operationRefersUnion(this.program, op, this.typeUnionRefCache);
      //   if (union) {
      //     // and Union
      //     generateConvenienceApi = false;
      //     apiComment = `Convenience API is not generated, as operation '${
      //       op.operation.name
      //     }' refers Union '${getUnionDescription(union, this.typeNameOptions)}'`;
      //     this.logWarning(apiComment);
      //   }
      // }
    }
    if (generateConvenienceApi && convenienceApiName) {
      codeModelOperation.convenienceApi = new ConvenienceApi(convenienceApiName);
    }
    if (apiComment) {
      codeModelOperation.language.java = new Language();
      codeModelOperation.language.java.comment = apiComment;
    }

    // check for generating protocol api or not
    codeModelOperation.generateProtocolApi = generateProtocolApi && !codeModelOperation.internalApi;

    codeModelOperation.addRequest(
      new Request({
        protocol: {
          http: {
            path: op.path,
            method: op.verb,
            uri: clientContext.baseUri,
          },
        },
      }),
    );

    // host
    clientContext.hostParameters.forEach((it) => codeModelOperation.addParameter(it));
    // parameters
    op.parameters.parameters.map((it) => this.processParameter(codeModelOperation, it, clientContext));
    // "accept" header
    this.addAcceptHeaderParameter(codeModelOperation, op.responses);
    // body
    if (op.parameters.body) {
      if (op.parameters.body.parameter) {
        this.processParameterBody(codeModelOperation, op, op.parameters.body.parameter);
      } else if (op.parameters.body.type) {
        let bodyType = this.getEffectiveSchemaType(op.parameters.body.type);

        if (bodyType.kind === "Model") {
          // try use resource type as round-trip model
          const resourceType = getResourceOperation(this.program, operation)?.resourceType;
          if (resourceType && op.responses && op.responses.length > 0) {
            const resp = op.responses[0];
            if (resp.responses && resp.responses.length > 0 && resp.responses[0].body) {
              const responseBody = resp.responses[0].body;
              const bodyTypeInResponse = this.findResponseBody(responseBody.type);
              // response body type is resource type, and request body type (if templated) contains resource type
              if (bodyTypeInResponse === resourceType && isModelReferredInTemplate(bodyType, resourceType)) {
                bodyType = resourceType;
              }
            }
          }

          this.processParameterBody(codeModelOperation, op, bodyType);
        }
      }
    }

    // group ETag header parameters, if exists
    this.processEtagHeaderParameters(codeModelOperation, op);

    // lro metadata
    const lroMetadata = this.processLroMetadata(codeModelOperation, op);

    // responses
    const candidateResponseSchema = lroMetadata.pollResultType; // candidate: response body type of pollingOperation
    op.responses.map((it) => this.processResponse(codeModelOperation, it, candidateResponseSchema));

    // check for paged
    this.processRouteForPaged(codeModelOperation, op.responses);
    // check for long-running operation
    this.processRouteForLongRunning(codeModelOperation, operation, op.responses, lroMetadata);

    operationGroup.addOperation(codeModelOperation);

    return codeModelOperation;
  }

  private processRouteForPaged(op: CodeModelOperation, responses: HttpOperationResponse[]) {
    for (const response of responses) {
      if (response.responses && response.responses.length > 0 && response.responses[0].body) {
        const responseBody = response.responses[0].body;
        const bodyType = this.findResponseBody(responseBody.type);
        if (bodyType.kind === "Model") {
          const pagedResult = getPagedResult(this.program, bodyType);
          if (pagedResult) {
            op.extensions = op.extensions ?? {};
            op.extensions["x-ms-pageable"] = {
              itemName: pagedResult.itemsProperty?.name,
              nextLinkName: pagedResult.nextLinkProperty?.name,
            };

            op.responses?.forEach((r) => {
              if (r instanceof SchemaResponse) {
                this.trackSchemaUsage(r.schema, { usage: [SchemaContext.Paged] });
              }
            });

            break;
          }
        }
      }
    }
  }

  private processLroMetadata(op: CodeModelOperation, httpOperation: HttpOperation): LongRunningMetadata {
    const operation = httpOperation.operation;

    const lroMetadata = getLroMetadata(this.program, operation);
    // needs lroMetadata.statusMonitorStep, as getLroMetadata would return for @pollingOperation operation
    if (lroMetadata && lroMetadata.pollingInfo && lroMetadata.statusMonitorStep) {
      let pollingSchema = undefined;
      let finalSchema = undefined;

      const verb = httpOperation.verb;
      const useNewPollStrategy = isLroNewPollingStrategy(httpOperation, lroMetadata);

      let pollingStrategy: Metadata | undefined = undefined;
      if (useNewPollStrategy) {
        // use new experimental OperationLocationPollingStrategy
        pollingStrategy = new Metadata({
          language: {
            java: {
              name: "OperationLocationPollingStrategy",
              namespace: "com.azure.core.experimental.util.polling",
            },
          },
        });
      }

      // pollingSchema
      if (useNewPollStrategy) {
        // com.azure.core.experimental.models.PollResult
        pollingSchema = this.pollResultSchema;
      } else {
        if (modelIs(lroMetadata.pollingInfo.responseModel, "OperationStatus", "Azure.Core.Foundations")) {
          pollingSchema = this.pollResultSchema;
        } else {
          const pollType = this.findResponseBody(lroMetadata.pollingInfo.responseModel);
          pollingSchema = this.processSchema(pollType, "pollResult");
        }
      }

      // finalSchema
      if (
        verb !== "delete" &&
        lroMetadata.finalResult &&
        lroMetadata.finalEnvelopeResult &&
        lroMetadata.finalResult !== "void" &&
        lroMetadata.finalEnvelopeResult !== "void"
      ) {
        const finalResult = useNewPollStrategy ? lroMetadata.finalResult : lroMetadata.finalEnvelopeResult;
        const finalType = this.findResponseBody(finalResult);
        finalSchema = this.processSchema(finalType, "finalResult");
      }

      // track usage
      if (pollingSchema) {
        this.trackSchemaUsage(pollingSchema, { usage: [SchemaContext.Output] });
        if (op.internalApi) {
          this.trackSchemaUsage(pollingSchema, { usage: [SchemaContext.Internal] });
        } else if (op.convenienceApi) {
          this.trackSchemaUsage(pollingSchema, { usage: [SchemaContext.Public] });
        }
      }
      if (finalSchema) {
        this.trackSchemaUsage(finalSchema, { usage: [SchemaContext.Output] });
        if (op.internalApi) {
          this.trackSchemaUsage(pollingSchema, { usage: [SchemaContext.Internal] });
        } else if (op.convenienceApi) {
          this.trackSchemaUsage(finalSchema, { usage: [SchemaContext.Public] });
        }
      }

      op.lroMetadata = new LongRunningMetadata(true, pollingSchema, finalSchema, pollingStrategy);
      return op.lroMetadata;
    }

    return new LongRunningMetadata(false);
  }

  private processRouteForLongRunning(
    op: CodeModelOperation,
    operation: Operation,
    responses: HttpOperationResponse[],
    lroMetadata: LongRunningMetadata,
  ) {
    if (lroMetadata.longRunning) {
      op.extensions = op.extensions ?? {};
      op.extensions["x-ms-long-running-operation"] = true;
      return;
    }

    for (const resp of responses) {
      if (resp.responses && resp.responses.length > 0 && resp.responses[0].headers) {
        for (const [_, header] of Object.entries(resp.responses[0].headers)) {
          if (isPollingLocation(this.program, header)) {
            op.extensions = op.extensions ?? {};
            op.extensions["x-ms-long-running-operation"] = true;

            break;
          }
        }
      }
    }

    if (this.isArmLongRunningOperation(this.program, operation)) {
      op.extensions = op.extensions ?? {};
      op.extensions["x-ms-long-running-operation"] = true;
    }
  }

  private processParameter(op: CodeModelOperation, param: HttpOperationParameter, clientContext: ClientContext) {
<<<<<<< HEAD
    function isSubscriptionId(sdkContext: SdkContext, param: HttpOperationParameter): boolean {
      return (
        "subscriptionId".toLocaleLowerCase() === param?.name?.toLocaleLowerCase() &&
        param.param &&
        isArmCommonType(param.param)
      );
    }
    if (isApiVersion(this.sdkContext, param)) {
=======
    if (clientContext.apiVersions && isApiVersion(this.sdkContext, param)) {
      // pre-condition for "isApiVersion": the client supports ApiVersions
>>>>>>> e0a68d9e
      const parameter = param.type === "query" ? this.apiVersionParameter : this.apiVersionParameterInPath;
      op.addParameter(parameter);
      clientContext.addGlobalParameter(parameter);
    } else if (isSubscriptionId(this.sdkContext, param)) {
      const parameter = this.subscriptionParameter;
      op.addParameter(parameter);
      clientContext.addGlobalParameter(parameter);
    } else if (SPECIAL_HEADER_NAMES.has(param.name.toLowerCase())) {
      // special headers
      op.specialHeaders = op.specialHeaders ?? [];
      if (!stringArrayContainsIgnoreCase(op.specialHeaders, param.name)) {
        op.specialHeaders.push(param.name);
      }
    } else {
      // schema
      let schema;
      if (
        param.type === "header" &&
        param.param.type.kind === "Scalar" &&
        getEncode(this.program, param.param) === undefined &&
        getEncode(this.program, param.param.type) === undefined &&
        (hasScalarAsBase(param.param.type, "utcDateTime") || hasScalarAsBase(param.param.type, "offsetDateTime"))
      ) {
        // utcDateTime in header maps to rfc7231
        schema = this.processDateTimeSchema(param.param.type, param.param.name, true);
      } else {
        schema = this.processSchema(param.param, param.param.name);
      }

      // skip-url-encoding
      let extensions: { [id: string]: any } | undefined = undefined;
      if (
        (param.type === "query" || param.type === "path") &&
        param.param.type.kind === "Scalar" &&
        schema instanceof UriSchema
      ) {
        extensions = { "x-ms-skip-url-encoding": true };
      }

      // currently under dev-options.support-versioning
      if (this.options["dev-options"] && this.options["dev-options"]["support-versioning"]) {
        // versioning
        const addedOn = getAddedOnVersions(this.program, param.param);
        if (addedOn) {
          extensions = extensions ?? {};
          extensions["x-ms-versioning-added"] = clientContext.getAddedVersions(addedOn);
        }
      }

      // format if array
      let style = undefined;
      let explode = undefined;
      if (param.param.type.kind === "Model" && isArrayModelType(this.program, param.param.type)) {
        if (param.type === "query") {
          const queryParamOptions = getQueryParamOptions(this.program, param.param);
          switch (queryParamOptions?.format) {
            case "csv":
              style = SerializationStyle.Simple;
              break;

            case "ssv":
              style = SerializationStyle.SpaceDelimited;
              break;

            case "tsv":
              style = SerializationStyle.TabDelimited;
              break;

            case "pipes":
              style = SerializationStyle.PipeDelimited;
              break;

            case "multi":
              style = SerializationStyle.Form;
              explode = true;
              break;

            default:
              if (queryParamOptions?.format) {
                this.logWarning(`Unrecognized query parameter format: '${queryParamOptions?.format}'.`);
              }
              break;
          }
        } else if (param.type === "header") {
          const headerFieldOptions = getHeaderFieldOptions(this.program, param.param);
          switch (headerFieldOptions?.format) {
            case "csv":
              style = SerializationStyle.Simple;
              break;

            default:
              if (headerFieldOptions?.format) {
                this.logWarning(`Unrecognized header parameter format: '${headerFieldOptions?.format}'.`);
              }
              break;
          }
        }
      }

      const nullable = isNullableType(param.param.type);
      const parameter = new Parameter(this.getName(param.param), this.getDoc(param.param), schema, {
        summary: this.getSummary(param.param),
        implementation: ImplementationLocation.Method,
        required: !param.param.optional,
        nullable: nullable,
        protocol: {
          http: new HttpParameter(param.type, {
            style: style,
            explode: explode,
          }),
        },
        // clientDefaultValue: this.getDefaultValue(param.param.default),
        language: {
          default: {
            serializedName: param.name,
          },
        },
        extensions: extensions,
      });
      op.addParameter(parameter);

      this.trackSchemaUsage(schema, { usage: [SchemaContext.Input] });

      if (op.internalApi) {
        this.trackSchemaUsage(schema, { usage: [SchemaContext.Internal] });
      } else if (op.convenienceApi) {
        this.trackSchemaUsage(schema, { usage: [SchemaContext.Public] });
      }

      if (param.name.toLowerCase() === CONTENT_TYPE_KEY) {
        let mediaTypes = ["application/json"];
        if (schema instanceof ConstantSchema) {
          mediaTypes = [schema.value.value.toString()];
        } else if (schema instanceof SealedChoiceSchema) {
          mediaTypes = schema.choices.map((it) => it.value.toString());
        }
        op.requests![0].protocol.http!.mediaTypes = mediaTypes;
      }
    }
  }

  private addAcceptHeaderParameter(op: CodeModelOperation, responses: HttpOperationResponse[]) {
    if (op.parameters?.some((it) => it.language.default.serializedName?.toLowerCase() === "accept")) {
      // parameters already include "accept" header
      return;
    }

    const produces = new Set<string>();
    for (const resp of responses) {
      if (resp.responses && resp.responses.length > 0) {
        for (const response of resp.responses) {
          response.body?.contentTypes.forEach((it) => produces.add(it));
        }
      }
    }
    if (produces.size === 0) {
      produces.add("application/json");
    }
    const acceptTypes = Array.from(produces.values()).join(", ");

    const acceptSchema =
      this.codeModel.schemas.constants?.find(
        (it) => it.language.default.name === "accept" && it.value.value === acceptTypes,
      ) ||
      this.codeModel.schemas.add(
        new ConstantSchema("accept", `Accept: ${acceptTypes}`, {
          valueType: this.stringSchema,
          value: new ConstantValue(acceptTypes),
        }),
      );
    op.addParameter(
      new Parameter("accept", "Accept header", acceptSchema, {
        implementation: ImplementationLocation.Method,
        origin: "modelerfour:synthesized/accept",
        required: true,
        protocol: {
          http: new HttpParameter(ParameterLocation.Header),
        },
        language: {
          default: {
            serializedName: "accept",
          },
        },
      }),
    );
  }

  private processEtagHeaderParameters(op: CodeModelOperation, httpOperation: HttpOperation) {
    if (op.convenienceApi && op.parameters && op.signatureParameters) {
      const etagHeadersNames = new Set<string>([
        "if-match",
        "if-none-match",
        "if-unmodified-since",
        "if-modified-since",
      ]);

      // collect etag headers in parameters
      const etagHeaders: string[] = [];
      if (op.parameters) {
        for (const parameter of op.parameters) {
          if (
            parameter.language.default.serializedName &&
            etagHeadersNames.has(parameter.language.default.serializedName.toLowerCase())
          ) {
            etagHeaders.push(parameter.language.default.serializedName);
          }
        }
      }

      let groupToRequestConditions = false;
      let groupToMatchConditions = false;

      if (etagHeaders.length === 4) {
        // all 4 headers available, use RequestConditions
        groupToRequestConditions = true;
      } else if (etagHeaders.length === 2) {
        const etagHeadersLowerCase = etagHeaders.map((it) => it.toLowerCase());
        if (etagHeadersLowerCase.includes("if-match") && etagHeadersLowerCase.includes("if-none-match")) {
          // only 2 headers available, use MatchConditions
          groupToMatchConditions = true;
        }
      }

      if (groupToRequestConditions || groupToMatchConditions) {
        op.convenienceApi.requests = [];
        const request = new Request();
        request.parameters = [];
        request.signatureParameters = [];
        op.convenienceApi.requests.push(request);

        for (const parameter of op.parameters) {
          // copy all parameters to request
          const clonedParameter = cloneOperationParameter(parameter);
          request.parameters.push(clonedParameter);

          // copy signatureParameters, but exclude etag headers (as they won't be in method signature)
          if (
            op.signatureParameters.includes(parameter) &&
            !(
              parameter.language.default.serializedName &&
              etagHeaders.includes(parameter.language.default.serializedName)
            )
          ) {
            request.signatureParameters.push(clonedParameter);
          }
        }

        const namespace = getNamespace(httpOperation.operation);
        const schemaName = groupToRequestConditions ? "RequestConditions" : "MatchConditions";
        const schemaDescription = groupToRequestConditions
          ? "Specifies HTTP options for conditional requests based on modification time."
          : "Specifies HTTP options for conditional requests.";

        // group schema
        const requestConditionsSchema = this.codeModel.schemas.add(
          new GroupSchema(schemaName, schemaDescription, {
            language: {
              default: {
                namespace: namespace,
              },
              java: {
                namespace: "com.azure.core.http",
              },
            },
          }),
        );

        // parameter (optional) of the group schema
        const requestConditionsParameter = new Parameter(
          schemaName,
          requestConditionsSchema.language.default.description,
          requestConditionsSchema,
          {
            implementation: ImplementationLocation.Method,
            required: false,
            nullable: true,
          },
        );

        this.trackSchemaUsage(requestConditionsSchema, { usage: [SchemaContext.Input] });
        if (op.internalApi) {
          this.trackSchemaUsage(requestConditionsSchema, { usage: [SchemaContext.Internal] });
        } else if (op.convenienceApi) {
          this.trackSchemaUsage(requestConditionsSchema, { usage: [SchemaContext.Public] });
        }

        // update group schema for properties
        for (const parameter of request.parameters) {
          if (
            parameter.language.default.serializedName &&
            etagHeaders.includes(parameter.language.default.serializedName)
          ) {
            parameter.groupedBy = requestConditionsParameter;

            requestConditionsSchema.add(
              // name is serializedName, as it must be same as that in RequestConditions class
              new GroupProperty(
                parameter.language.default.serializedName,
                parameter.language.default.description,
                parameter.schema,
                {
                  originalParameter: [parameter],
                  summary: parameter.summary,
                  required: false,
                  nullable: true,
                  readOnly: false,
                  serializedName: parameter.language.default.serializedName,
                },
              ),
            );
          }
        }

        // put RequestConditions/MatchConditions as last parameter/signatureParameters
        request.parameters.push(requestConditionsParameter);
        request.signatureParameters.push(requestConditionsParameter);
      }
    }
  }

  private processParameterBody(op: CodeModelOperation, httpOperation: HttpOperation, body: ModelProperty | Model) {
    const parameters = httpOperation.operation.parameters;

    const unknownRequestBody =
      op.requests![0].protocol.http!.mediaTypes &&
      op.requests![0].protocol.http!.mediaTypes.length > 0 &&
      !isKnownContentType(op.requests![0].protocol.http!.mediaTypes);

    let schema: Schema;
    if (
      unknownRequestBody &&
      body.kind === "ModelProperty" &&
      body.type.kind === "Scalar" &&
      body.type.name === "bytes"
    ) {
      // handle binary request body
      schema = this.processBinarySchema(body.type);
    } else {
      schema = this.processSchema(body, body.name);
    }
    const parameter = new Parameter(this.getName(body), this.getDoc(body), schema, {
      summary: this.getSummary(body),
      implementation: ImplementationLocation.Method,
      required: body.kind === "Model" || !body.optional,
      protocol: {
        http: new HttpParameter(ParameterLocation.Body),
      },
      // clientDefaultValue: this.getDefaultValue(body.default),
    });
    op.addParameter(parameter);

    this.trackSchemaUsage(schema, { usage: [SchemaContext.Input] });

    if (op.internalApi) {
      this.trackSchemaUsage(schema, { usage: [SchemaContext.Internal] });
    } else if (op.convenienceApi) {
      this.trackSchemaUsage(schema, { usage: [SchemaContext.Public] });
    }

    if (operationIsJsonMergePatch(httpOperation)) {
      this.trackSchemaUsage(schema, { usage: [SchemaContext.JsonMergePatch] });
    }
    if (op.convenienceApi && operationIsMultipart(httpOperation)) {
      this.trackSchemaUsage(schema, { usage: [SchemaContext.MultipartFormData] });
    }

    if (!schema.language.default.name && schema instanceof ObjectSchema) {
      // anonymous model

      // name the schema for documentation
      schema.language.default.name = op.language.default.name + "Request";

      if (!parameter.language.default.name) {
        // name the parameter for documentation
        parameter.language.default.name = "request";
      }
      this.trackSchemaUsage(schema, { usage: [SchemaContext.Anonymous] });

      if (op.convenienceApi && op.parameters) {
        op.convenienceApi.requests = [];
        const request = new Request();
        request.parameters = [];
        op.convenienceApi.requests.push(request);

        for (const [_, opParameter] of parameters.properties) {
          const serializedName = this.getSerializedName(opParameter);
          const existParameter = op.parameters.find((it) => it.language.default.serializedName === serializedName);
          if (existParameter) {
            // parameter
            if (
              existParameter.implementation === ImplementationLocation.Method &&
              (existParameter.origin?.startsWith("modelerfour:synthesized/") ?? true)
            ) {
              request.parameters.push(cloneOperationParameter(existParameter));
            }
          } else {
            // property from anonymous model
            const existBodyProperty = schema.properties?.find((it) => it.serializedName === serializedName);
            if (existBodyProperty) {
              request.parameters.push(
                new VirtualParameter(
                  existBodyProperty.language.default.name,
                  existBodyProperty.language.default.description,
                  existBodyProperty.schema,
                  {
                    originalParameter: parameter,
                    targetProperty: existBodyProperty,
                    language: {
                      default: {
                        serializedName: existBodyProperty.serializedName,
                      },
                    },
                    summary: existBodyProperty.summary,
                    implementation: ImplementationLocation.Method,
                    required: existBodyProperty.required,
                    nullable: existBodyProperty.nullable,
                  },
                ),
              );
            }
          }
        }
        request.signatureParameters = request.parameters;

        if (request.signatureParameters.length > 6) {
          // create an option bag
          const name = op.language.default.name + "Options";
          const namespace = getNamespace(httpOperation.operation);
          // option bag schema
          const optionBagSchema = this.codeModel.schemas.add(
            new GroupSchema(name, `Options for ${op.language.default.name} API`, {
              language: {
                default: {
                  namespace: namespace,
                },
                java: {
                  namespace: getJavaNamespace(namespace),
                },
              },
            }),
          );
          request.parameters.forEach((it) => {
            optionBagSchema.add(
              new GroupProperty(it.language.default.name, it.language.default.description, it.schema, {
                originalParameter: [it],
                summary: it.summary,
                required: it.required,
                nullable: it.nullable,
                readOnly: false,
                serializedName: it.language.default.serializedName,
              }),
            );
          });

          this.trackSchemaUsage(optionBagSchema, { usage: [SchemaContext.Input] });
          if (op.internalApi) {
            this.trackSchemaUsage(optionBagSchema, { usage: [SchemaContext.Internal] });
          } else if (op.convenienceApi) {
            this.trackSchemaUsage(optionBagSchema, { usage: [SchemaContext.Public] });
          }

          // option bag parameter
          const optionBagParameter = new Parameter(
            "options",
            optionBagSchema.language.default.description,
            optionBagSchema,
            {
              implementation: ImplementationLocation.Method,
              required: true,
              nullable: false,
            },
          );

          request.signatureParameters = [optionBagParameter];
          request.parameters.forEach((it) => (it.groupedBy = optionBagParameter));
          request.parameters.push(optionBagParameter);
        }
      }
    }
  }

  private findResponseBody(bodyType: Type): Type {
    // find a type that possibly without http metadata like @statusCode
    return this.getEffectiveSchemaType(bodyType);
  }

  private processResponse(
    op: CodeModelOperation,
    resp: HttpOperationResponse,
    candidateResponseSchema: Schema | undefined = undefined,
  ) {
    // TODO: what to do if more than 1 response?
    let response: Response;
    let headers: Array<HttpHeader> | undefined = undefined;
    if (resp.responses && resp.responses.length > 0 && resp.responses[0].headers) {
      // headers
      headers = [];
      for (const [key, header] of Object.entries(resp.responses[0].headers)) {
        const schema = this.processSchema(header, key);
        headers.push(
          new HttpHeader(key, schema, {
            language: {
              default: {
                name: key,
                description: this.getDoc(header),
              },
            },
          }),
        );
      }
    }

    let bodyType: Type | undefined = undefined;
    let trackConvenienceApi = op.convenienceApi ?? false;
    if (resp.responses && resp.responses.length > 0 && resp.responses[0].body) {
      const responseBody = resp.responses[0].body;
      const unknownResponseBody =
        responseBody.contentTypes.length > 0 && !isKnownContentType(responseBody.contentTypes);

      bodyType = this.findResponseBody(responseBody.type);
      if (unknownResponseBody && bodyType.kind === "Scalar" && bodyType.name === "bytes") {
        // binary
        response = new BinaryResponse({
          protocol: {
            http: {
              statusCodes: this.getStatusCodes(resp.statusCodes),
              headers: headers,
              mediaTypes: responseBody.contentTypes,
              knownMediaType: "binary",
            },
          },
          language: {
            default: {
              name: op.language.default.name + "Response",
              description: this.getResponseDescription(resp),
            },
          },
        });
      } else {
        // schema (usually JSON)
        let schema: Schema | undefined = undefined;
        const verb = op.requests?.[0].protocol?.http?.method;
        if (
          // LRO, candidateResponseSchema is Model/ObjectSchema
          candidateResponseSchema &&
          candidateResponseSchema instanceof ObjectSchema &&
          // bodyType is templated Model
          bodyType.kind === "Model" &&
          bodyType.templateMapper &&
          bodyType.templateMapper.args &&
          bodyType.templateMapper.args.length > 0
        ) {
          if (verb === "post") {
            // for LRO ResourceAction, the standard does not require a final type, hence it can be the same as intermediate type
            // https://github.com/microsoft/api-guidelines/blob/vNext/azure/ConsiderationsForServiceDesign.md#long-running-action-operations

            // check if we can use candidateResponseSchema as response schema (instead of the templated Model), for LRO ResourceAction
            if (candidateResponseSchema.properties?.length === bodyType.properties.size) {
              let match = true;
              for (const prop of Array.from(bodyType.properties.values())) {
                const name = this.getName(prop);
                if (!candidateResponseSchema.properties?.find((it) => it.language.default.name === name)) {
                  match = false;
                  break;
                }
              }
              if (match) {
                schema = candidateResponseSchema;
                this.trace(
                  `Replace TypeSpec model '${this.getName(bodyType)}' with '${
                    candidateResponseSchema.language.default.name
                  }'`,
                );
              }
            }
          } else if (verb === "delete") {
            // for LRO ResourceDelete, final type will be replaced to "Void" in convenience API, hence do not generate the class
            trackConvenienceApi = false;
          }
        }
        if (!schema) {
          if (verb === "post" && op.lroMetadata && op.lroMetadata.pollResultType) {
            // for standard LRO action, return type is the pollResultType
            schema = op.lroMetadata.pollResultType;
          } else {
            schema = this.processSchema(bodyType, op.language.default.name + "Response");
          }
        }
        response = new SchemaResponse(schema, {
          protocol: {
            http: {
              statusCodes: this.getStatusCodes(resp.statusCodes),
              headers: headers,
              mediaTypes: responseBody.contentTypes,
            },
          },
          language: {
            default: {
              name: op.language.default.name + "Response",
              description: this.getResponseDescription(resp),
            },
          },
        });
      }
    } else {
      // not binary nor schema, usually NoContent
      response = new Response({
        protocol: {
          http: {
            statusCodes: this.getStatusCodes(resp.statusCodes),
            headers: headers,
          },
        },
        language: {
          default: {
            name: op.language.default.name + "Response",
            description: this.getResponseDescription(resp),
          },
        },
      });
    }
    if (resp.statusCodes === "*" || (bodyType && isErrorModel(this.program, bodyType))) {
      // "*", or the model is @error
      op.addException(response);

      if (response instanceof SchemaResponse) {
        this.trackSchemaUsage(response.schema, { usage: [SchemaContext.Exception] });
      }
    } else {
      op.addResponse(response);

      if (response instanceof SchemaResponse) {
        this.trackSchemaUsage(response.schema, { usage: [SchemaContext.Output] });

        if (op.internalApi) {
          this.trackSchemaUsage(response.schema, { usage: [SchemaContext.Internal] });
        } else if (trackConvenienceApi) {
          this.trackSchemaUsage(response.schema, { usage: [SchemaContext.Public] });
        }
      }
    }
  }

  private getStatusCodes(statusCodes: HttpStatusCodesEntry): string[] {
    if (statusCodes === "*") {
      return ["default"];
    } else if (typeof statusCodes === "number") {
      return [statusCodes.toString()];
    } else {
      // HttpStatusCodeRange
      // azure-core does not support "status code range", hence here we expand the range to array of status codes
      return Array(statusCodes.end - statusCodes.start + 1)
        .fill(statusCodes.start)
        .map((it, index) => it + index)
        .map((it) => it.toString());
    }
  }

  private getResponseDescription(resp: HttpOperationResponse): string {
    return (
      resp.description ||
      (resp.statusCodes === "*" ? "An unexpected error response" : getStatusCodeDescription(resp.statusCodes)) ||
      ""
    );
  }

  private processSchema(type: Type, nameHint: string): Schema {
    return this.schemaCache.process(type, nameHint) || fail("Unable to process schema.");
  }

  private processSchemaImpl(type: Type, nameHint: string): Schema {
    switch (type.kind) {
      case "Intrinsic":
        if (isUnknownType(type)) {
          return this.processAnySchema(type, nameHint);
        } else {
          throw new Error(`Unrecognized intrinsic type: '${type.name}'.`);
        }

      case "String":
        return this.processConstantSchemaForLiteral(type, nameHint);

      case "Number":
        // TODO: float
        return this.processConstantSchemaForLiteral(type, nameHint);

      case "Boolean":
        return this.processConstantSchemaForLiteral(type, nameHint);

      case "Enum":
        return this.processChoiceSchema(type, this.getName(type), isFixed(this.program, type));

      case "Union":
        return this.processUnionSchema(type, this.getName(type, nameHint));

      case "ModelProperty": {
        let schema = undefined;
        const knownValues = getKnownValues(this.program, type);
        if (knownValues) {
          // use it for extensible enum
          schema = this.processChoiceSchema(knownValues, this.getName(knownValues), false);
        } else {
          const schemaNameHint = pascalCase(getModelNameForProperty(type)) + pascalCase(nameHint);
          schema = this.processSchema(type.type, schemaNameHint);
        }
        return this.applyModelPropertyDecorators(type, nameHint, schema);
      }

      case "Scalar":
        return this.processScalar(type, undefined, nameHint);

      case "Model":
        if (isArrayModelType(this.program, type)) {
          return this.processArraySchema(type, nameHint);
        } else if (isRecordModelType(this.program, type) && type.properties.size == 0) {
          // "pure" Record that does not have properties in it
          return this.processDictionarySchema(type, nameHint);
        } else {
          return this.processObjectSchema(type, this.getName(type, nameHint));
        }

      case "EnumMember":
        // e.g. "type: TypeEnum.EnumValue1"
        return this.processConstantSchemaForEnumMember(type, this.getName(type));
    }
    throw new Error(`Unrecognized type: '${type.kind}'.`);
  }

  private processScalar(type: Scalar, formatFromDerived: string | undefined, nameHint: string): Schema {
    const scalarName = type.name;
    if (this.program.checker.isStdType(type)) {
      switch (scalarName) {
        case "string": {
          const format = formatFromDerived ?? getFormat(this.program, type);
          if (format) {
            return this.processFormatString(type, format, nameHint);
          }
          return this.processStringSchema(type, nameHint);
        }

        case "bytes":
          return this.processByteArraySchema(type, nameHint, false);

        case "boolean":
          return this.processBooleanSchema(type, nameHint);

        case "plainTime":
          return this.processTimeSchema(type, nameHint);

        case "plainDate":
          return this.processDateSchema(type, nameHint);

        case "utcDateTime":
        case "offsetDateTime":
          return this.processDateTimeSchema(type, nameHint, false);

        case "duration":
          return this.processDurationSchema(type, nameHint);

        case "url":
          return this.processUrlSchema(type, nameHint);
      }

      if (scalarName.startsWith("decimal")) {
        // decimal
        return this.processDecimalSchema(type, nameHint);
      } else if (scalarName.startsWith("int") || scalarName.startsWith("uint") || scalarName === "safeint") {
        // integer
        const integerSize = scalarName === "safeint" || scalarName.includes("int64") ? 64 : 32;
        return this.processIntegerSchema(type, nameHint, integerSize);
      } else if (scalarName.startsWith("float")) {
        // float point
        return this.processNumberSchema(type, nameHint);
      } else {
        throw new Error(`Unrecognized scalar type: '${scalarName}'.`);
      }
    } else {
      const knownValues = getKnownValues(this.program, type as Scalar);
      if (knownValues) {
        // use it for extensible enum
        return this.processChoiceSchema(knownValues, this.getName(type), false);
      } else {
        const encode = getEncode(this.program, type);
        if (encode) {
          // process as encode
          if (encode.encoding === "seconds" && hasScalarAsBase(type, "duration")) {
            return this.processDurationSchema(type, nameHint, getDurationFormat(encode));
          } else if (
            (encode.encoding === "rfc3339" || encode.encoding === "rfc7231" || encode.encoding === "unixTimestamp") &&
            (hasScalarAsBase(type, "utcDateTime") || hasScalarAsBase(type, "offsetDateTime"))
          ) {
            if (encode.encoding === "unixTimestamp") {
              return this.processUnixTimeSchema(type, nameHint);
            } else {
              return this.processDateTimeSchema(type, nameHint, encode.encoding === "rfc7231");
            }
          } else if (encode.encoding === "base64url" && hasScalarAsBase(type, "bytes")) {
            return this.processByteArraySchema(type, nameHint, true);
          }
        }

        if (type.baseScalar) {
          // fallback to baseScalar
          const schema = this.processScalar(type.baseScalar, getFormat(this.program, type), nameHint);
          const doc = getDoc(this.program, type);
          const summary = getSummary(this.program, type);
          if (doc) {
            schema.language.default.description = doc;
          }
          if (summary) {
            schema.summary = summary;
          }
          return schema;
        } else {
          throw new Error(`Unrecognized scalar type: '${scalarName}'.`);
        }
      }
    }
  }

  private processAnySchema(type: IntrinsicType, name: string): AnySchema {
    return this.anySchema;
  }

  private processStringSchema(type: Scalar, name: string): StringSchema {
    return this.codeModel.schemas.add(
      new StringSchema(name, this.getDoc(type), {
        summary: this.getSummary(type),
      }),
    );
  }

  private processByteArraySchema(type: Scalar, name: string, base64Encoded: boolean): ByteArraySchema {
    return this.codeModel.schemas.add(
      new ByteArraySchema(name, this.getDoc(type), {
        summary: this.getSummary(type),
        format: base64Encoded ? "base64url" : "byte",
      }),
    );
  }

  private processIntegerSchema(type: Scalar, name: string, precision: number): NumberSchema {
    return this.codeModel.schemas.add(
      new NumberSchema(name, this.getDoc(type), SchemaType.Integer, precision, {
        summary: this.getSummary(type),
      }),
    );
  }

  private processNumberSchema(type: Scalar, name: string): NumberSchema {
    return this.codeModel.schemas.add(
      new NumberSchema(name, this.getDoc(type), SchemaType.Number, 64, {
        summary: this.getSummary(type),
      }),
    );
  }

  private processDecimalSchema(type: Scalar, name: string): NumberSchema {
    // "Infinity" maps to "BigDecimal" in Java
    return this.codeModel.schemas.add(
      new NumberSchema(name, this.getDoc(type), SchemaType.Number, Infinity, {
        summary: this.getSummary(type),
      }),
    );
  }

  private processBooleanSchema(type: Scalar, name: string): BooleanSchema {
    return this.codeModel.schemas.add(
      new BooleanSchema(name, this.getDoc(type), {
        summary: this.getSummary(type),
      }),
    );
  }

  private processArraySchema(type: ArrayModelType, name: string): ArraySchema {
    const elementSchema = this.processSchema(type.indexer.value, name);
    return this.codeModel.schemas.add(
      new ArraySchema(name, this.getDoc(type), elementSchema, {
        summary: this.getSummary(type),
      }),
    );
  }

  private processDictionarySchema(type: RecordModelType, name: string): DictionarySchema {
    const dictSchema = new DictionarySchema<any>(name, this.getDoc(type), null, {
      summary: this.getSummary(type),
    });

    // cache this now before we accidentally recurse on this type.
    this.schemaCache.set(type, dictSchema);

    const elementSchema = this.processSchema(type.indexer.value, name);
    dictSchema.elementType = elementSchema;

    if (type.indexer.value.kind === "Union") {
      dictSchema.nullableItems =
        Array.from(type.indexer.value.variants.values()).findIndex((it) => isNullType(it.type)) >= 0;
    }

    return this.codeModel.schemas.add(dictSchema);
  }

  private processChoiceSchema(
    type: Enum,
    name: string,
    sealed: boolean,
  ): ChoiceSchema | SealedChoiceSchema | ConstantSchema {
    const namespace = getNamespace(type);
    const valueType =
      typeof type.members.values().next().value.value === "number"
        ? isAllValueInteger(Array.from(type.members.values()).map((it) => it.value as number))
          ? this.integerSchema
          : this.doubleSchema
        : this.stringSchema;

    const choices: ChoiceValue[] = [];
    type.members.forEach((it) => choices.push(new ChoiceValue(it.name, this.getDoc(it), it.value ?? it.name)));

    const schemaType = sealed ? SealedChoiceSchema : ChoiceSchema;

    const schema = new schemaType(name, this.getDoc(type), {
      summary: this.getSummary(type),
      choiceType: valueType as any,
      choices: choices,
      language: {
        default: {
          namespace: namespace,
        },
        java: {
          namespace: getJavaNamespace(namespace),
        },
      },
    });
    schema.crossLanguageDefinitionId = getCrossLanguageDefinitionId(type);
    return this.codeModel.schemas.add(schema);
  }

  private processConstantSchemaForLiteral(
    type: StringLiteral | NumericLiteral | BooleanLiteral,
    name: string,
  ): ConstantSchema {
    const valueType =
      type.kind === "String"
        ? this.stringSchema
        : type.kind === "Boolean"
          ? this.booleanSchema
          : isAllValueInteger([type.value])
            ? this.integerSchema
            : this.doubleSchema;

    return this.codeModel.schemas.add(
      new ConstantSchema(name, this.getDoc(type), {
        summary: this.getSummary(type),
        valueType: valueType,
        value: new ConstantValue(type.value),
      }),
    );
  }

  private processConstantSchemaForEnumMember(type: EnumMember, name: string): ConstantSchema {
    const valueType = this.processSchema(type.enum, this.getName(type.enum));

    return this.codeModel.schemas.add(
      new ConstantSchema(name, this.getDoc(type), {
        summary: this.getSummary(type),
        valueType: valueType,
        value: new ConstantValue(type.value ?? type.name),
      }),
    );
  }

  private processChoiceSchemaForUnion(
    type: Union,
    variants: UnionVariant[],
    name: string,
  ): ChoiceSchema | SealedChoiceSchema {
    // variants is Literal

    const kindSet = new Set(variants.map((it) => it.type.kind));
    // "choice1" | "choice2" is sealed
    // "choice1" | "choice2" | string is extensible
    const sealed = kindSet.size === 1;

    variants = variants.filter(
      (it) => it.type.kind === "String" || it.type.kind === "Number" || it.type.kind === "Boolean",
    );
    const kind = variants[0].type.kind;
    const valueType =
      kind === "String"
        ? this.stringSchema
        : kind === "Boolean"
          ? this.booleanSchema
          : isAllValueInteger(variants.map((it) => (it.type as any).value))
            ? this.integerSchema
            : this.doubleSchema;

    const choices: ChoiceValue[] = [];
    variants.forEach((it) =>
      choices.push(new ChoiceValue((it.type as any).value.toString(), this.getDoc(it), (it.type as any).value)),
    );

    const namespace = getNamespace(type);

    const schemaType = sealed ? SealedChoiceSchema : ChoiceSchema;
    const schema = new schemaType(name, this.getDoc(type), {
      summary: this.getSummary(type),
      choiceType: valueType as any,
      choices: choices,
      language: {
        default: {
          namespace: namespace,
        },
        java: {
          namespace: getJavaNamespace(namespace),
        },
      },
    });
    // schema.crossLanguageDefinitionId = getCrossLanguageDefinitionId(type);
    return this.codeModel.schemas.add(schema);
  }

  private processUnixTimeSchema(type: Scalar, name: string): UnixTimeSchema {
    return this.codeModel.schemas.add(
      new UnixTimeSchema(name, this.getDoc(type), {
        summary: this.getSummary(type),
      }),
    );
  }

  private processDateTimeSchema(type: Scalar, name: string, rfc1123: boolean): DateTimeSchema {
    return this.codeModel.schemas.add(
      new DateTimeSchema(name, this.getDoc(type), {
        summary: this.getSummary(type),
        format: rfc1123 ? "date-time-rfc1123" : "date-time",
      }),
    );
  }

  private processDateSchema(type: Scalar, name: string): DateSchema {
    return this.codeModel.schemas.add(
      new DateSchema(name, this.getDoc(type), {
        summary: this.getSummary(type),
      }),
    );
  }

  private processTimeSchema(type: Scalar, name: string): TimeSchema {
    return this.codeModel.schemas.add(
      new TimeSchema(name, this.getDoc(type), {
        summary: this.getSummary(type),
      }),
    );
  }

  private processDurationSchema(
    type: Scalar,
    name: string,
    format: DurationSchema["format"] = "duration-rfc3339",
  ): DurationSchema {
    return this.codeModel.schemas.add(
      new DurationSchema(name, this.getDoc(type), {
        summary: this.getSummary(type),
        format: format,
      }),
    );
  }

  private processUrlSchema(type: Scalar, name: string): UriSchema {
    return this.codeModel.schemas.add(
      new UriSchema(name, this.getDoc(type), {
        summary: this.getSummary(type),
      }),
    );
  }

  private processObjectSchema(type: Model, name: string): ObjectSchema {
    const namespace = getNamespace(type);
    if (this.isArm() && isArmCommonType(type) && name?.includes("Resource")) {
      const objectSchema = this.dummyResourceSchema(type, name);
      this.codeModel.schemas.add(objectSchema);
  
      // cache this now before we accidentally recurse on this type
      this.schemaCache.set(type, objectSchema);
      return objectSchema;
    } 
    const objectSchema = new ObjectScheme(name, this.getDoc(type), {
      summary: this.getSummary(type),
      language: {
        default: {
          namespace: namespace,
        },
        java: {
          namespace: getJavaNamespace(namespace),
        },
      },
    });
    objectSchema.crossLanguageDefinitionId = getCrossLanguageDefinitionId(type);
    this.codeModel.schemas.add(objectSchema);

    // cache this now before we accidentally recurse on this type.
    this.schemaCache.set(type, objectSchema);

    // discriminator
    let discriminatorPropertyName: string | undefined = undefined;
    type discriminatorTypeWithPropertyName = Partial<Discriminator> & { propertyName: string };
    const discriminator = getDiscriminator(this.program, type);
    if (discriminator) {
      discriminatorPropertyName = discriminator.propertyName;
      // find the discriminator property from model
      // the property is required for getting its serializedName
      let discriminatorProperty = Array.from(type.properties.values()).find(
        (it) => it.name === discriminatorPropertyName,
      );
      if (!discriminatorProperty) {
        // try find the discriminator property from any of its derived models
        for (const deriveModel of type.derivedModels) {
          discriminatorProperty = Array.from(deriveModel.properties.values()).find(
            (it) => it.name === discriminatorPropertyName,
          );
          if (discriminatorProperty) {
            // found
            break;
          }
        }
      }
      if (discriminatorProperty) {
        objectSchema.discriminator = new Discriminator(this.processModelProperty(discriminatorProperty));
        // as we do not expose the discriminator property, its schema is fine to be just a string (and we do not want to generate an enum that not used anywhere)
        // TODO: support enum schema, if we expose the discriminator property
        objectSchema.discriminator.property.schema = this.stringSchema;
      } else {
        // fallback to property name, if cannot find the discriminator property
        objectSchema.discriminator = new Discriminator(
          new Property(discriminatorPropertyName, discriminatorPropertyName, this.stringSchema, {
            required: true,
            serializedName: discriminatorPropertyName,
          }),
        );
      }
      (objectSchema.discriminator as discriminatorTypeWithPropertyName).propertyName = discriminatorPropertyName;
    }

    // parent
    if (type.baseModel) {
      const parentSchema = this.processSchema(type.baseModel, this.getName(type.baseModel));
      objectSchema.parents = new Relations();
      objectSchema.parents.immediate.push(parentSchema);

      if (parentSchema instanceof ObjectSchema) {
        pushDistinct(objectSchema.parents.all, parentSchema);

        parentSchema.children = parentSchema.children || new Relations();
        pushDistinct(parentSchema.children.immediate, objectSchema);
        pushDistinct(parentSchema.children.all, objectSchema);

        if (parentSchema.parents) {
          pushDistinct(objectSchema.parents.all, ...parentSchema.parents.all);

          parentSchema.parents.all.forEach((it) => {
            if (it instanceof ObjectSchema && it.children) {
              pushDistinct(it.children.all, objectSchema);
            }
          });
        }
      } else {
        // parentSchema could be DictionarySchema, which means the model is "additionalProperties"
        pushDistinct(objectSchema.parents.all, parentSchema);
      }
    } else if (isRecordModelType(this.program, type)) {
      // "pure" Record processed elsewhere
      // "mixed" Record that have properties, treat the model as "additionalProperties"
      const parentSchema = this.processDictionarySchema(type, this.getName(type));
      objectSchema.parents = new Relations();
      objectSchema.parents.immediate.push(parentSchema);
      pushDistinct(objectSchema.parents.all, parentSchema);
    }

    // value of the discriminator property
    if (objectSchema.parents) {
      const parentWithDiscriminator = objectSchema.parents.all.find(
        (it) => it instanceof ObjectSchema && it.discriminator,
      );
      if (parentWithDiscriminator) {
        discriminatorPropertyName = (
          (parentWithDiscriminator as ObjectSchema).discriminator as discriminatorTypeWithPropertyName
        ).propertyName;

        const discriminatorProperty = Array.from(type.properties.values()).find(
          (it) => it.name === discriminatorPropertyName && (it.type.kind === "String" || it.type.kind === "EnumMember"),
        );
        if (discriminatorProperty) {
          if (discriminatorProperty.type.kind === "String") {
            // value of StringLiteral of the discriminator property
            objectSchema.discriminatorValue = discriminatorProperty.type.value;
          } else if (discriminatorProperty.type.kind === "EnumMember") {
            // value of EnumMember of the discriminator property
            // lint requires value be string, not number
            objectSchema.discriminatorValue =
              (discriminatorProperty.type.value as string) ?? discriminatorProperty.type.name;
          }
        } else {
          // fallback to name of the Model
          objectSchema.discriminatorValue = name;
        }
      }
    }

    // properties
    for (const prop of type.properties.values()) {
      if (
        prop.name === discriminatorPropertyName || // skip the discriminator property
        isNeverType(prop.type) || // skip property of type "never"
        !isPayloadProperty(this.program, prop)
      ) {
        continue;
      }
      objectSchema.addProperty(this.processModelProperty(prop));
    }

    // process all children
    type.derivedModels?.filter(modelContainsDerivedModel).forEach((it) => this.processSchema(it, this.getName(it)));

    return objectSchema;
  }

  private getEffectiveSchemaType(type: Type): Type {
    const program = this.program;
    function isSchemaProperty(property: ModelProperty) {
      return isPayloadProperty(program, property);
    }

    if (type.kind === "Model") {
      const effective = getEffectiveModelType(program, type, isSchemaProperty);
      if (this.isArm() && getNamespace(effective as Model)?.startsWith("Azure.ResourceManager")) {
        return type;
      } else if (effective.name) {
        return effective;
      }
    }
    return type;
  }

  private dummyResourceSchema(type: Model, name?: string): ObjectSchema {
    const resourceModelName = name?.startsWith("TrackedResource") ? "Resource" : "ProxyResource";
    const resource = this.dummyObjectSchema(type, resourceModelName);
    const declaredProperties = this.getDeclaredProperties(type);
    for (const prop of declaredProperties) {
      resource.addProperty(this.processModelProperty(prop));
    }
    return resource;
  }

  private getDeclaredProperties(type: Model): Array<ModelProperty> {
    const properties = new Array();
    for (const prop of Array.from(type.properties.values())) {
      properties.push(prop);
    }
    // collect properties from all parent models
    let baseModel = type.baseModel;
    while (baseModel) {
      for (const prop of Array.from(baseModel.properties.values())) {
        properties.push(prop);
      }
      baseModel = baseModel.baseModel;
    }
    return properties;
  }

  private dummyObjectSchema(type: Model, name: string): ObjectSchema {
    return new ObjectScheme(name, this.getDoc(type), {
      summary: this.getSummary(type),
      language: {
        java: {
          name: name,
        },
      },
    });
  }

  private applyModelPropertyDecorators(prop: ModelProperty, nameHint: string, schema: Schema): Schema {
    // if (schema instanceof StringSchema) {
    //   const decorators = {
    //     minLength: getMinLength(this.program, prop),
    //     maxLength: getMaxLength(this.program, prop),
    //     pattern: getPattern(this.program, prop),
    //   };

    //   if (Object.values(decorators).some((it) => it !== undefined)) {
    //     schema = new StringSchema(schema.language.default.name, schema.language.default.description, {
    //       language: schema.language,
    //       summary: schema.summary,
    //       extensions: schema.extensions,
    //       ...decorators,
    //     });
    //   }
    // } else if (schema instanceof NumberSchema) {
    //   const decorators = {
    //     minimum: getMinValue(this.program, prop),
    //     maximum: getMaxValue(this.program, prop),
    //   };

    //   if (Object.values(decorators).some((it) => it !== undefined)) {
    //     schema = new NumberSchema(
    //       schema.language.default.name,
    //       schema.language.default.description,
    //       schema.type,
    //       schema.precision,
    //       {
    //         language: schema.language,
    //         summary: schema.summary,
    //         extensions: schema.extensions,
    //         ...decorators,
    //       },
    //     );
    //   }
    // }
    const format = getFormat(this.program, prop);
    if (format) {
      if (prop.type.kind === "Scalar" && schema instanceof StringSchema) {
        schema = this.processFormatString(prop.type, format, nameHint);
      }
    } else if (prop.type.kind === "Scalar") {
      const encode = getEncode(this.program, prop);
      if (encode) {
        if (encode.encoding === "seconds" && hasScalarAsBase(prop.type, "duration")) {
          schema = this.processDurationSchema(prop.type, nameHint, getDurationFormat(encode));
        } else if (
          (encode.encoding === "rfc3339" || encode.encoding === "rfc7231" || encode.encoding === "unixTimestamp") &&
          (hasScalarAsBase(prop.type, "utcDateTime") || hasScalarAsBase(prop.type, "offsetDateTime"))
        ) {
          if (encode.encoding === "unixTimestamp") {
            return this.processUnixTimeSchema(prop.type, nameHint);
          } else {
            return this.processDateTimeSchema(prop.type, nameHint, encode.encoding === "rfc7231");
          }
        } else if (encode.encoding === "base64url" && hasScalarAsBase(prop.type, "bytes")) {
          return this.processByteArraySchema(prop.type, nameHint, true);
        }
      }
    }
    return schema;
  }

  private processModelProperty(prop: ModelProperty): Property {
    const schema = this.processSchema(prop, prop.name);
    let nullable = isNullableType(prop.type);

    let extensions = undefined;
    if (this.isSecret(prop)) {
      extensions = {
        "x-ms-secret": true,
      };
      // if the property does not return in response, it had to be nullable
      nullable = true;
    }

    return new Property(this.getName(prop), this.getDoc(prop), schema, {
      summary: this.getSummary(prop),
      required: !prop.optional,
      nullable: nullable,
      readOnly: this.isReadOnly(prop),
      // clientDefaultValue: this.getDefaultValue(prop.default),
      serializedName: this.getSerializedName(prop),
      extensions: extensions,
    });
  }

  private processFormatString(type: Scalar, format: string, nameHint: string): Schema {
    switch (format) {
      case "byte":
        return this.processByteArraySchema(type, nameHint, true);
      case "binary":
        return this.processByteArraySchema(type, nameHint, false);
      case "date-time":
        return this.processDateTimeSchema(type, nameHint, false);
      case "date-time-rfc1123":
        return this.processDateTimeSchema(type, nameHint, true);
      case "password":
      case "url":
      case "uuid":
      case "eTag":
        return this.processStringSchema(type, nameHint);
      default:
        this.logWarning(`Unrecognized string format: '${format}'.`);
        return this.processStringSchema(type, nameHint);
    }
  }

  private processUnionSchema(type: Union, name: string): Schema {
    const nonNullVariants = Array.from(type.variants.values()).filter((it) => !isNullType(it.type));
    if (nonNullVariants.length === 1) {
      // nullable
      return this.processSchema(nonNullVariants[0].type, name);
    }

    if (isSameLiteralTypes(nonNullVariants)) {
      // enum
      return this.processChoiceSchemaForUnion(type, nonNullVariants, name);
    }

    // TODO: name from typespec-client-generator-core
    const namespace = getNamespace(type);
    const baseName = pascalCase(name) + "Model";
    this.logWarning(
      `Convert TypeSpec Union '${getUnionDescription(type, this.typeNameOptions)}' to Class '${baseName}'`,
    );
    const unionSchema = new OrSchema(baseName + "Base", this.getDoc(type), {
      summary: this.getSummary(type),
    });
    unionSchema.anyOf = [];
    nonNullVariants.forEach((it) => {
      const variantName = this.getUnionVariantName(it.type, { depth: 0 });
      const modelName = variantName + baseName;
      const propertyName = "value";

      // these ObjectSchema is not added to codeModel.schemas
      const objectSchema = new ObjectSchema(modelName, this.getDoc(type), {
        summary: this.getSummary(type),
        language: {
          default: {
            namespace: namespace,
          },
          java: {
            namespace: getJavaNamespace(namespace),
          },
        },
      });

      const variantSchema = this.processSchema(it.type, variantName);
      objectSchema.addProperty(
        new Property(propertyName, this.getDoc(type), variantSchema, {
          summary: this.getSummary(type),
          required: true,
          nullable: true,
          readOnly: false,
        }),
      );
      unionSchema.anyOf.push(objectSchema);
    });
    return this.codeModel.schemas.add(unionSchema);
  }

  private processBinarySchema(type: Scalar): BinarySchema {
    return this.codeModel.schemas.add(
      new BinarySchema(this.getDoc(type), {
        summary: this.getSummary(type),
      }),
    );
  }

  private getUnionVariantName(type: Type, option: any): string {
    switch (type.kind) {
      case "Scalar": {
        const scalarName = type.name;
        let name = type.name;
        if (scalarName.startsWith("int") || scalarName.startsWith("uint") || scalarName === "safeint") {
          name = scalarName === "safeint" || scalarName.includes("int64") ? "Long" : "Integer";
        } else if (scalarName.startsWith("float")) {
          name = "Double";
        } else if (scalarName === "bytes") {
          name = "ByteArray";
        } else if (scalarName === "utcDateTime" || scalarName === "offsetDateTime") {
          name = "Time";
        }
        return pascalCase(name);
      }
      case "Enum":
        return pascalCase(type.name);
      case "Model":
        if (isArrayModelType(this.program, type)) {
          ++option.depth;
          if (option.depth == 1) {
            return this.getUnionVariantName(type.indexer.value, option) + "List";
          } else {
            return "ListOf" + this.getUnionVariantName(type.indexer.value, option);
          }
        } else if (isRecordModelType(this.program, type)) {
          ++option.depth;
          if (option.depth == 1) {
            return this.getUnionVariantName(type.indexer.value, option) + "Map";
          } else {
            return "MapOf" + this.getUnionVariantName(type.indexer.value, option);
          }
        } else {
          return pascalCase(type.name);
        }
      case "String":
        return pascalCase(type.value);
      case "Number":
        return pascalCase(type.valueAsString);
      case "Boolean":
        return pascalCase(type.value ? "True" : "False");
      default:
        throw new Error(`Unrecognized type for union variable: '${type.kind}'.`);
    }
  }

  private getDefaultValue(type: Type | undefined): any {
    if (type) {
      switch (type.kind) {
        case "String":
          return type.value;
        case "Number":
          return type.value;
        case "Boolean":
          return type.value;
        // case "Tuple":
        //   return type.values.map(getDefaultValue);
      }
    }
    return undefined;
  }

  private getDoc(target: Type): string {
    return getDoc(this.program, target) || "";
  }

  private getSummary(target: Type): string | undefined {
    return getSummary(this.program, target);
  }

  private getName(
    target: Model | Union | Enum | EnumMember | ModelProperty | Scalar | Operation,
    nameHint: string | undefined = undefined,
  ): string {
    // TODO: once getLibraryName API in typespec-client-generator-core can get projected name from language and client, as well as can handle template case, use getLibraryName API
    const languageProjectedName = getProjectedName(this.program, target, "java");
    if (languageProjectedName) {
      return languageProjectedName;
    }

    const clientProjectedName = getProjectedName(this.program, target, "client");
    if (clientProjectedName) {
      return clientProjectedName;
    }

    const friendlyName = getFriendlyName(this.program, target);
    if (friendlyName) {
      return friendlyName;
    }

    // if no projectedName and friendlyName found, return the name of the target (including special handling for template)
    if (
      target.kind === "Model" &&
      target.templateMapper &&
      target.templateMapper.args &&
      target.templateMapper.args.length > 0
    ) {
      const tspName = getTypeName(target, this.typeNameOptions);
      const newName = getNameForTemplate(target);
      this.logWarning(`Rename TypeSpec Model '${tspName}' to '${newName}'`);
      return newName;
    }

    if (!target.name && nameHint) {
      const newName = nameHint;
      this.logWarning(`Rename anonymous TypeSpec ${target.kind} to '${newName}'`);
      return newName;
    }
    return target.name || "";
  }

  private getSerializedName(target: ModelProperty): string {
    // First get projected name, if not found, return target.name
    const jsonProjectedName = getProjectedName(this.program, target, "json");
    if (jsonProjectedName) {
      return jsonProjectedName;
    }
    return target.name;
  }

  private isReadOnly(target: ModelProperty): boolean {
    // const key = isKey(this.program, target);
    const segment = getSegment(this.program, target) !== undefined;
    if (segment) {
      return true;
    } else {
      const visibility = getVisibility(this.program, target);
      if (visibility) {
        return (
          !visibility.includes("write") &&
          !visibility.includes("create") &&
          !visibility.includes("update") &&
          !visibility.includes("delete") &&
          !visibility.includes("query")
        );
      } else {
        return false;
      }
    }
  }

  private isSecret(target: ModelProperty): boolean {
    const visibility = getVisibility(this.program, target);
    if (visibility) {
      return !visibility.includes("read");
    } else {
      return false;
    }
  }

  private getConvenienceApiName(op: Operation): string | undefined {
    // check @convenienceMethod
    if (shouldGenerateConvenient(this.sdkContext, op)) {
      return this.getName(op);
    } else {
      return undefined;
    }
  }

  private logWarning(msg: string) {
    logWarning(this.program, msg);
  }

  private trace(msg: string) {
    trace(this.program, msg);
  }

  private _stringSchema?: StringSchema;
  get stringSchema(): StringSchema {
    return (
      this._stringSchema ||
      (this._stringSchema = this.codeModel.schemas.add(new StringSchema("string", "simple string")))
    );
  }

  private _integerSchema?: NumberSchema;
  get integerSchema(): NumberSchema {
    return (
      this._integerSchema ||
      (this._integerSchema = this.codeModel.schemas.add(
        new NumberSchema("integer", "simple integer", SchemaType.Integer, 64),
      ))
    );
  }

  private _doubleSchema?: NumberSchema;
  get doubleSchema(): NumberSchema {
    return (
      this._doubleSchema ||
      (this._doubleSchema = this.codeModel.schemas.add(
        new NumberSchema("double", "simple float", SchemaType.Number, 64),
      ))
    );
  }

  private _booleanSchema?: BooleanSchema;
  get booleanSchema(): BooleanSchema {
    return (
      this._booleanSchema ||
      (this._booleanSchema = this.codeModel.schemas.add(new BooleanSchema("boolean", "simple boolean")))
    );
  }

  private _anySchema?: AnySchema;
  get anySchema(): AnySchema {
    return this._anySchema ?? (this._anySchema = this.codeModel.schemas.add(new AnySchema("Anything")));
  }

  private _pollResultSchema?: ObjectSchema;
  get pollResultSchema(): ObjectSchema {
    return (
      this._pollResultSchema ??
      (this._pollResultSchema = createPollOperationDetailsSchema(this.codeModel.schemas, this.stringSchema))
    );
  }

  private createApiVersionParameter(serializedName: string, parameterLocation: ParameterLocation): Parameter {
    return new Parameter(
      serializedName,
      "Version parameter",
      this.codeModel.schemas.add(
        new ConstantSchema(serializedName, "API Version", {
          valueType: this.stringSchema,
          value: new ConstantValue(""),
        }),
      ),
      {
        implementation: ImplementationLocation.Client,
        origin: ORIGIN_API_VERSION,
        required: true,
        protocol: {
          http: new HttpParameter(parameterLocation),
        },
        language: {
          default: {
            serializedName: serializedName,
          },
        },
      },
    );
  }

  private _apiVersionParameter?: Parameter;
  get apiVersionParameter(): Parameter {
    return (
      this._apiVersionParameter ||
      (this._apiVersionParameter = this.createApiVersionParameter("api-version", ParameterLocation.Query))
    );
  }

  private _apiVersionParameterInPath?: Parameter;
  get apiVersionParameterInPath(): Parameter {
    return (
      this._apiVersionParameterInPath ||
      // TODO: hardcode as "apiVersion", as it is what we get from compiler
      (this._apiVersionParameterInPath = this.createApiVersionParameter("apiVersion", ParameterLocation.Path))
    );
  }

  private _subscriptionParameter?: Parameter;
  get subscriptionParameter(): Parameter {
    return new Parameter("subscriptionId", "subscription ID", this.stringSchema, {
      implementation: ImplementationLocation.Client,
      required: true,
      protocol: {
        http: new HttpParameter(ParameterLocation.Path),
      },
      language: {
        default: {
          serializedName: "subscriptionId",
        },
      },
    });
  }

  private propagateSchemaUsage(schema: Schema): void {
    const processedSchemas = new Set<Schema>();

    const innerApplySchemaUsage = (schema: Schema, schemaUsage: SchemaUsage) => {
      this.trackSchemaUsage(schema, schemaUsage);
      innerPropagateSchemaUsage(schema, schemaUsage);
    };

    const innerPropagateSchemaUsage = (schema: Schema, schemaUsage: SchemaUsage) => {
      if (processedSchemas.has(schema)) {
        return;
      }

      processedSchemas.add(schema);
      if (schema instanceof ObjectSchema || schema instanceof GroupSchema) {
        if (schemaUsage.usage || schemaUsage.serializationFormats) {
          schema.properties?.forEach((p) => {
            if (p.readOnly && schemaUsage.usage?.includes(SchemaContext.Input)) {
              const schemaUsageWithoutInput = {
                usage: schemaUsage.usage.filter((it) => it != SchemaContext.Input),
                serializationFormats: schemaUsage.serializationFormats,
              };
              innerApplySchemaUsage(p.schema, schemaUsageWithoutInput);
            } else {
              innerApplySchemaUsage(p.schema, schemaUsage);
            }
          });

          if (schema instanceof ObjectSchema) {
            schema.parents?.all?.forEach((p) => innerApplySchemaUsage(p, schemaUsage));
            schema.parents?.immediate?.forEach((p) => innerApplySchemaUsage(p, schemaUsage));

            schema.children?.all?.forEach((c) => innerApplySchemaUsage(c, schemaUsage));
            schema.children?.immediate?.forEach((c) => innerApplySchemaUsage(c, schemaUsage));
          }

          // Object.values(schema.discriminator?.all ?? {}).forEach((d) => {
          //   innerApplySchemaUsage(d, schemaUsage);
          // });
          // Object.values(schema.discriminator?.immediate ?? {}).forEach((d) => {
          //   innerApplySchemaUsage(d, schemaUsage);
          // });
        }
      } else if (schema instanceof DictionarySchema) {
        innerApplySchemaUsage(schema.elementType, schemaUsage);
      } else if (schema instanceof ArraySchema) {
        innerApplySchemaUsage(schema.elementType, schemaUsage);
      } else if (schema instanceof OrSchema) {
        schema.anyOf?.forEach((it) => innerApplySchemaUsage(it, schemaUsage));
      }
    };

    // Exclude context that not to be propagated
    const schemaUsage = {
      usage: (schema as SchemaUsage).usage?.filter(
        (it) => it !== SchemaContext.Paged && it !== SchemaContext.Anonymous && it !== SchemaContext.MultipartFormData,
      ),
      serializationFormats: (schema as SchemaUsage).serializationFormats,
    };
    // Propagate the usage of the initial schema itself
    innerPropagateSchemaUsage(schema, schemaUsage);
  }

  private trackSchemaUsage(schema: Schema, schemaUsage: SchemaUsage): void {
    if (
      schema instanceof ObjectSchema ||
      schema instanceof GroupSchema ||
      schema instanceof ChoiceSchema ||
      schema instanceof SealedChoiceSchema ||
      schema instanceof OrSchema ||
      schema instanceof ConstantSchema
    ) {
      if (schemaUsage.usage) {
        pushDistinct((schema.usage = schema.usage || []), ...schemaUsage.usage);
      }
    } else if (schema instanceof DictionarySchema) {
      this.trackSchemaUsage(schema.elementType, schemaUsage);
    } else if (schema instanceof ArraySchema) {
      this.trackSchemaUsage(schema.elementType, schemaUsage);
    }
  }

  private isArmLongRunningOperation(program: Program, op: Operation) {
    return this.isArm() && Boolean(getExtensions(program, op)?.get("x-ms-long-running-operation"));
  }

  private isArm() {
    return this.codeModel.arm;
  }

  private isSchemaUsageEmpty(schema: Schema): boolean {
    if (
      schema instanceof ObjectSchema ||
      schema instanceof GroupSchema ||
      schema instanceof ChoiceSchema ||
      schema instanceof SealedChoiceSchema ||
      schema instanceof OrSchema ||
      schema instanceof ConstantSchema
    ) {
      return !(schema.usage && schema.usage.length > 0);
    } else if (schema instanceof DictionarySchema) {
      return this.isSchemaUsageEmpty(schema.elementType);
    } else if (schema instanceof ArraySchema) {
      return this.isSchemaUsageEmpty(schema.elementType);
    }
    return false;
  }
}<|MERGE_RESOLUTION|>--- conflicted
+++ resolved
@@ -897,7 +897,6 @@
   }
 
   private processParameter(op: CodeModelOperation, param: HttpOperationParameter, clientContext: ClientContext) {
-<<<<<<< HEAD
     function isSubscriptionId(sdkContext: SdkContext, param: HttpOperationParameter): boolean {
       return (
         "subscriptionId".toLocaleLowerCase() === param?.name?.toLocaleLowerCase() &&
@@ -905,11 +904,8 @@
         isArmCommonType(param.param)
       );
     }
-    if (isApiVersion(this.sdkContext, param)) {
-=======
     if (clientContext.apiVersions && isApiVersion(this.sdkContext, param)) {
       // pre-condition for "isApiVersion": the client supports ApiVersions
->>>>>>> e0a68d9e
       const parameter = param.type === "query" ? this.apiVersionParameter : this.apiVersionParameterInPath;
       op.addParameter(parameter);
       clientContext.addGlobalParameter(parameter);
