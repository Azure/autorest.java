--- conflicted
+++ resolved
@@ -1,14 +1,12 @@
 # Release History
 
-<<<<<<< HEAD
 ## 0.19.0 (2024-08-09)
 
 Compatible with compiler 0.59.
-=======
+
 ## 0.18.5 (2024-08-08)
 
 Compatible with compiler 0.58.
->>>>>>> 384eb597
 
 ## 0.18.4 (2024-08-07)
 
