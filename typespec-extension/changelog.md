# Release History

<<<<<<< HEAD
## 0.16.0 (2024-05-13)

Compatible with compiler 0.56.

- Adopt TCGC model types.
=======
## 0.15.18 (2024-05-13)

Compatible with compiler 0.56.

- `enum` is closed enum.
>>>>>>> 5324fdb5

## 0.15.17 (2024-05-11)

Compatible with compiler 0.56.

- Behavior change on access/usage of non-polymorphic subclass.

## 0.15.16 (2024-05-08)

Compatible with compiler 0.56.

## 0.15.15 (2024-05-06)

Compatible with compiler 0.55.

## 0.15.14 (2024-04-27)

Compatible with compiler 0.55.

- Added `ServiceVersion` filter for pinned api-version.

## 0.15.13 (2024-04-26)

Compatible with compiler 0.55.

- Supported `api-version` from typespec config.
- Update dependency of "typespec-client-generator-core" for bug fix.

## 0.15.12 (2024-04-20)

Compatible with compiler 0.55.

## 0.15.11 (2024-04-19)

Compatible with compiler 0.55.

- Bug fix on supporting `application/merge-patch+json`.

## 0.15.10 (2024-04-17)

Compatible with compiler 0.55.

## 0.15.9 (2024-04-15)

Compatible with compiler 0.55.

- Update dependency of "typespec-client-generator-core" for bug fix.

## 0.15.8 (2024-04-11)

Compatible with compiler 0.55.

- Bug fix on `@encode`.
- Bug fix on required property of nullable type.

## 0.15.7 (2024-04-03)

Compatible with compiler 0.55.

## 0.15.6 (2024-03-29)

Compatible with compiler 0.54.

## 0.15.5 (2024-03-27)

Compatible with compiler 0.54.

## 0.15.4 (2024-03-26)

Compatible with compiler 0.54.

## 0.15.3 (2024-03-18)

Compatible with compiler 0.54.

## 0.15.2 (2024-03-08)

Compatible with compiler 0.54.

## 0.15.1 (2024-03-08)

Compatible with compiler 0.54.

## 0.15.0 (2024-03-08)

Compatible with compiler 0.54.

- Supported "flavor" from typespec config.

## 0.14.1 (2024-03-07)

Compatible with compiler 0.54.

## 0.14.0 (2024-02-29)

Compatible with compiler 0.53.

- Enhanced convenience API for "application/merge-patch+json".

## 0.13.11 (2024-03-04)

Compatible with compiler 0.53.

## 0.13.10 (2024-02-28)

Compatible with compiler 0.53.

## 0.13.9 (2024-02-27)

Compatible with compiler 0.53.

## 0.13.8 (2024-02-26)

Compatible with compiler 0.53.

- Fixed bug that 'partial update' will execute twice when generate from TypeSpec.

## 0.13.7 (2024-02-23)

Compatible with compiler 0.53.

## 0.13.6 (2024-02-20)

Compatible with compiler 0.53.

- Fixed bug related to the support of `union` as extensible enum.

## 0.13.5 (2024-02-09)

Compatible with compiler 0.53.

- Behavior changed on "multipart/form-data" request. If `filename` is not provided, implementation will no longer provide a default filename to `Content-Disposition` line.

## 0.13.4 (2024-02-07)

Compatible with compiler 0.53.

## 0.13.3 (2024-02-04)

Compatible with compiler 0.52.

## 0.13.2 (2024-02-02)

Compatible with compiler 0.52.

- Supported `@encodedName` for "application/json".

## 0.13.1 (2024-01-26)

Compatible with compiler 0.52.

- Behavior changed on "multipart/form-data" request. The file field would take a `##FileDetails` model, instead of `BinaryData`. 

## 0.13.0 (2024-01-25)

Compatible with compiler 0.52.

- Supported `@clientName` from "@azure-tools/typespec-client-generator-core".
- Supported `@flattenProperty` from "@azure-tools/typespec-client-generator-core".

## 0.12.3 (2024-01-22)

Compatible with compiler 0.51.

- (Preview) Supported generating SDK from management-plane TypeSpec (`@armProviderNamespace`).

## 0.12.2 (2024-01-09)

Compatible with compiler 0.51.

- Supported convenience API for "application/merge-patch+json" (basic functionality), only available when stream-style-serialization is enabled.

## 0.12.1 (2023-12-18)

Compatible with compiler 0.51.

- Supported convenience API for "multipart/form-data".

## 0.12.0 (2023-12-13)

Compatible with compiler 0.51.

## 0.11.3 (2023-12-06)

Compatible with compiler 0.50.

- Supported `crossLanguageDefinitionId`.
- Supported `decmial` scalar.

## 0.11.2 (2023-11-16)

Compatible with compiler 0.50.

## 0.11.1 (2023-11-14)

Compatible with compiler 0.50.

## 0.11.0 (2023-11-13)

Compatible with compiler 0.50.

- Supported `branded: false` for prototype of non-Azure SDK.
- Supported generate `Union` as `BinaryData`.

## 0.10.0 (2023-10-23)

Compatible with compiler 0.49.

## 0.9.0 (2023-09-29)

Compatible with compiler 0.48.

- Supported `@include` from typespec-client-generator-core.
- Supported generate model classes to implementation package, for API of `@access(Access.internal)` or `@internal`.

## 0.8.13 (2023-09-14)

Compatible with compiler 0.48.

## 0.8.12 (2023-09-12)

Compatible with compiler 0.47.

- Configuration of API key in builder is via `KeyCredential`.

## 0.8.11 (2023-09-01)

Compatible with compiler 0.47.

- Supported `@access` and `@usage` from typespec-client-generator-core.

## 0.8.10 (2023-08-16)

Compatible with compiler 0.47.

## 0.8.9 (2023-08-16)

Compatible with compiler 0.47.

- Supported `EnumMember` as type.

## 0.8.8 (2023-07-21)

Compatible with compiler 0.46.

- Operation which refers `Union` type is treated as protocol API, i.e. with `convenientAPI(false)`.

## 0.8.7 (2023-07-18)

Compatible with compiler 0.46.

## 0.8.6 (2023-07-17)

Compatible with compiler 0.46.

## 0.8.5 (2023-07-12)

Compatible with compiler 0.46.

- Supported `customization-class` as emitter option. See [Customization](https://github.com/Azure/autorest.java/blob/main/typespec-extension/readme.md#customization).
- `enable-sync-stack` emitter option default to `true`.
- Temporarily disabled support for `@include`.

## 0.8.4 (2023-06-30)

Compatible with compiler 0.45.

- Supported `@include` from typespec-client-generator-core.

## 0.8.3 (2023-06-25)

Compatible with compiler 0.45.

## 0.8.2 (2023-06-15)

Compatible with compiler 0.45.

- (Preview) Supported `RequestConditions` and `MatchConditions` for eTag headers.

## 0.8.1 (2023-06-14)

Compatible with compiler 0.45.

## 0.8.0 (2023-06-08)

Compatible with compiler 0.45.

## 0.7.4 (2023-06-06)

Compatible with compiler 0.44.

- Supported partial update for models and extensible enums.
- Supported custom scheme for AuthType.http.

## 0.7.3 (2023-05-30)

Compatible with compiler 0.44.

## 0.7.2 (2023-05-24)

Compatible with compiler 0.44.

## 0.7.1 (2023-05-19)

Compatible with compiler 0.44.

- Supported generating samples with convenience API.

## 0.7.0 (2023-05-11)

Compatible with compiler 0.44.

- Supported `@encode(DurationKnownEncoding.seconds, ..)` from compiler.

## 0.6.2 (2023-04-25)

Compatible with compiler 0.43.

- Supported `custom-types` and `custom-types-subpackage` as emitter option. See [readme](https://github.com/Azure/autorest.java/blob/main/readme.md).

## 0.6.1 (2023-04-14)

Compatible with compiler 0.43.

- Supported `internal` from typespec-client-generator-core.

## 0.6.0 (2023-04-12)

Compatible with compiler 0.43.

- Supported `examples-directory` as emitter option. Follow same pattern as [typespec-autorest](https://github.com/Azure/typespec-azure/tree/main/packages/typespec-autorest#examples-directory).
- Supported `enable-sync-stack` as emitter option. Currently default to `false`.

## 0.5.1 (2023-03-29)

Compatible with compiler 0.42.

## 0.5.0 (2023-03-16)

Compatible with compiler 0.42 (now `@typespec/compiler`).

## 0.4.2 (2023-03-07)

Compatible with compiler 0.40.

- Supported type `url` in path or query parameter, to skip URL encoding.
- Supported `protocolAPI` from cadl-dpg.

## 0.4.1 (2023-02-20)

Compatible with compiler 0.40.

- Supported `QueryParameterOptions` on `query` in Cadl source.

## 0.4.0 (2023-02-10)

Compatible with compiler 0.40.

## 0.3.1 (2023-02-08)

Compatible with compiler 0.39.

- Supported `projectedName` in Cadl source.
- Generating `ClientTestBase` is the default behavior.

## 0.3.0 (2023-02-01)

Compatible with compiler 0.39.

## 0.2.2 (2023-01-19)

Compatible with compiler 0.38.

- (Preview) Supported `Union` in Cadl source.

## 0.2.1 (2023-01-09)

Compatible with compiler 0.38.

- (Preview) Supported payload flatten, via spread of alias in Cadl source.
- (Preview) Supported options pattern for API parameters. Threshold is 6.

## 0.2.0 (2022-12-13)

Compatible with compiler 0.38.

- Generating convenience API is the default behavior.
- `Union` in Cadl source is treated as `Unknown`.

## 0.1.1 (2022-11-30)

Compatible with compiler 0.37.

- Added "namer" option.

## 0.1.0 (2022-11-17)

Compatible with compiler 0.37.<|MERGE_RESOLUTION|>--- conflicted
+++ resolved
@@ -1,18 +1,16 @@
 # Release History
 
-<<<<<<< HEAD
-## 0.16.0 (2024-05-13)
+## 0.16.0 (2024-05-17)
 
 Compatible with compiler 0.56.
 
 - Adopt TCGC model types.
-=======
+
 ## 0.15.18 (2024-05-13)
 
 Compatible with compiler 0.56.
 
 - `enum` is closed enum.
->>>>>>> 5324fdb5
 
 ## 0.15.17 (2024-05-11)
 
