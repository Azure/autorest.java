--- conflicted
+++ resolved
@@ -1,8 +1,5 @@
 # Release History
 
-<<<<<<< HEAD
-## 0.15.7 (2024-04-07)
-=======
 ## 0.15.8 (2024-04-11)
 
 Compatible with compiler 0.55.
@@ -11,7 +8,6 @@
 - Bug fix on required property of nullable type.
 
 ## 0.15.7 (2024-04-03)
->>>>>>> d35b3d87
 
 Compatible with compiler 0.55.
 
