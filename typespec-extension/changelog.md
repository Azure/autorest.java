--- conflicted
+++ resolved
@@ -1,18 +1,15 @@
 # Release History
 
-<<<<<<< HEAD
 ## 0.14.0 (2024-02-29)
 
 Compatible with compiler 0.53.
 
 - Enhanced convenience API for "application/merge-patch+json".
 
-=======
 ## 0.13.10 (2024-02-28)
 
 Compatible with compiler 0.53.
 
->>>>>>> f1cf7b0c
 ## 0.13.9 (2024-02-27)
 
 Compatible with compiler 0.53.
