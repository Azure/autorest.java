--- conflicted
+++ resolved
@@ -1,16 +1,14 @@
 # Release History
 
-<<<<<<< HEAD
 ## 0.16.0 (2024-05-09)
 
 Compatible with compiler 0.55.
 
 - Adopt TCGC model types.
-=======
+
 ## 0.15.16 (2024-05-08)
 
 Compatible with compiler 0.56.
->>>>>>> bfd37c43
 
 ## 0.15.15 (2024-05-06)
 
