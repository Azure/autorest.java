// Copyright (c) Microsoft Corporation. All rights reserved.
// Licensed under the MIT License.
// Code generated by Microsoft (R) AutoRest Code Generator.

package fixtures.llcupdate1;

import com.azure.core.annotation.Generated;
import com.azure.core.annotation.ServiceClientBuilder;
import com.azure.core.client.traits.ConfigurationTrait;
import com.azure.core.client.traits.HttpTrait;
import com.azure.core.http.HttpClient;
import com.azure.core.http.HttpHeaders;
import com.azure.core.http.HttpPipeline;
import com.azure.core.http.HttpPipelineBuilder;
import com.azure.core.http.HttpPipelinePosition;
import com.azure.core.http.policy.AddDatePolicy;
import com.azure.core.http.policy.AddHeadersFromContextPolicy;
import com.azure.core.http.policy.AddHeadersPolicy;
import com.azure.core.http.policy.CookiePolicy;
import com.azure.core.http.policy.HttpLogOptions;
import com.azure.core.http.policy.HttpLoggingPolicy;
import com.azure.core.http.policy.HttpPipelinePolicy;
import com.azure.core.http.policy.HttpPolicyProviders;
import com.azure.core.http.policy.RequestIdPolicy;
import com.azure.core.http.policy.RetryOptions;
import com.azure.core.http.policy.RetryPolicy;
import com.azure.core.http.policy.UserAgentPolicy;
import com.azure.core.util.ClientOptions;
import com.azure.core.util.Configuration;
import com.azure.core.util.CoreUtils;
import com.azure.core.util.builder.ClientBuilderUtil;
import com.azure.core.util.serializer.JacksonAdapter;
import fixtures.llcupdate1.implementation.DpgClientImpl;
import java.util.ArrayList;
import java.util.List;
import java.util.Map;
import java.util.stream.Collectors;

/** A builder for creating a new instance of the DpgClient type. */
@ServiceClientBuilder(serviceClients = {DpgClient.class, DpgAsyncClient.class})
public final class DpgClientBuilder implements HttpTrait<DpgClientBuilder>, ConfigurationTrait<DpgClientBuilder> {
    @Generated private static final String SDK_NAME = "name";

    @Generated private static final String SDK_VERSION = "version";

    @Generated
    private static final Map<String, String> PROPERTIES = CoreUtils.getProperties("fixtures-llcupdate1.properties");

    @Generated private final List<HttpPipelinePolicy> pipelinePolicies;

    /** Create an instance of the DpgClientBuilder. */
    @Generated
    public DpgClientBuilder() {
        this.pipelinePolicies = new ArrayList<>();
    }

    /*
     * The HTTP pipeline to send requests through.
     */
    @Generated private HttpPipeline pipeline;

    /** {@inheritDoc}. */
    @Generated
    @Override
    public DpgClientBuilder pipeline(HttpPipeline pipeline) {
        this.pipeline = pipeline;
        return this;
    }

    /*
     * The HTTP client used to send the request.
     */
    @Generated private HttpClient httpClient;

    /** {@inheritDoc}. */
    @Generated
    @Override
    public DpgClientBuilder httpClient(HttpClient httpClient) {
        this.httpClient = httpClient;
        return this;
    }

    /*
     * The logging configuration for HTTP requests and responses.
     */
    @Generated private HttpLogOptions httpLogOptions;

    /** {@inheritDoc}. */
    @Generated
    @Override
    public DpgClientBuilder httpLogOptions(HttpLogOptions httpLogOptions) {
        this.httpLogOptions = httpLogOptions;
        return this;
    }

    /*
     * The client options such as application ID and custom headers to set on a request.
     */
    @Generated private ClientOptions clientOptions;

    /** {@inheritDoc}. */
    @Generated
    @Override
    public DpgClientBuilder clientOptions(ClientOptions clientOptions) {
        this.clientOptions = clientOptions;
        return this;
    }

    /*
     * The retry options to configure retry policy for failed requests.
     */
    @Generated private RetryOptions retryOptions;

    /** {@inheritDoc}. */
    @Generated
    @Override
    public DpgClientBuilder retryOptions(RetryOptions retryOptions) {
        this.retryOptions = retryOptions;
        return this;
    }

    /** {@inheritDoc}. */
    @Generated
    @Override
    public DpgClientBuilder addPolicy(HttpPipelinePolicy customPolicy) {
        pipelinePolicies.add(customPolicy);
        return this;
    }

    /*
     * The configuration store that is used during construction of the service client.
     */
    @Generated private Configuration configuration;

    /** {@inheritDoc}. */
    @Generated
    @Override
    public DpgClientBuilder configuration(Configuration configuration) {
        this.configuration = configuration;
        return this;
    }

    /*
     * server parameter
     */
    @Generated private String host;

    /**
     * Sets server parameter.
     *
     * @param host the host value.
     * @return the DpgClientBuilder.
     */
    @Generated
    public DpgClientBuilder host(String host) {
        this.host = host;
        return this;
    }

    /*
     * The retry policy that will attempt to retry failed requests, if applicable.
     */
    @Generated private RetryPolicy retryPolicy;

    /**
     * Sets The retry policy that will attempt to retry failed requests, if applicable.
     *
     * @param retryPolicy the retryPolicy value.
     * @return the DpgClientBuilder.
     */
    @Generated
    public DpgClientBuilder retryPolicy(RetryPolicy retryPolicy) {
        this.retryPolicy = retryPolicy;
        return this;
    }

    /**
     * Builds an instance of DpgClientImpl with the provided parameters.
     *
     * @return an instance of DpgClientImpl.
     */
    @Generated
    private DpgClientImpl buildInnerClient() {
        HttpPipeline localPipeline = (pipeline != null) ? pipeline : createHttpPipeline();
        String localHost = (host != null) ? host : "http://localhost:3000";
        DpgClientImpl client =
                new DpgClientImpl(localPipeline, JacksonAdapter.createDefaultSerializerAdapter(), localHost);
        return client;
    }

    @Generated
    private HttpPipeline createHttpPipeline() {
        Configuration buildConfiguration =
                (configuration == null) ? Configuration.getGlobalConfiguration() : configuration;
        HttpLogOptions localHttpLogOptions = this.httpLogOptions == null ? new HttpLogOptions() : this.httpLogOptions;
        ClientOptions localClientOptions = this.clientOptions == null ? new ClientOptions() : this.clientOptions;
        List<HttpPipelinePolicy> policies = new ArrayList<>();
<<<<<<< HEAD
        String clientName = PROPERTIES.getOrDefault(SDK_NAME, "UnknownName");
        String clientVersion = PROPERTIES.getOrDefault(SDK_VERSION, "UnknownVersion");
        String applicationId = CoreUtils.getApplicationId(clientOptions, httpLogOptions);
=======
        String clientName = properties.getOrDefault(SDK_NAME, "UnknownName");
        String clientVersion = properties.getOrDefault(SDK_VERSION, "UnknownVersion");
        String applicationId = CoreUtils.getApplicationId(localClientOptions, localHttpLogOptions);
>>>>>>> 0d00f423
        policies.add(new UserAgentPolicy(applicationId, clientName, clientVersion, buildConfiguration));
        policies.add(new RequestIdPolicy());
        policies.add(new AddHeadersFromContextPolicy());
        HttpHeaders headers = new HttpHeaders();
        localClientOptions.getHeaders().forEach(header -> headers.set(header.getName(), header.getValue()));
        if (headers.getSize() > 0) {
            policies.add(new AddHeadersPolicy(headers));
        }
        policies.addAll(
                this.pipelinePolicies.stream()
                        .filter(p -> p.getPipelinePosition() == HttpPipelinePosition.PER_CALL)
                        .collect(Collectors.toList()));
        HttpPolicyProviders.addBeforeRetryPolicies(policies);
        policies.add(ClientBuilderUtil.validateAndGetRetryPolicy(retryPolicy, retryOptions, new RetryPolicy()));
        policies.add(new AddDatePolicy());
        policies.add(new CookiePolicy());
        policies.addAll(
                this.pipelinePolicies.stream()
                        .filter(p -> p.getPipelinePosition() == HttpPipelinePosition.PER_RETRY)
                        .collect(Collectors.toList()));
        HttpPolicyProviders.addAfterRetryPolicies(policies);
        policies.add(new HttpLoggingPolicy(httpLogOptions));
        HttpPipeline httpPipeline =
                new HttpPipelineBuilder()
                        .policies(policies.toArray(new HttpPipelinePolicy[0]))
                        .httpClient(httpClient)
                        .clientOptions(localClientOptions)
                        .build();
        return httpPipeline;
    }

    /**
     * Builds an instance of DpgAsyncClient class.
     *
     * @return an instance of DpgAsyncClient.
     */
    @Generated
    public DpgAsyncClient buildAsyncClient() {
        return new DpgAsyncClient(buildInnerClient().getParams());
    }

    /**
     * Builds an instance of DpgClient class.
     *
     * @return an instance of DpgClient.
     */
    @Generated
    public DpgClient buildClient() {
        return new DpgClient(new DpgAsyncClient(buildInnerClient().getParams()));
    }
}<|MERGE_RESOLUTION|>--- conflicted
+++ resolved
@@ -43,8 +43,7 @@
 
     @Generated private static final String SDK_VERSION = "version";
 
-    @Generated
-    private static final Map<String, String> PROPERTIES = CoreUtils.getProperties("fixtures-llcupdate1.properties");
+    @Generated private final Map<String, String> properties = CoreUtils.getProperties("fixtures-llcupdate1.properties");
 
     @Generated private final List<HttpPipelinePolicy> pipelinePolicies;
 
@@ -195,15 +194,9 @@
         HttpLogOptions localHttpLogOptions = this.httpLogOptions == null ? new HttpLogOptions() : this.httpLogOptions;
         ClientOptions localClientOptions = this.clientOptions == null ? new ClientOptions() : this.clientOptions;
         List<HttpPipelinePolicy> policies = new ArrayList<>();
-<<<<<<< HEAD
-        String clientName = PROPERTIES.getOrDefault(SDK_NAME, "UnknownName");
-        String clientVersion = PROPERTIES.getOrDefault(SDK_VERSION, "UnknownVersion");
-        String applicationId = CoreUtils.getApplicationId(clientOptions, httpLogOptions);
-=======
         String clientName = properties.getOrDefault(SDK_NAME, "UnknownName");
         String clientVersion = properties.getOrDefault(SDK_VERSION, "UnknownVersion");
         String applicationId = CoreUtils.getApplicationId(localClientOptions, localHttpLogOptions);
->>>>>>> 0d00f423
         policies.add(new UserAgentPolicy(applicationId, clientName, clientVersion, buildConfiguration));
         policies.add(new RequestIdPolicy());
         policies.add(new AddHeadersFromContextPolicy());
