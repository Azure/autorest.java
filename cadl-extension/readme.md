# Prerequisite

Install [Node.js](https://nodejs.org/en/download/) 16 or above. (Verify by `node --version`)

Install [Java](https://docs.microsoft.com/java/openjdk/download) 11 or above. (Verify by `java --version`)

<<<<<<< HEAD
Install [TypeSpec](https://github.com/microsoft/typespec/) 0.42. 
=======
Install [TypeSpec](https://github.com/microsoft/typespec/) 0.41.
>>>>>>> 8ecd6fe3

# Initialize TypeSpec Project

Follow [TypeSpec Getting Started](https://github.com/microsoft/typespec/#using-node--npm) to initialize your TypeSpec project.

Make sure `npx tsp compile .` runs correctly.

# Add TypeSpec-Java

<<<<<<< HEAD
Make sure the version of [typespec-java release](https://github.com/Azure/autorest.java/releases) depends on same version of "@typespec/compiler" as in your TypeSpec project.
=======
Make sure the version of [TypeSpec-java release](https://github.com/Azure/autorest.java/releases) depends on same version of "@typespec/compiler" as in your TypeSpec project.
>>>>>>> 8ecd6fe3

Modify `package.json`, add one line under `dependencies`:
```diff
    "dependencies": {
      "@typespec/compiler": "latest",
      "@typespec/rest": "latest",
      "@azure-tools/typespec-azure-core": "latest",
+      "@azure-tools/typespec-java": "latest"
    },
```

Run `npm install` again to install `@azure-tools/typespec-java`.

Modify (or create) `tspconfig.yaml`, specify emit as `@azure-tools/typespec-java`:
```diff
emit:
  - "@azure-tools/typespec-java"
```

# Generate Java

`npx tsp compile client.tsp --emit=@azure-tools/typespec-java` or `npx tsp compile client.tsp --emit=@azure-tools/typespec-java --options='@azure-tools/typespec-java.emitter-output-dir=<target=folder>`.

<<<<<<< HEAD
If `emitter-output-dir` option is not provided, generated Java code will be under `tsp-output/@azure-tools` folder.
=======
If `emitter-output-dir` option is not provided, generated Java code will be under `tsp-output/@azure-tools/typespec-java` folder.
>>>>>>> 8ecd6fe3

# Optional Configuration

## SDK

One can further configure the SDK generated, using the emitter options on `@azure-tools/typespec-java`.

```yaml
emit:
  - "@azure-tools/typespec-java"
options:
  "@azure-tools/typespec-java":
    emitter-output-dir: "{project-root}/azure-ai-language-authoring"
    namespace: "com.azure.ai.language.authoring"
    service-name: "Authoring"
    partial-update: false
    service-versions:
      - "2022-05-15-preview"
    namer: false
    generate-samples: true
    generate-tests: true
```

## Convenience API

By default, TypeSpec-Java generates all protocol APIs and convenience APIs.
A few exceptions are API of JSON Merge Patch, and API of long-running operation with ambiguous response type.

See "convenientAPI" decorator from [typespec-client-generator-core](https://github.com/Azure/typespec-azure/tree/main/packages/typespec-client-generator-core).

# Changelog

See [changelog](https://github.com/Azure/autorest.java/blob/main/cadl-extension/changelog.md).<|MERGE_RESOLUTION|>--- conflicted
+++ resolved
@@ -4,11 +4,7 @@
 
 Install [Java](https://docs.microsoft.com/java/openjdk/download) 11 or above. (Verify by `java --version`)
 
-<<<<<<< HEAD
 Install [TypeSpec](https://github.com/microsoft/typespec/) 0.42. 
-=======
-Install [TypeSpec](https://github.com/microsoft/typespec/) 0.41.
->>>>>>> 8ecd6fe3
 
 # Initialize TypeSpec Project
 
@@ -18,11 +14,7 @@
 
 # Add TypeSpec-Java
 
-<<<<<<< HEAD
-Make sure the version of [typespec-java release](https://github.com/Azure/autorest.java/releases) depends on same version of "@typespec/compiler" as in your TypeSpec project.
-=======
 Make sure the version of [TypeSpec-java release](https://github.com/Azure/autorest.java/releases) depends on same version of "@typespec/compiler" as in your TypeSpec project.
->>>>>>> 8ecd6fe3
 
 Modify `package.json`, add one line under `dependencies`:
 ```diff
@@ -46,11 +38,7 @@
 
 `npx tsp compile client.tsp --emit=@azure-tools/typespec-java` or `npx tsp compile client.tsp --emit=@azure-tools/typespec-java --options='@azure-tools/typespec-java.emitter-output-dir=<target=folder>`.
 
-<<<<<<< HEAD
-If `emitter-output-dir` option is not provided, generated Java code will be under `tsp-output/@azure-tools` folder.
-=======
 If `emitter-output-dir` option is not provided, generated Java code will be under `tsp-output/@azure-tools/typespec-java` folder.
->>>>>>> 8ecd6fe3
 
 # Optional Configuration
 
