--- conflicted
+++ resolved
@@ -36,12 +36,7 @@
     private BlobProperties properties;
 
     /*
-<<<<<<< HEAD
-     * Dictionary of
-     * <paths·1uz2c5v·xml-headers·get·responses·200·headers·custom_header·schema>
-=======
      * Dictionary of <string>
->>>>>>> 76fa4824
      */
     @JsonProperty(value = "Metadata")
     private Map<String, String> metadata;
@@ -127,12 +122,7 @@
     }
 
     /**
-<<<<<<< HEAD
-     * Get the metadata property: Dictionary of
-     * &lt;paths·1uz2c5v·xml-headers·get·responses·200·headers·custom_header·schema&gt;.
-=======
      * Get the metadata property: Dictionary of &lt;string&gt;.
->>>>>>> 76fa4824
      * 
      * @return the metadata value.
      */
@@ -141,12 +131,7 @@
     }
 
     /**
-<<<<<<< HEAD
-     * Set the metadata property: Dictionary of
-     * &lt;paths·1uz2c5v·xml-headers·get·responses·200·headers·custom_header·schema&gt;.
-=======
      * Set the metadata property: Dictionary of &lt;string&gt;.
->>>>>>> 76fa4824
      * 
      * @param metadata the metadata value to set.
      * @return the Blob object itself.
