--- conflicted
+++ resolved
@@ -29,11 +29,8 @@
   },
   "homepage": "https://github.com/Azure/autorest.java/blob/master/README.md",
   "devDependencies": {
-<<<<<<< HEAD
     "autorest": "^1.9.1",
-=======
     "@microsoft.azure/autorest.testserver": "^1.9.0",
->>>>>>> 749782c8
     "coffee-script": "^1.11.1",
     "dotnet-sdk-2.0.0": "^1.1.1",
     "gulp": "^3.9.1",
